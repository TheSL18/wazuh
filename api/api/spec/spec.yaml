--- conflicted
+++ resolved
@@ -3818,11 +3818,7 @@
       required: true
       schema:
         type: string
-<<<<<<< HEAD
-        enum: [pci_dss, gdpr, hipaa, nist-800-53, gpg13, mitre]
-=======
-        enum: [pci_dss, gdpr, hipaa, nist-800-53, gpg13, tsc]
->>>>>>> 35863ba3
+        enum: [pci_dss, gdpr, hipaa, nist-800-53, gpg13, tsc, mitre]
     result:
       in: query
       name: result
@@ -4217,17 +4213,17 @@
       schema:
         type: string
         format: alphanumeric
-<<<<<<< HEAD
+    tsc:
+      in: query
+      name: tsc
+      description: "Filters by TSC requirement."
+      schema:
+        type: string
+        format: alphanumeric
     mitre:
       in: query
       name: mitre
       description: Filters by MITRE attack ID.
-=======
-    tsc:
-      in: query
-      name: tsc
-      description: "Filters by TSC requirement."
->>>>>>> 35863ba3
       schema:
         type: string
         format: alphanumeric
@@ -9589,11 +9585,8 @@
         - $ref: '#/components/parameters/gpg13'
         - $ref: '#/components/parameters/hipaa'
         - $ref: '#/components/parameters/nist-800-53'
-<<<<<<< HEAD
+        - $ref: '#/components/parameters/tsc'
         - $ref: '#/components/parameters/mitre'
-=======
-        - $ref: '#/components/parameters/tsc'
->>>>>>> 35863ba3
       responses:
         '200':
           description: "Rule"
