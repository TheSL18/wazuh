--- conflicted
+++ resolved
@@ -112,13 +112,9 @@
 
 
 def get_security_conf():
-<<<<<<< HEAD
-    return copy.deepcopy(configuration.security_conf)
-=======
     conf.security_conf.update(conf.read_yaml_config(config_file=SECURITY_CONFIG_PATH,
                                                     default_conf=conf.default_security_configuration))
     return copy.deepcopy(conf.security_conf)
->>>>>>> d12b1f4a
 
 
 def generate_token(user_id=None, data=None):
