#!/usr/bin/env python
# Copyright (C) 2015, Wazuh Inc.
# Created by Wazuh, Inc. <info@wazuh.com>.
# This program is a free software; you can redistribute it and/or modify it under the terms of GPLv2

import os

import jsonschema as js
import pytest

from api.validator import (check_exp, check_xml, _alphanumeric_param,
                           _array_numbers, _array_names, _boolean, _dates, _empty_boolean, _hashes,
                           _ips, _names, _numbers, _wazuh_key, _paths, _query_param, _ranges, _search_param,
                           _sort_param, _timeframe_type, _type_format, _yes_no_boolean, _get_dirnames_path,
<<<<<<< HEAD
                           allowed_fields, is_safe_path, _wazuh_version,
                           _symbols_alphanumeric_param, _base64, _group_names, _group_names_or_all, _iso8601_date,
                           _iso8601_date_time, _numbers_or_all, _cdb_filename_path, _xml_filename_path, _xml_filename,
                           check_component_configuration_pair)
from wazuh import WazuhError
=======
                           allowed_fields, is_safe_path, _wazuh_version, _symbols_alphanumeric_param, _base64,
                           _group_names, _group_names_or_all, _iso8601_date, _iso8601_date_time, _numbers_or_all,
                           _cdb_filename_path, _xml_filename_path, _xml_filename, _active_response_command)
>>>>>>> 88bf15d2

test_data_path = os.path.join(os.path.dirname(os.path.realpath(__file__)), 'data')


@pytest.mark.parametrize('exp, regex_name', [
    # numbers
    ('43,21,34', _array_numbers),
    ('20190226', _dates),
    ('54355', _numbers),
    (100, _alphanumeric_param),
    (1234567890, _numbers_or_all),
    ('all', _numbers_or_all),
    # names
    ('alphanumeric1_param2', _alphanumeric_param),
    ('file_%1,file_2,file-3', _array_names),
    ('file%1-test_name1', _names),
    ('[(Random_symbols-string123)],<>!.+:"\'|=~#', _symbols_alphanumeric_param),
    ('Group_name-2', _group_names),
    ('.group-2', _group_names),
    ('...', _group_names),
    ('Group_name-2', _group_names_or_all),
    ('.Group_name-2', _group_names_or_all),
    ('...', _group_names_or_all),
    ('all', _group_names_or_all),
    # IPs
    ('192.168.122.255', _ips),
    ('any', _ips),
    # hashes
    ('e4d909c290d0fb1ca068ffaddf22cbd0', _hashes),
    ('449e3b6ffd9b484c5c645321edd4d610', _wazuh_key),
    # date
    ('2021-04-28', _iso8601_date),
    ('2021-11-04T18:14:04Z', _iso8601_date_time),
    # time
    ('1d', _timeframe_type),
    ('12h', _timeframe_type),
    ('40m', _timeframe_type),
    ('60s', _timeframe_type),
    # boolean
    ('true', _boolean),
    ('false', _boolean),
    ('', _empty_boolean),
    ('true', _empty_boolean),
    ('false', _empty_boolean),
    ('yes', _yes_no_boolean),
    ('no', _yes_no_boolean),
    # query parameters
    ('field1=3;field2!=4', _query_param),
    ('sort param-', _sort_param),
    ('search param3', _search_param),
    # ranges
    ('5-35', _ranges),
    # format
    ('xml', _type_format),
    ('json', _type_format),
    # paths
    ('/var/ossec/etc/internal_options', _paths),
    ('/var/ossec/etc/rules/local_rules.xml', _paths),
    ('security-eventchannel', _cdb_filename_path),
    ('local_rules.xml', _xml_filename_path),
    ('local_rules1.xml,local_rules2.xml', _xml_filename),
    ('scripts/active_response', _active_response_command),
    ('!scripts/active_response', _active_response_command),
    # relative paths
    ('etc/lists/new_lists3', _get_dirnames_path),
    # version
    ('v4.3.0', _wazuh_version),
    ('4.3.0', _wazuh_version),
    ('wazuh 4.3.0', _wazuh_version),
    ('wazuh v4.3.0', _wazuh_version),
    # miscellaneous
    ('aHR0cHM6Ly9zdGFja2FidXNlLmNvbS90YWcvamF2YS8=', _base64)
])
def test_validation_check_exp_ok(exp, regex_name):
    """Verify that check_exp() returns True with correct params"""
    assert check_exp(exp, regex_name)


@pytest.mark.parametrize('exp, regex_name', [
    # numbers
    ('43a,21,34', _array_numbers),
    ('2019-02-26', _dates),
    ('543a', _numbers),
    ('number', _numbers_or_all),
    ('2380234all', _numbers_or_all),
    # names
    ('alphanumeric1_$param2', _alphanumeric_param),
    ('file-$', _array_names),
    ('file_1$,file_2#,file-3', _array_names),
    ('all', _group_names),
    ('.', _group_names),
    ('..', _group_names),
    ('.', _group_names_or_all),
    ('..', _group_names_or_all),
    # IPs
    ('192.168.122.256', _ips),
    ('192.266.1.1', _ips),
    # query parameters
    ('sort param@', _sort_param),
    ('search param;', _search_param),
    # hashes
    ('$$d909c290d0fb1ca068ffaddf22cbd0', _hashes),
    ('449e3b6ffd9b484c5c645321edd4d61$', _wazuh_key),
    # date
    ('2021-13-28', _iso8601_date),
    ('2021-10-35', _iso8601_date),
    ('2021-11-04Z18:14:04T', _iso8601_date_time),
    # time
    ('1j', _timeframe_type),
    ('12x', _timeframe_type),
    # boolean
    ('correct', _boolean),
    ('wrong', _boolean),
    ('yes', _empty_boolean),
    ('truee', _empty_boolean),
    ('true', _yes_no_boolean),
    ('false', _yes_no_boolean),
    # ranges
    ('5-35-32', _ranges),
    ('param1,param2,param3', _query_param),
    # format
    ('txt', _type_format),
    ('exe', _type_format),
    # paths
    ('/var/ossec/etc/internal_options$', _paths),
    ('/var/ossec/etc/rules/local_rules.xml()', _paths),
    ('!scripts/active_response()', _active_response_command),
    ('scripts\\active_response$', _active_response_command),
    # relative paths
    ('etc/internal_options', _get_dirnames_path),
    ('../../path', _get_dirnames_path),
    ('/var/ossec/etc/lists/new_lists3', _get_dirnames_path),
    ('../ossec', _get_dirnames_path),
    ('etc/rules/../../../dir', _get_dirnames_path),
    # version
    ('v4.3', _wazuh_version),
    ('4.3', _wazuh_version),
    ('wazuh 4.3', _wazuh_version),
    ('wazuh v4.3', _wazuh_version),
    # miscellaneous
    ('aDhjasdh3=', _base64)
])
def test_validation_check_exp_ko(exp, regex_name):
    """Verify that check_exp() returns False with incorrect params"""
    assert not check_exp(exp, regex_name)


@pytest.mark.parametrize('xml_file', [
    (os.path.join(test_data_path, 'test_xml_1.xml')),
    (os.path.join(test_data_path, 'test_xml_2.xml'))
])
def test_validation_xml_ok(xml_file):
    """Verify that check_xml() returns True with well-formed XML files."""
    with open(xml_file) as f:
        xml_content = f.read()
    assert check_xml(xml_content)


@pytest.mark.parametrize('xml_file', [
    (os.path.join(test_data_path, 'test_xml_ko_1.xml')),
    (os.path.join(test_data_path, 'test_xml_ko_2.xml'))
])
def test_validation_xml_ko(xml_file):
    """Verify that check_xml() returns True with malformed XML files."""
    with open(xml_file) as f:
        xml_content = f.read()
    assert not check_xml(xml_content)


def test_allowed_fields():
    """Verify that allowed_fields() returns list with allowed fields from a dict"""
    result = allowed_fields({'field0': 'value0', 'field1': 'value1'})
    assert isinstance(result, list)


def test_is_safe_path():
    """Verify that is_safe_path() works as expected"""
    assert is_safe_path('/api/configuration/api.yaml')
    assert is_safe_path('c:\\api\\configuration\\api.yaml')
    assert is_safe_path('etc/rules/local_rules.xml', relative=False)
    assert is_safe_path('etc/ossec.conf', relative=True)
    assert is_safe_path('ruleset/decoders/decoder.xml', relative=False)
    assert not is_safe_path('/api/configuration/api.yaml', basedir='non-existent', relative=False)
    assert not is_safe_path('etc/lists/../../../../../../var/ossec/api/scripts/wazuh-apid.py', relative=True)
    assert not is_safe_path('../etc/rules/rule.xml', relative=False)
    assert not is_safe_path('../etc/rules/rule.xml')
    assert not is_safe_path('/..')
    assert not is_safe_path('\\..')
    assert not is_safe_path('..\\etc\\rules\\rule.xml')
    assert not is_safe_path('../ruleset/decoders/decoder.xml./', relative=False)


@pytest.mark.parametrize('value, format', [
    ("test.33alphanumeric:", "alphanumeric"),
    ("cGVwZQ==", "base64"),
    ("etc/lists/list_me", "delete_files_path"),
    ("etc/decoders/dec35.xml", "edit_files_path"),
    ("etc/decoders/test/dec35.xml", "edit_files_path"),
    ("etc/decoders", "get_dirnames_path"),
    ("AB0264EA00FD9BCDCF1A5B88BC1BDEA4", "hash"),
    ("file_test-33.xml", "names"),
    ("651403650840", "numbers"),
    ("/var/wazuh/test", "path"),
    ("field=0", "query"),
    ("field=0,field2!=3;field3~hi", "query"),
    ("34", "range"),
    ("34-36", "range"),
    ("test,.", "search"),
    ("+field", "sort"),
    ("-field,+field.subfield", "sort"),
    ("7d", "timeframe"),
    ("1s", "timeframe"),
    ("7m", "timeframe"),
    ("asdfASD0101", "wazuh_key"),
    ("2019-02-26", "date"),
    ("2020-06-24T17:02:53Z", "date-time"),
    ("2020-06-24T17:02:53Z", "date-time_or_empty"),
    ("8743b52063cd84097a65d1633f5c74f5", "hash_or_empty"),
    ("test_name", "names_or_empty"),
    ("", "names_or_empty"),
    ("12345", "numbers_or_empty"),
    ("", "numbers_or_empty"),
    ("group_name.test", "group_names"),
    ("cdb_test", "cdb_filename_path"),
    ("local_rules.xml", "xml_filename_path"),
    ("local_rules.xml,test_rule.xml", "xml_filename"),
])
def test_validation_json_ok(value, format):
    """Verify that each value is of the indicated format."""
    assert (js.validate({"key": value},
                        schema={'type': 'object', 'properties': {'key': {'type': 'string', 'format': format}}},
                        format_checker=js.draft4_format_checker) is None)


@pytest.mark.parametrize('value, format', [
    ("~test.33alphanumeric:", "alphanumeric"),
    ("cGVwZQ===", "base64"),
    ("AB0264EA00FD9BCDCF1A5B88BC1BDEA4.", "hash"),
    ("../../file_test-33.xml", "names"),
    ("a651403650840", "numbers"),
    ("!/var/wazuh/test", "path"),
    ("1234", "query"),
    ("34-", "range"),
    ("34-36-9", "range"),
    ("test,.&", "search"),
    ("+field&", "sort"),
    ("-field;+field.subfield", "sort"),
    ("7a", "timeframe"),
    ("s1", "timeframe"),
    ("asdfASD0101!", "wazuh_key"),
    ('2019-02-26-test', "date"),
    ("2020-06-24 17:02:53.034374", "date-time"),
    ("2020-06-24 17:02:53.034374", "date-time_or_empty"),
    ("testtest", "hash_or_empty"),
    ("test_name test", "names_or_empty"),
    ("12345abc", "numbers_or_empty"),
    ("group_name.test ", "group_names"),
    ("cdb_test../../test", "cdb_filename_path"),
    ("cdb_test.test", "cdb_filename_path"),
    ("local_rules../../.xml", "xml_filename_path"),
    ("local_rules", "xml_filename_path"),
    ("local_rules.xml,../test_rule.xml", "xml_filename"),
    ("local_rules.xml,test_rule", "xml_filename"),
])
def test_validation_json_ko(value, format):
    """Verify that each value is not of the indicated format."""
    with pytest.raises(js.ValidationError):
        js.validate({"key": value},
                    schema={'type': 'object',
                            'properties': {'key': {'type': 'string', 'format': format}}},
                    format_checker=js.draft4_format_checker)


@pytest.mark.parametrize("component, configuration, expected_response", [
    ("agent", "client", None),
    ("agent", "wmodules", WazuhError(1127))
])
def test_check_component_configuration_pair(component, configuration, expected_response):
    """Verify that `check_component_configuration_pair` function returns an exception when the configuration does
    not belong to a Wazuh component."""
    response = check_component_configuration_pair(component, configuration)
    if isinstance(response, Exception):
        assert isinstance(response, expected_response.__class__)
        assert response.code == expected_response.code
    else:
        assert response is expected_response<|MERGE_RESOLUTION|>--- conflicted
+++ resolved
@@ -12,17 +12,11 @@
                            _array_numbers, _array_names, _boolean, _dates, _empty_boolean, _hashes,
                            _ips, _names, _numbers, _wazuh_key, _paths, _query_param, _ranges, _search_param,
                            _sort_param, _timeframe_type, _type_format, _yes_no_boolean, _get_dirnames_path,
-<<<<<<< HEAD
                            allowed_fields, is_safe_path, _wazuh_version,
                            _symbols_alphanumeric_param, _base64, _group_names, _group_names_or_all, _iso8601_date,
                            _iso8601_date_time, _numbers_or_all, _cdb_filename_path, _xml_filename_path, _xml_filename,
-                           check_component_configuration_pair)
+                           check_component_configuration_pair, _active_response_command)
 from wazuh import WazuhError
-=======
-                           allowed_fields, is_safe_path, _wazuh_version, _symbols_alphanumeric_param, _base64,
-                           _group_names, _group_names_or_all, _iso8601_date, _iso8601_date_time, _numbers_or_all,
-                           _cdb_filename_path, _xml_filename_path, _xml_filename, _active_response_command)
->>>>>>> 88bf15d2
 
 test_data_path = os.path.join(os.path.dirname(os.path.realpath(__file__)), 'data')
 
