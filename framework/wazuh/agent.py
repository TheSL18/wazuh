# Copyright (C) 2015-2019, Wazuh Inc.
# Created by Wazuh, Inc. <info@wazuh.com>.
# This program is free software; you can redistribute it and/or modify it under the terms of GPLv2

import errno
import fcntl
import hashlib
import ipaddress
import operator
import socket
from base64 import b64encode
from datetime import date, datetime, timedelta, timezone
from functools import reduce
from glob import glob
from json import loads
from os import chown, chmod, path, makedirs, urandom, listdir, stat, remove
from platform import platform
from shutil import copyfile, rmtree
from time import time, sleep
from typing import Dict

import requests

from wazuh import common, configuration
from wazuh.InputValidator import InputValidator
from wazuh.cluster.utils import get_manager_status
from wazuh.database import Connection
from wazuh.exception import WazuhError, WazuhInternalError
from wazuh.exception import WazuhException
from wazuh.ossec_queue import OssecQueue
from wazuh.ossec_socket import OssecSocket, OssecSocketJSON
from wazuh.results import WazuhResult
from wazuh.utils import chmod_r, chown_r, WazuhVersion, plain_dict_to_nested_dict, \
    get_fields_to_nest, get_hash, WazuhDBQuery, WazuhDBQueryDistinct, WazuhDBQueryGroupBy, mkdir_with_mode, \
    md5, SQLiteBackend, WazuhDBBackend, safe_move, process_array


def create_exception_dic(id, e):
    """
    Creates a dictionary with a list of agent ids and it's error codes.
    """
    exception_dic = {'id': id, 'error': {'message': e.message}}

    if isinstance(e, WazuhException):
        exception_dic['error']['code'] = e.code
        exception_dic['error']['remediation'] = e.remediation
    else:
        exception_dic['error']['code'] = 1000

    return exception_dic


class WazuhDBQueryAgents(WazuhDBQuery):

    def __init__(self, offset, limit, sort, search, select, count, get_data, query, filters=None,
                 default_sort_field='id', min_select_fields=None, remove_extra_fields=True):
        if filters is None:
            filters = {}
        if min_select_fields is None:
            min_select_fields = {'lastKeepAlive', 'version', 'id'}
        backend = SQLiteBackend(common.database_path_global)
        WazuhDBQuery.__init__(self, offset=offset, limit=limit, table='agent', sort=sort, search=search, select=select,
                              filters=filters, fields=Agent.fields, default_sort_field=default_sort_field,
                              default_sort_order='ASC', query=query, backend=backend,
                              min_select_fields=min_select_fields, count=count, get_data=get_data,
                              date_fields={'lastKeepAlive', 'dateAdd'}, extra_fields={'internal_key'})
        self.remove_extra_fields = remove_extra_fields

    def _filter_status(self, status_filter):
        # set the status value to lowercase in case it's a string. If not, the value will be return unmodified.
        status_filter['value'] = getattr(status_filter['value'], 'lower', lambda: status_filter['value'])()
        result = datetime.utcnow() - timedelta(seconds=common.limit_seconds)
        self.request['time_active'] = result.replace(tzinfo=timezone.utc).timestamp()
        if status_filter['operator'] == '!=':
            self.query += 'NOT '

        if status_filter['value'] == 'active':
            self.query += '(last_keepalive >= :time_active AND version IS NOT NULL) or id = 0'
        elif status_filter['value'] == 'disconnected':
            self.query += 'last_keepalive < :time_active'
        elif status_filter['value'] == "never connected" or status_filter['value'] == "neverconnected":
            self.query += 'last_keepalive IS NULL AND id != 0'
        elif status_filter['value'] == 'pending':
            self.query += 'last_keepalive IS NOT NULL AND version IS NULL'
        else:
            raise WazuhError(1729, extra_message=status_filter['value'])

    def _filter_date(self, date_filter, filter_db_name):
        WazuhDBQuery._filter_date(self, date_filter, filter_db_name)
        self.query = self.query[:-1] + ' AND id != 0'

    def _sort_query(self, field):
        if field == 'status':
            # Order by status ASC is the same that order by last_keepalive DESC.
            return '{} {}'.format('last_keepAlive', self.sort['order'])
        elif field == 'os.version':
            return "CAST(os_major AS INTEGER) {0}, CAST(os_minor AS INTEGER) {0}".format(self.sort['order'])
        else:
            return WazuhDBQuery._sort_query(self, field)

    def _add_search_to_query(self):
        # since id are stored in database as integers, id searches must be turned into integers to work as expected.
        if self.search:
            del self.fields['id']
            WazuhDBQuery._add_search_to_query(self)
            self.fields['id'] = 'id'
            self.query = self.query[:-1] + ' OR id LIKE :search_id)'
            self.request['search_id'] = int(self.search['value']) if self.search['value'].isdigit() \
                else self.search['value']

    def _format_data_into_dictionary(self):
        def format_fields(field_name, value, today, lastKeepAlive=None, version=None):
            if field_name == 'id':
                return str(value).zfill(3)
            elif field_name == 'status':
                return Agent.calculate_status(lastKeepAlive, version is None, today)
            elif field_name == 'group':
                return value.split(',')
            elif field_name in ['dateAdd', 'lastKeepAlive']:
                return datetime.utcfromtimestamp(value).strftime("%Y-%m-%d %H:%M:%S")
            else:
                return value

        fields_to_nest, non_nested = get_fields_to_nest(self.fields.keys(), ['os'], '.')

        today = datetime.utcnow()

        # compute 'status' field, format id with zero padding and remove non-user-requested fields.
        # Also remove, extra fields (internal key and registration IP)
        selected_fields = self.select - self.extra_fields if self.remove_extra_fields else self.select
        selected_fields |= {'id'}
        self._data = [{key: format_fields(key, value, today, item.get('lastKeepAlive'), item.get('version'))
                        for key, value in item.items() if key in selected_fields} for item in self._data]

        self._data = [plain_dict_to_nested_dict(d, fields_to_nest, non_nested, ['os'], '.') for d in self._data]

        return super()._format_data_into_dictionary()

    def _parse_legacy_filters(self):
        if 'older_than' in self.legacy_filters:
            if self.legacy_filters['older_than'] is not None:
                self.q += (';' if self.q else '') + \
                          "(lastKeepAlive>{0};status!=neverconnected,dateAdd>{0};status=neverconnected)".format(
                              self.legacy_filters['older_than'])
            del self.legacy_filters['older_than']
        WazuhDBQuery._parse_legacy_filters(self)

    def _process_filter(self, field_name, field_filter, q_filter):
        if field_name == 'group' and q_filter['value'] is not None:
            field_filter_1, field_filter_2, field_filter_3 = \
                field_filter + '_1', field_filter + '_2', field_filter + '_3'
            self.query += '{0} LIKE :{1} OR {0} LIKE :{2} OR {0} LIKE :{3} OR {0} = :{4}'.format(
                self.fields[field_name], field_filter_1, field_filter_2, field_filter_3, field_filter)
            self.request[field_filter_1] = '%,' + q_filter['value']
            self.request[field_filter_2] = q_filter['value'] + ',%'
            self.request[field_filter_3] = '%,{},%'.format(q_filter['value'])
            self.request[field_filter] = q_filter['value']
        else:
            WazuhDBQuery._process_filter(self, field_name, field_filter, q_filter)


class WazuhDBQueryDistinctAgents(WazuhDBQueryDistinct, WazuhDBQueryAgents):
    pass


class WazuhDBQueryGroupByAgents(WazuhDBQueryGroupBy, WazuhDBQueryAgents):
    def __init__(self, filter_fields, *args, **kwargs):
        WazuhDBQueryAgents.__init__(self, *args, **kwargs)
        WazuhDBQueryGroupBy.__init__(self, *args, table=self.table, fields=self.fields, filter_fields=filter_fields,
                                     default_sort_field=self.default_sort_field, backend=self.backend, **kwargs)
        self.remove_extra_fields = True


class WazuhDBQueryMultigroups(WazuhDBQueryAgents):
    def __init__(self, group_id, query, *args, **kwargs):
        self.group_id = group_id
        query = 'group={}'.format(group_id) + (';'+query if query else '')
        WazuhDBQueryAgents.__init__(self, query=query, *args, **kwargs)

    def _default_query(self):
        return "SELECT {0} FROM agent a LEFT JOIN belongs b ON a.id = b.id_agent" if self.group_id != "null" else "SELECT {0} FROM agent a"

    def _default_count_query(self):
        return 'COUNT(DISTINCT a.id)'

    def _get_total_items(self):
        WazuhDBQueryAgents._get_total_items(self)
        self.query += ' GROUP BY a.id '


class Agent:
    """OSSEC Agent object.
    """
    fields = {'id': 'id', 'name': 'name', 'ip': 'coalesce(ip,register_ip)', 'status': 'status',
              'os.name': 'os_name', 'os.version': 'os_version', 'os.platform': 'os_platform',
              'version': 'version', 'manager': 'manager_host', 'dateAdd': 'date_add',
              'group': '`group`', 'mergedSum': 'merged_sum', 'configSum': 'config_sum',
              'os.codename': 'os_codename', 'os.major': 'os_major', 'os.minor': 'os_minor',
              'os.uname': 'os_uname', 'os.arch': 'os_arch', 'os.build': 'os_build',
              'node_name': 'node_name', 'lastKeepAlive': 'last_keepalive', 'internal_key': 'internal_key',
              'registerIP': 'register_ip'}

    def __init__(self, id=None, name=None, ip=None, key=None, force=-1):
        """Initialize an agent.

        :param: id: When the agent exists
        :param: name and ip: Add an agent (generate id and key automatically)
        :param: name, ip and force: Add an agent (generate id and key automatically), removing old agent with same IP if
        disconnected since <force> seconds.
        :param: name, ip, id, key: Insert an agent with an existent id and key
        :param: name, ip, id, key, force: Insert an agent with an existent id and key, removing old agent with same IP
         if disconnected since <force> seconds.
        """
        self.id = id
        self.name = name
        self.ip = ip
        self.internal_key = key
        self.os = {}
        self.version = None
        self.dateAdd = None
        self.lastKeepAlive = None
        self.status = None
        self.key = None
        self.configSum = None
        self.mergedSum = None
        self.group = None
        self.manager = None
        self.node_name = None
        self.registerIP = ip

        # if the method has only been called with an ID parameter, no new agent should be added.
        # Otherwise, a new agent must be added
        if name is not None and ip is not None:
            self._add(name=name, ip=ip, id=id, key=key, force=force)

    def __str__(self):
        return str(self.to_dict())

    def to_dict(self):
        dictionary = {'id': self.id, 'name': self.name, 'ip': self.ip, 'internal_key': self.internal_key, 'os': self.os,
                      'version': self.version, 'dateAdd': self.dateAdd, 'lastKeepAlive': self.lastKeepAlive,
                      'status': self.status, 'key': self.key, 'configSum': self.configSum, 'mergedSum': self.mergedSum,
                      'group': self.group, 'manager': self.manager, 'node_name': self.node_name}

        return dictionary

    @staticmethod
<<<<<<< HEAD
    def calculate_status(last_keep_alive, pending, today=datetime.today()):
        """Calculates state based on last keep alive
=======
    def calculate_status(last_keep_alive, pending, today=datetime.utcnow()):
        """
        Calculates state based on last keep alive
>>>>>>> 956482a4
        """
        if not last_keep_alive:
            return "neverconnected"
        else:
<<<<<<< HEAD
            # divide date in format YY:mm:dd HH:MM:SS to create a datetime object.
            last_date = datetime(year=int(last_keep_alive[:4]), month=int(last_keep_alive[5:7]),
                                 day=int(last_keep_alive[8:10]), hour=int(last_keep_alive[11:13]),
                                 minute=int(last_keep_alive[14:16]), second=int(last_keep_alive[17:19]))
            difference = (today - last_date).total_seconds()

            return "disconnected" if difference > common.limit_seconds else ("pending" if pending else "active")
=======
            last_date = datetime.utcfromtimestamp(last_keep_alive)
            difference = (today - last_date).total_seconds()
            return "Disconnected" if difference > common.limit_seconds else ("Pending" if pending else "Active")

>>>>>>> 956482a4

    def _load_info_from_DB(self, select=None):
        """Gets attributes of existing agent.
        """
        db_query = WazuhDBQueryAgents(offset=0, limit=None, sort=None, search=None, select=select,
                                      query="id={}".format(self.id), count=False, get_data=True,
                                      remove_extra_fields=False)
        try:
            data = db_query.run()['items'][0]
        except IndexError:
            raise WazuhError(1701, extra_message=str(self.id))

        list(map(lambda x: setattr(self, x[0], x[1]), data.items()))

    def get_basic_information(self, select=None):
        """Gets public attributes of existing agent.
        """
        self._load_info_from_DB(select)
        fields = set(self.fields.keys()) & set(select) if select is not None \
            else set(self.fields.keys()) - {'internal_key'}
        return {field: getattr(self, field) for field in map(lambda x: x.split('.')[0], fields) if getattr(self, field)}

    def compute_key(self):
        str_key = "{0} {1} {2} {3}".format(self.id, self.name, self.registerIP, self.internal_key)
        return b64encode(str_key.encode()).decode()

    def get_key(self):
        """Gets agent key.

        :return: Agent key.
        """
        self._load_info_from_DB()
        if self.id != "000":
            self.key = self.compute_key()
        else:
            raise WazuhError(1703)

        return self.key

    def restart(self):
        """Restarts the agent.

        :return: Message generated by OSSEC.
        """
        if self.id == "000":
            raise WazuhError(1703)
        else:
            # Check if agent exists and it is active
            self.get_basic_information()

            if self.status.lower() != 'active':
                raise WazuhError(1707, extra_message='{0} - {1}'.format(self.id, self.status))

            oq = OssecQueue(common.ARQUEUE)
            ret_msg = oq.send_msg_to_agent(OssecQueue.RESTART_AGENTS, self.id)
            oq.close()

        return ret_msg

    @staticmethod
    def use_only_authd():
        """Function to know the value of the option "use_only_authd" in API configuration
        """
        try:
            with open(common.api_config_path) as f:
                data = f.readlines()

            use_only_authd = list(filter(lambda x: x.strip().startswith('config.use_only_authd'), data))

            return loads(use_only_authd[0][:-2].strip().split(' = ')[1]) if use_only_authd != [] else False
        except IOError:
            return False

    def remove(self, backup=False, purge=False):
        """Deletes the agent.

        :param backup: Create backup before removing the agent.
        :param purge: Delete definitely from key store.
        :return: Message.
        """

        manager_status = get_manager_status()
        is_authd_running = 'ossec-authd' in manager_status and manager_status['ossec-authd'] == 'running'

        if self.use_only_authd():
            if not is_authd_running:
                raise WazuhInternalError(1726)

        if not is_authd_running:
            data = self._remove_manual(backup, purge)
        else:
            data = self._remove_authd(purge)

        return data

    def _remove_authd(self, purge=False):
        """Deletes the agent.

        :param purge: Delete definitely from key store.
        :return: Message.
        """
        msg = {"function": "remove", "arguments": {"id": str(self.id).zfill(3), "purge": purge}}

        authd_socket = OssecSocketJSON(common.AUTHD_SOCKET)
        authd_socket.send(msg)
        data = authd_socket.receive()
        authd_socket.close()

        return data

    def _remove_manual(self, backup=False, purge=False):
        """Deletes the agent.

        :param backup: Create backup before removing the agent.
        :param purge: Delete definitely from key store.
        :return: Message.
        """
        # Check if agent exists
        self._load_info_from_DB()

        f_keys_temp = '{0}.tmp'.format(common.client_keys)

        try:
            agent_found = False
            with open(common.client_keys) as client_keys, open(f_keys_temp, 'w') as client_keys_tmp:
                try:
                    for line in client_keys.readlines():
                        id, name, ip, key = line.strip().split(' ')  # 0 -> id, 1 -> name, 2 -> ip, 3 -> key
                        if self.id == id and name[0] not in '#!':
                            if not purge:
                                client_keys_tmp.write('{0} !{1} {2} {3}\n'.format(id, name, ip, key))

                            agent_found = True
                        else:
                            client_keys_tmp.write(line)
                except Exception as e:
                    remove(f_keys_temp)
                    raise e

            if not agent_found:
                remove(f_keys_temp)
                raise WazuhError(1701, extra_message=str(self.id))
            else:
                f_keys_st = stat(common.client_keys)
                chown(f_keys_temp, common.ossec_uid(), common.ossec_gid())
                chmod(f_keys_temp, f_keys_st.st_mode)
        except Exception as e:
            raise WazuhInternalError(1746, extra_message=str(e))

        # Tell wazuhbd to delete agent database
        wdb_conn = WazuhDBBackend(self.id).connect_to_db()
        wdb_conn.delete_agents_db([self.id])

        try:
            # remove agent from groups
            db_global = glob(common.database_path_global)
            if not db_global:
                raise WazuhError(1600)

            conn = Connection(db_global[0])
            conn.execute('DELETE FROM belongs WHERE id_agent = :id_agent', {'id_agent': int(self.id)})
            conn.commit()
        except Exception as e:
            raise WazuhInternalError(1747, extra_message=str(e))

        try:
            # Remove rid file
            rids_file = path.join(common.ossec_path, 'queue/rids', self.id)
            if path.exists(rids_file):
                remove(rids_file)

            if backup:
                # Create backup directory
                # /var/ossec/backup/agents/yyyy/Mon/dd/id-name-ip[tag]
                date_part = date.today().strftime('%Y/%b/%d')
                main_agent_backup_dir = path.join(common.backup_path,
                                                  f'agents/{date_part}/{self.id}-{self.name}-{self.registerIP}')
                agent_backup_dir = main_agent_backup_dir

                not_agent_dir = True
                i = 0
                while not_agent_dir:
                    if path.exists(agent_backup_dir):
                        i += 1
                        agent_backup_dir = '{0}-{1}'.format(main_agent_backup_dir, str(i).zfill(3))
                    else:
                        makedirs(agent_backup_dir)
                        chmod_r(agent_backup_dir, 0o750)
                        not_agent_dir = False
            else:
                agent_backup_dir = ''

            # Move agent file
            agent_files = [
                ('{0}/queue/agent-info/{1}-{2}'.format(common.ossec_path, self.name, self.registerIP),
                 '{0}/agent-info'.format(agent_backup_dir)),
                ('{0}/queue/rootcheck/({1}) {2}->rootcheck'.format(common.ossec_path, self.name, self.registerIP),
                 '{0}/rootcheck'.format(agent_backup_dir)),
                ('{0}/queue/agent-groups/{1}'.format(common.ossec_path, self.id),
                 '{0}/agent-group'.format(agent_backup_dir)),
                ('{}/var/db/agents/{}-{}.db'.format(common.ossec_path, self.name, self.id),
                 '{}/var_db'.format(agent_backup_dir)),
                ('{}/queue/diff/{}'.format(common.ossec_path, self.name), '{}/diff'.format(agent_backup_dir))
            ]

            for agent_file, backup_file in agent_files:
                if path.exists(agent_file):
                    if not backup:
                        if path.isdir(agent_file):
                            rmtree(agent_file)
                        else:
                            remove(agent_file)
                    elif not path.exists(backup_file):
                        safe_move(agent_file, backup_file, permissions=0o660)

            # Overwrite client.keys
            safe_move(f_keys_temp, common.client_keys, permissions=0o640)
        except Exception as e:
            raise WazuhInternalError(1748, extra_message=str(e))

        return 'Agent deleted successfully.'

    def _add(self, name, ip, id=None, key=None, force=-1):
        """Adds an agent to OSSEC.
        2 uses:
            - name and ip [force]: Add an agent like manage_agents (generate id and key).
            - name, ip, id, key [force]: Insert an agent with an existing id and key.

        :param name: name of the new agent.
        :param ip: IP of the new agent. It can be an IP, IP/NET or ANY.
        :param id: ID of the new agent.
        :param key: Key of the new agent.
        :param force: Remove old agents with same IP if disconnected since <force> seconds
        :return: Agent ID.
        """
        ip = ip.lower()
        if ip != 'any':
            if ip.find('/') > 0:
                try:
                    ipaddress.ip_network(ip)
                except Exception:
                    WazuhError(1706, extra_message=ip)
            else:
                try:
                    ipaddress.ip_address(ip)
                except Exception:
                    raise WazuhError(1706, extra_message=ip)

        manager_status = get_manager_status()
        is_authd_running = 'ossec-authd' in manager_status and manager_status['ossec-authd'] == 'running'

        if self.use_only_authd():
            if not is_authd_running:
                raise WazuhInternalError(1726)

        if not is_authd_running:
            data = self._add_manual(name, ip, id, key, force)
        else:
            data = self._add_authd(name, ip, id, key, force)

        return data

    def _add_authd(self, name, ip, id=None, key=None, force=-1):
        """Adds an agent to OSSEC using authd.
        2 uses:
            - name and ip [force]: Add an agent like manage_agents (generate id and key).
            - name, ip, id, key [force]: Insert an agent with an existing id and key.

        :param name: name of the new agent.
        :param ip: IP of the new agent. It can be an IP, IP/NET or ANY.
        :param id: ID of the new agent.
        :param key: Key of the new agent.
        :param force: Remove old agents with same IP if disconnected since <force> seconds
        :return: Agent ID.
        """
        # Check arguments
        if id:
            id = id.zfill(3)

        if key and len(key) < 64:
            raise WazuhError(1709)

        force = force if type(force) == int else int(force)

        # Checks if the values are added
        lock_file = open("{}/var/run/.api_lock".format(common.ossec_path), 'a+')
        fcntl.lockf(lock_file, fcntl.LOCK_EX)
        with open(common.client_keys) as f_k:
            try:
                for line in f_k.readlines():
                    if not line.strip():  # ignore empty lines
                        continue
                    if line[0] in '# ':  # starts with # or ' '
                        continue

                    line_data = line.strip().split(' ')  # 0 -> id, 1 -> name, 2 -> ip, 3 -> key

                    if id and id == line_data[0]:
                        raise WazuhError(1708, extra_message=id)
                    if name == line_data[1]:
                        if force < 0:
                            raise WazuhError(1705, extra_message=name)
                    if ip != 'any' and ip == line_data[2]:
                        if force < 0:
                            raise WazuhError(1706, extra_message=ip)
            except WazuhError as e:
                raise e

        msg = ""
        if name and ip:
            if id and key:
                msg = {"function": "add", "arguments": {"name": name, "ip": ip, "id": id, "key": key, "force": force}}
            else:
                msg = {"function": "add", "arguments": {"name": name, "ip": ip, "force": force}}

        authd_socket = OssecSocketJSON(common.AUTHD_SOCKET)
        authd_socket.send(msg)
        data = authd_socket.receive()
        authd_socket.close()

        self.id = data['id']
        self.internal_key = data['key']
        self.key = self.compute_key()

    def _add_manual(self, name, ip, id=None, key=None, force=-1):
        """Adds an agent to OSSEC manually.
        2 uses:
            - name and ip [force]: Add an agent like manage_agents (generate id and key).
            - name, ip, id, key [force]: Insert an agent with an existing id and key.

        :param name: name of the new agent.
        :param ip: IP of the new agent. It can be an IP, IP/NET or ANY.
        :param id: ID of the new agent.
        :param key: Key of the new agent.
        :param force: Remove old agents with same IP if disconnected since <force> seconds
        :return: Agent ID.
        """
        # Check arguments
        if id:
            id = id.zfill(3)

        if key and len(key) < 64:
            raise WazuhError(1709)

        force = force if type(force) == int else int(force)

        # Check manager name
        db_global = glob(common.database_path_global)
        if not db_global:
            raise WazuhInternalError(1600)

        conn = Connection(db_global[0])
        conn.execute("SELECT name FROM agent WHERE (id = 0)")
        manager_name = str(conn.fetch())

        if name == manager_name:
            raise WazuhError(1705, extra_message=name)

        # Check if ip, name or id exist in client.keys
        last_id = 0
        lock_file = open("{}/var/run/.api_lock".format(common.ossec_path), 'a+')
        fcntl.lockf(lock_file, fcntl.LOCK_EX)
        with open(common.client_keys) as f_k:
            try:
                for line in f_k.readlines():
                    if not line.strip():  # ignore empty lines
                        continue

                    if line[0] in '# ':  # starts with # or ' '
                        continue

                    line_data = line.strip().split(' ')  # 0 -> id, 1 -> name, 2 -> ip, 3 -> key

                    line_id = int(line_data[0])
                    if last_id < line_id:
                        last_id = line_id

                    if line_data[1][0] in '#!':  # name starts with # or !
                        continue

                    check_remove = 0
                    if id and id == line_data[0]:
                        raise WazuhError(1708, extra_message=id)
                    if name == line_data[1]:
                        if force < 0:
                            raise WazuhError(1705, extra_message=name)
                        else:
                            check_remove = 1
                    if ip != 'any' and ip == line_data[2]:
                        if force < 0:
                            raise WazuhError(1706, extra_message=ip)
                        else:
                            check_remove = 2

                    if check_remove:
                        if force == 0 or Agent.check_if_delete_agent(line_data[0], force):
                            Agent.remove_agent(line_data[0], backup=True)
                        else:
                            if check_remove == 1:
                                raise WazuhError(1705, extra_message=name)
                            else:
                                raise WazuhError(1706, extra_message=ip)

                if not id:
                    agent_id = str(last_id + 1).zfill(3)
                else:
                    agent_id = id

                if not key:
                    # Generate key
                    epoch_time = int(time())
                    str1 = "{0}{1}{2}".format(epoch_time, name, platform())
                    str2 = "{0}{1}".format(ip, agent_id)
                    hash1 = hashlib.md5(str1.encode())
                    hash1.update(urandom(64))
                    hash2 = hashlib.md5(str2.encode())
                    hash1.update(urandom(64))
                    agent_key = hash1.hexdigest() + hash2.hexdigest()
                else:
                    agent_key = key

                # Tmp file
                f_keys_temp = '{0}.tmp'.format(common.client_keys)
                open(f_keys_temp, 'a').close()

                f_keys_st = stat(common.client_keys)
                chown(f_keys_temp, common.ossec_uid(), common.ossec_gid())
                chmod(f_keys_temp, f_keys_st.st_mode)

                copyfile(common.client_keys, f_keys_temp)

                # Write key
                with open(f_keys_temp, 'a') as f_kt:
                    f_kt.write('{0} {1} {2} {3}\n'.format(agent_id, name, ip, agent_key))

                # Overwrite client.keys
                safe_move(f_keys_temp, common.client_keys, permissions=f_keys_st.st_mode)
            except WazuhException as ex:
                fcntl.lockf(lock_file, fcntl.LOCK_UN)
                lock_file.close()
                raise ex
            except Exception as e:
                fcntl.lockf(lock_file, fcntl.LOCK_UN)
                lock_file.close()
                raise WazuhError(1725, extra_message=str(e))

            fcntl.lockf(lock_file, fcntl.LOCK_UN)
            lock_file.close()

        self.id = agent_id
        self.internal_key = agent_key
        self.key = self.compute_key()

    @staticmethod
    def _remove_single_group(group_id):
        """Remove the group in every agent.

        :param group_id: Group ID.
        :return: Confirmation message.
        """
        if group_id.lower() == "default":
            raise WazuhError(1712)

        if not Agent.group_exists(group_id):
            raise WazuhError(1710, extra_message=group_id)

        ids = list(map(operator.itemgetter('id'), Agent.get_agent_group(group_id=group_id, limit=None)['items']))

        # Remove group directory
        group_path = "{0}/{1}".format(common.shared_path, group_id)
        group_backup = "{0}/groups/{1}_{2}".format(common.backup_path, group_id, int(time()))
        if path.exists(group_path):
            safe_move(group_path, group_backup, permissions=0o660)

        msg = "Group '{0}' removed.".format(group_id)

        return {'message': msg, 'affected_items': ids}

    def get_agent_attr(self, attr):
        """Returns a string with an agent's os name
        """
        db_global = glob(common.database_path_global)
        if not db_global:
            raise WazuhInternalError(1600)

        conn = Connection(db_global[0])
        query = "SELECT :attr FROM agent WHERE id = :id"
        request = {'attr': attr, 'id': self.id}
        conn.execute(query, request)
        query_value = str(conn.fetch())

        return query_value

    @staticmethod
    def get_agents_overview(offset=0, limit=common.database_limit, sort=None, search=None, select=None,
                            filters=None, q=""):
        """Gets a list of available agents with basic attributes.

        :param offset: First item to return.
        :param limit: Maximum number of items to return.
        :param sort: Sorts the items. Format: {"fields":["field1","field2"],"order":"asc|desc"}.
        :param select: Select fields to return. Format: {"fields":["field1","field2"]}.
        :param search: Looks for items with the specified string. Format: {"fields": ["field1","field2"]}
        :param filters: Defines field filters required by the user.
        Format: {"field1":"value1", "field2":["value2","value3"]}
        :param q: Defines query to filter in DB.
        :return: Dictionary: {'items': array of items, 'totalItems': Number of items (without applying the limit)}
        """
<<<<<<< HEAD
        db_query = WazuhDBQueryAgents(offset=offset, limit=limit, sort=sort, search=search, select=select,
                                      filters=filters, query=q, count=True, get_data=True)
=======
        db_query = WazuhDBQueryAgents(offset=offset, limit=limit, sort=sort, search=search, select=select, filters=filters, query=q, count=True, get_data=True)
>>>>>>> 956482a4

        data = db_query.run()

        for date_field in {'lastKeepAlive', 'dateAdd'}:
            for item in data["items"]:
                date_format = '%Y-%m-%d %H:%M:%S'
                if date_field in item:
                    item[date_field] = datetime.strptime(item[date_field], date_format)

        return data

    @staticmethod
    def get_distinct_agents(offset=0, limit=common.database_limit, sort=None, search=None, select=None,
                            fields=None, q=""):
        """Gets a list of available agents with basic attributes.

        :param offset: First item to return.
        :param limit: Maximum number of items to return.
        :param sort: Sorts the items. Format: {"fields":["field1","field2"],"order":"asc|desc"}.
        :param select: Select fields to return. Format: {"fields":["field1","field2"]}.
        :param search: Looks for items with the specified string. Format: {"fields": ["field1","field2"]}
        :param q: Defines query to filter in DB.
        :param fields: Fields to group by
        :return: Dictionary: {'items': array of items, 'totalItems': Number of items (without applying the limit)}
        """
        db_query = WazuhDBQueryGroupByAgents(filter_fields=fields, offset=offset, limit=limit, sort=sort,
                                             search=search, select=select, query=q, count=True, get_data=True,
                                             min_select_fields=set())
        return db_query.run()

    @staticmethod
    def get_agents_summary():
        """Counts the number of agents by status.
        :return: Dictionary with keys: total, Active, Disconnected, Never connected
        """
        db_query = WazuhDBQueryAgents(offset=0, limit=None, sort=None, search=None, select=None, count=True,
                                      get_data=False, query="")

        db_query.run()
        data = {'Total': db_query.total_items}

        for status in ['Active', 'Disconnected', 'Never connected', 'Pending']:
            db_query.reset()

            db_query.q = "status=" + status
            db_query.run()
            data[status] = db_query.total_items

        return data

    @staticmethod
    def get_os_summary(offset=0, limit=common.database_limit, sort=None, search=None, q=""):
        """Gets a list of available OS.

        :param offset: First item to return.
        :param limit: Maximum number of items to return.
        :param sort: Sorts the items. Format: {"fields":["field1","field2"],"order":"asc|desc"}.
        :param search: Looks for items with the specified string.
        :param q: Query to filter results.
        :return: Dictionary: {'items': array of items, 'totalItems': Number of items (without applying the limit)}
        """
        db_query = WazuhDBQueryDistinctAgents(offset=offset, limit=limit, sort=sort, search=search,
                                              select=['os.platform'], count=True, get_data=True,
                                              default_sort_field='os_platform', query=q, min_select_fields=set())
        return db_query.run()

    @staticmethod
    def restart_agents(agent_id=None, restart_all=False):
        """Restarts an agent or all agents.

        :param agent_id: Agent ID of the agent to restart. Can be a list of ID's.
        :param restart_all: Restarts all agents.
        :return: Message.
        """
        if restart_all:
            oq = OssecQueue(common.ARQUEUE)
            ret_msg = oq.send_msg_to_agent(OssecQueue.RESTART_AGENTS)
            oq.close()
            return ret_msg
        else:
            if not agent_id:
                raise WazuhError(1732)
            failed_ids = list()
            affected_agents = list()
            if isinstance(agent_id, list):
                for id in agent_id:
                    try:
                        Agent(id).restart()
                        affected_agents.append(id)
                    except WazuhError as e:
                        failed_ids.append(create_exception_dic(id, e))
            else:
                try:
                    Agent(agent_id).restart()
                    affected_agents.append(agent_id)
                except WazuhError as e:
                    failed_ids.append(create_exception_dic(agent_id, e))
            if not failed_ids:
                message = 'All selected agents were restarted'
            else:
                message = 'Some agents were not restarted'

            if failed_ids:
                final_dict = {'message': message,
                              'data': {'affected_items': affected_agents,
                                       'failed_items': failed_ids}
                              }
            else:
                final_dict = {'message': message,
                              'data': {'affected_items': affected_agents}
                              }

            result = WazuhResult(final_dict, str_priority=['Some agents were not restarted',
                                                           'All selected agents were restarted'])

<<<<<<< HEAD
            return result
=======
    @staticmethod
    def restart_agents_by_group(group_id: str) -> Dict:
        """Restart all the agents which belong to a group.

        :param group_id: Name of the group
        :return: Confirmation message
        """
        # list with agent IDs to restart. Contains key-value pairs.
        agent_list = Agent.get_agent_group(group_id=group_id,
                                           select={'fields': ['id']}).get('items')
        # format agent_list as a list with strings of agent IDs
        agent_list = [elem.get('id') for elem in agent_list]

        return Agent.restart_agents(agent_id=agent_list)
>>>>>>> 956482a4

    @staticmethod
    def get_agent_by_name(agent_name, select=None):
        """Gets an existing agent called agent_name.

        :param agent_name: Agent name.
        :param select: Select fields to return. Format: {"fields":["field1","field2"]}.
        :return: The agent.
        """
        db_global = glob(common.database_path_global)
        if not db_global:
            raise WazuhInternalError(1600)

        conn = Connection(db_global[0])
        conn.execute("SELECT id FROM agent WHERE name = :name", {'name': agent_name})
        try:
            agent_id = str(conn.fetch()).zfill(3)
        except TypeError as e:
            raise WazuhError(1701, extra_message=agent_name)

        return Agent.get_agent(agent_id, select)


    @staticmethod
    def get_agent(agent_id, select=None):
        """Gets an existing agent.

        :param agent_id: Agent ID.
        :param select: Select fields to return. Format: {"fields":["field1","field2"]}.
        :return: The agent.
        """
        data = Agent(agent_id).get_basic_information(select)

        for date_field in {'lastKeepAlive', 'dateAdd'}:
            date_format = '%Y-%m-%d %H:%M:%S'
            if date_field in data:
                data[date_field] = datetime.strptime(data[date_field], date_format)

        return data

    @staticmethod
    def get_agent_key(agent_id):
        """Get the key of an existing agent.

        :param agent_id: Agent ID.
        :return: Agent key.
        """

        return {'key': Agent(agent_id).get_key()}

    @staticmethod
    def get_group_by_name(group_name):
        """
        Gets an existing group called group_name.

        :param group_name: Group name.
        :return: The group id.
        """
        db_global = glob(common.database_path_global)
        if not db_global:
            raise WazuhInternalError(1600)

        conn = Connection(db_global[0])
        conn.execute("SELECT id FROM `group` WHERE name = :name", {'name': group_name})
        try:
            group_id = conn.fetch()
        except TypeError as e:
            raise WazuhError(1701, extra_message=group_name)

        return group_id

    @staticmethod
    def remove_agent(agent_id, backup=False, purge=False):
        """Removes an existing agent.

        :param agent_id: Agent ID.
        :param backup: Create backup before removing the agent.
        :param purge: Delete definitely from key store.
        :return: Dictionary with affected_agents (agents removed), failed_ids if it necessary (agents that cannot been
        removed), and a message.
        """
        failed_ids = []
        affected_agents = []
        try:
            if agent_id == "000":
                raise WazuhError(1703)
            else:
                Agent(agent_id).remove(backup, purge)
                affected_agents.append(agent_id)
        except WazuhException as e:
            failed_ids.append(create_exception_dic(agent_id, e))

        if not failed_ids:
            message = 'All selected agents were deleted'
        else:
            message = 'Some agents were not deleted'

        if failed_ids:
            final_dict = {'message': message,
                          'data': {'affected_items': affected_agents,
                                   'failed_items': failed_ids}
                          }
        else:
            final_dict = {'message': message,
                          'data': {'affected_items': affected_agents}
                          }

        result = WazuhResult(final_dict, str_priority=['All selected agents were deleted',
                                                       'Some agents were not deleted'])

        return result

    @staticmethod
    def remove_agents(list_agent="all", backup=False, purge=False, status="all", older_than="7d"):
        """Removes an existing agent.

        :param list_agent: List of agents ID's.
        :param backup: Create backup before removing the agent.
        :param purge: Delete definitely from key store.
        :param older_than:  Filters out disconnected agents for longer than specified. Time in seconds | "[n_days]d" |
        "[n_hours]h" | "[n_minutes]m" | "[n_seconds]s". For never connected agents, uses the register date.
        :param status: Filters by agent status: Active, Disconnected or Never connected. Multiples statuses separated
        by commas.
        :return: Dictionary with affected_agents (agents removed), timeframe applied, failed_ids if it necessary
        (agents that cannot been removed), and a message.
        """
        id_purgeable_agents = list(map(operator.itemgetter('id'),
                                       Agent.get_agents_overview(filters={'older_than': older_than, 'status': status},
                                                                 limit=None)['items']))

        failed_ids = []
        affected_agents = []

        if list_agent != "all":
            for id in list_agent:
                try:
                    if id == "000":
                        raise WazuhError(1703)
                    else:
                        my_agent = Agent(id)
                        my_agent._load_info_from_DB()
                        if id not in id_purgeable_agents:
                            raise WazuhError(1731, extra_message="The agent has a status different to '{}' or the "
                                                                 "specified time frame 'older_than {}' does not "
                                                                 "apply.".format(status, older_than))
                        my_agent.remove(backup, purge)
                        affected_agents.append(id)
                except WazuhException as e:
                    failed_ids.append(create_exception_dic(id, e))
        else:
            for id in id_purgeable_agents:
                try:
                    my_agent = Agent(id)
                    my_agent._load_info_from_DB()
                    my_agent.remove(backup, purge)
                    affected_agents.append(id)
                except WazuhException as e:
                    failed_ids.append(create_exception_dic(id, e))

        if not failed_ids:
            message = 'All selected agents were deleted' if affected_agents else "No agents were deleted"
        else:
            message = 'Some agents were not deleted'

        if failed_ids:
            final_dict = {'message': message,
                          'data': {'affected_items': affected_agents,
                                   'failed_items': failed_ids,
                                   'older_than': older_than,
                                   'total_affected_items': len(affected_agents),
                                   'total_failed_items': len(failed_ids)}
                          }
        else:
            final_dict = {'message': message,
                          'data': {'affected_items': affected_agents,
                                   'older_than': older_than,
                                   'total_affected_items': len(affected_agents)}
                          }

        result = WazuhResult(final_dict, str_priority=['All selected agents were deleted',
                                                       'Some agents were not deleted',
                                                       'No agents were deleted'])

        return result

    @staticmethod
    def add_agent(name, ip='any', force_time=-1):
        """Adds a new agent to OSSEC.

        :param name: name of the new agent.
        :param ip: IP of the new agent. It can be an IP, IP/NET or ANY.
        :param force_time: Remove old agent with same IP if disconnected since <force> seconds.
        :return: Agent ID.
        """
        # check length of agent name
        if len(name) > 128:
            raise WazuhError(1738)

        new_agent = Agent(name=name, ip=ip, force=force_time)
        return {'id': new_agent.id, 'key': new_agent.key}

    @staticmethod
    def add_group_to_agent(agent_id, group_id, force=False):
        """Adds an existing group to an agent

        :param group_id: name of the group.
        :param agent_id: ID of the agent.
        :param force: No check if agent exists
        :return: Agent ID.
        """
        # Check if agent exists
        if not force:
            Agent(agent_id).get_basic_information()

        # get agent's group
        group_path = "{}/{}".format(common.groups_path, agent_id)
        if path.exists(group_path):
            with open(group_path) as f:
                group_name = f.read().replace('\n', '')

            # Check if the group already belongs to the agent
            if group_id in group_name.split(','):
                return "Agent '{0}' already belongs to group '{1}'.".format(agent_id, group_id)
        else:
            group_name = ""

        agent_group = (group_name + ',' if group_name else '') + group_id

        # Check multigroup limit
        if Agent().check_multigroup_limit(agent_id):
            raise WazuhError(1737)

        # Check if the group exists
        if not Agent.group_exists(group_id):
            raise WazuhError(1710, extra_message=group_id)

        # If the new multi group doesnt exists, create it
        if not Agent.multi_group_exists(agent_group):
            Agent.create_multi_group(agent_group)

        Agent().set_multi_group(str(agent_id), agent_group)

        # Check if the multigroup still exists in other agents
        multi_group_list = []
        for filename in listdir("{0}".format(common.groups_path)):
            file = open("{0}/{1}".format(common.groups_path, filename), "r")
            group_readed = file.read()
            group_readed = group_readed.strip()
            multi_group_list.append(group_readed)
            file.close()

        return "Group '{0}' added to agent '{1}'.".format(group_id, agent_id)

    @staticmethod
    def insert_agent(name, id, key, ip='any', force_time=-1):
        """Create a new agent providing the id, name, ip and key to the Manager.

        :param id: id of the new agent.
        :param name: name of the new agent.
        :param ip: IP of the new agent. It can be an IP, IP/NET or ANY.
        :param key: name of the new agent.
        :param force_time: Remove old agent with same IP if disconnected since <force_time> seconds.
        :return: Agent ID.
        """
        new_agent = Agent(name=name, ip=ip, id=id, key=key, force=force_time)
        return {'id': new_agent.id, 'key': new_agent.key}

    @staticmethod
    def check_if_delete_agent(id, seconds):
        """Check if we should remove an agent: if time from last connection is greater thant <seconds>.

        :param id: id of the new agent.
        :param seconds: Number of seconds.
        :return: True if time from last connection is greater thant <seconds>.
        """
        remove_agent = False
        agent_info = Agent(id=id).get_basic_information()

        if 'lastKeepAlive' in agent_info:
            if agent_info['lastKeepAlive'] == 0:
                remove_agent = True
            else:
                last_date = datetime.strptime(agent_info['lastKeepAlive'], '%Y-%m-%d %H:%M:%S')
                difference = (datetime.utcnow() - last_date).total_seconds()
                if difference >= seconds:
                    remove_agent = True

        return remove_agent

    @staticmethod
    def get_all_groups_sql(offset=0, limit=common.database_limit, sort=None, search=None):
        """Gets the existing groups.

        :param offset: First item to return.
        :param limit: Maximum number of items to return.
        :param sort: Sorts the items. Format: {"fields":["field1","field2"],"order":"asc|desc"}.
        :param search: Looks for items with the specified string.
        :return: Dictionary: {'items': array of items, 'totalItems': Number of items (without applying the limit)}
        """
        db_query = WazuhDBQueryDistinct(offset=offset, limit=limit, sort=sort, search=search, select=['name'],
                                        fields={'name': '`group`'}, count=True, get_data=True, table='agent',
                                        db_path=common.database_path_global, default_sort_field='`group`')
        db_query.run()

        return {'totalItems': db_query.total_items, 'items': [tuple[0] for tuple in db_query.conn]}

    @staticmethod
    def get_all_groups(offset=0, limit=common.database_limit, sort_by=None, sort_ascending=True, search_text=None,
                       complementary_search=False, search_in_fields=None, hash_algorithm='md5', q=''):
        """Gets the existing groups.

        :param offset: First item to return.
        :param limit: Maximum number of items to return.
        :param sort_by: Fields to sort the items by
        :param sort_ascending: Sort in ascending (true) or descending (false) order
        :param search_text: Text to search
        :param complementary_search: Find items without the text to search
        :param search_in_fields: Fields to search in
        :param hash_algorithm: hash algorithm used to get mergedsum and configsum.
        :param q: Defines query to filter.
        :return: Dictionary: {'items': array of items, 'totalItems': Number of items (without applying the limit)}
        """
        try:
            # Connect DB
            db_global = glob(common.database_path_global)
            if not db_global:
                raise WazuhInternalError(1600)

            conn = Connection(db_global[0])

            # Group names
            data = []
            for entry in listdir(common.shared_path):
                full_entry = path.join(common.shared_path, entry)
                if not path.isdir(full_entry):
                    continue

                # Get the id of the group
                query = "SELECT id FROM `group` WHERE name = :group_id"
                request = {'group_id': entry}
                conn.execute(query, request)
                id_group = conn.fetch()

                if id_group is None:
                    continue

                # Group count
                query = "SELECT {0} FROM belongs WHERE id_group = :id"
                request = {'id': id_group}
                conn.execute(query.format('COUNT(*)'), request)

                # merged.mg and agent.conf sum
                merged_sum = get_hash(full_entry + "/merged.mg", hash_algorithm)
                conf_sum = get_hash(full_entry + "/agent.conf", hash_algorithm)

                item = {'count': conn.fetch(), 'name': entry}

                if merged_sum:
                    item['mergedSum'] = merged_sum

                if conf_sum:
                    item['configSum'] = conf_sum

                data.append(item)
        except WazuhError as e:
            raise e
        except Exception as e:
            raise WazuhInternalError(1736, extra_message=str(e))

        return process_array(data, search_text=search_text, search_in_fields=search_in_fields,
                             complementary_search=complementary_search, sort_by=sort_by, sort_ascending=sort_ascending,
                             offset=offset, limit=limit, q=q)

    @staticmethod
    def group_exists_sql(group_id):
        """Checks if the group exists

        :param group_id: Group ID.
        :return: True if group exists, False otherwise
        """
        # Input Validation of group_id
        if not InputValidator().group(group_id):
            raise WazuhError(1722)

        db_query = WazuhDBQueryAgents(offset=0, limit=None, sort=None, search=None, select=['group'],
                                      query="group=" + group_id, count=True, get_data=False)
        db_query.run()

        return bool(db_query.total_items)

    @staticmethod
    def group_exists(group_id):
        """Checks if the group exists

        :param group_id: Group ID.
        :return: True if group exists, False otherwise
        """
        # Input Validation of group_id
        if not InputValidator().group(group_id):
            raise WazuhError(1722)

        if path.exists("{0}/{1}".format(common.shared_path, group_id)):
            return True
        else:
            return False

    @staticmethod
    def multi_group_exists(group_id):
        """Checks if the group exists

        :param group_id: Group ID.
        :return: String of groups if group exists, an empty list otherwise
        """
        all_multigroups = []
        for file in listdir(common.groups_path):
            filepath = path.join(common.groups_path, file)
            f = open(filepath, 'r')
            all_multigroups.append(f.read())
            f.close()
        if group_id in all_multigroups:
            return all_multigroups
        else:
            return []

    @staticmethod
    def get_agent_group(group_id, offset=0, limit=common.database_limit, sort=None, search=None, select=None,
                        filters=None, q=""):
        """Gets the agents in a group

        :param group_id: Group ID.
        :param offset: First item to return.
        :param limit: Maximum number of items to return.
        :param sort: Sorts the items. Format: {"fields":["field1","field2"],"order":"asc|desc"}.
        :param search: Looks for items with the specified string.
        :param select: Select fields to return. Format: {"fields":["field1","field2"]}.
        :param filters: Defines field filters required by the user.
        Format: {"field1":"value1", "field2":["value2","value3"]}
        :param q: Defines query to filter in DB.
        :return: Dictionary: {'items': array of items, 'totalItems': Number of items (without applying the limit)}
        """
        # check whether the group exists or not
        if group_id != 'null' and not glob("{}/{}".format(common.shared_path, group_id)) and \
                not glob("{}/{}".format(common.multi_groups_path, group_id)):
            raise WazuhError(1710, extra_message=group_id)

        db_query = WazuhDBQueryMultigroups(group_id=group_id, offset=offset, limit=limit, sort=sort, search=search,
                                           select=select, filters=filters, count=True, get_data=True, query=q)

        data = db_query.run()

        for date_field in {'lastKeepAlive', 'dateAdd'}:
            for item in data["items"]:
                date_format = '%Y-%m-%d %H:%M:%S'
                if date_field in item:
                    item[date_field] = datetime.strptime(item[date_field], date_format)

        return data

    @staticmethod
    def get_agents_without_group(offset=0, limit=common.database_limit, sort=None, search=None, select=None, q="",
                                 filters=None):
        """Gets the agents without a group

        :param offset: First item to return.
        :param limit: Maximum number of items to return.
        :param sort: Sorts the items. Format: {"fields":["field1","field2"],"order":"asc|desc"}.
        :param search: Looks for items with the specified string.
        :param select: Select fields to return. Format: {"fields":["field1","field2"]}.
        :param filters: Values to filter by on database (legacy format).
        :param q: Defines query to filter in DB.
        :return: Dictionary: {'items': array of items, 'totalItems': Number of items (without applying the limit)}
        """
        return Agent.get_agent_group(group_id="null", offset=offset, limit=limit, sort=sort, search=search,
                                     select=select, q='id!=0' + (';' + q if q else ''), filters=filters)

    @staticmethod
    def get_group_files(group_id=None, offset=0, limit=common.database_limit, search_text=None, search_in_fields=None,
                        complementary_search=False, sort_by=None, sort_ascending=True, hash_algorithm='md5'):
        """Gets the group files.

        :param group_id: Group ID.
        :param offset: First item to return.
        :param limit: Maximum number of items to return.
        :param sort_by: Fields to sort the items by
        :param sort_ascending: Sort in ascending (true) or descending (false) order
        :param search_text: Text to search
        :param complementary_search: Find items without the text to search
        :param search_in_fields: Fields to search in
        :param hash_algorithm: hash algorithm used to get mergedsum and configsum.
        :return: Dictionary: {'items': array of items, 'totalItems': Number of items (without applying the limit)}
        """
        group_path = common.shared_path
        if group_id:
            if not Agent.group_exists(group_id):
                raise WazuhError(1710, extra_message=group_id)
            group_path = "{0}/{1}".format(common.shared_path, group_id)

        if not path.exists(group_path):
            raise WazuhError(1006, extra_message=group_path)

        try:
            data = []
            for entry in listdir(group_path):
                item = {}
                try:
                    item['filename'] = entry
                    item['hash'] = get_hash('{}/{}'.format(group_path, entry), hash_algorithm)
                    data.append(item)
                except (OSError, IOError):
                    pass

            try:
                # ar.conf
                ar_path = "{0}/ar.conf".format(common.shared_path)
                data.append({'filename': "ar.conf", 'hash': get_hash(ar_path, hash_algorithm)})
            except (OSError, IOError):
                pass

            return process_array(data, search_text=search_text, search_in_fields=search_in_fields,
                                 complementary_search=complementary_search, sort_by=sort_by,
                                 sort_ascending=sort_ascending, offset=offset, limit=limit)
        except WazuhError as e:
            raise e
        except Exception as e:
            raise WazuhInternalError(1727, extra_message=str(e))

    @staticmethod
    def create_group(group_id):
        """Creates a group.

        :param group_id: Group ID.
        :return: Confirmation message.
        """
        # Input Validation of group_id
        if not InputValidator().group(group_id):
            raise WazuhError(1722)

        group_path = "{0}/{1}".format(common.shared_path, group_id)

        if group_id.lower() == "default" or path.exists(group_path):
            raise WazuhError(1711, extra_message=group_id)

        # Create group in /etc/shared
        group_def_path = "{0}/agent-template.conf".format(common.shared_path)
        try:
            mkdir_with_mode(group_path)
            copyfile(group_def_path, group_path + "/agent.conf")
            chown_r(group_path, common.ossec_uid(), common.ossec_gid())
            chmod_r(group_path, 0o660)
            chmod(group_path, 0o770)
            msg = "Group '{0}' created.".format(group_id)
        except Exception as e:
            raise WazuhInternalError(1005, extra_message=str(e))

        return msg

    @staticmethod
    def create_multi_group(group_id):
        """Creates a multi group.

        :param group_id: Group ID.
        :return: Confirmation message.
        """
        if ',' not in group_id:
            # if there's not , in the group_id, then it isn't a multigroup and therefore the function does nothing
            return

        # Create group in /var/multigroups
        msg = None
        try:
            folder = hashlib.sha256(group_id.encode()).hexdigest()[:8]
            multi_group_path = "{0}/{1}".format(common.multi_groups_path, folder)
            mkdir_with_mode(multi_group_path)
            chown(multi_group_path, common.ossec_uid(), common.ossec_gid())
            chmod(multi_group_path, 0o770)
            msg = "Group '{0}' created.".format(group_id)
            return msg
        except OSError as e:
            if e.errno != errno.EEXIST:
                raise WazuhInternalError(1005, extra_message=str(e))
        return msg

    @staticmethod
    def remove_multi_group(groups_id):
        """Removes groups by IDs.

        :param groups_id: list with Groups ID.
        """
        groups_to_remove = []
        for agent_id in listdir("{0}".format(common.groups_path)):
            agent_group = Agent.get_agents_group_file(agent_id)

            new_group = ''
            group_list = agent_group.split(',')
            for group_to_remove in groups_id & set(group_list):
                # remove the group
                groups_to_remove.append(','.join(group_list))
                group_list.remove(group_to_remove)
                if len(group_list) > 1:
                    # create new multigroup
                    new_group = ','.join(group_list)
                    if not Agent.multi_group_exists(new_group):
                        Agent.create_multi_group(new_group)
                else:
                    new_group = 'default' if not group_list else group_list[0]

            if new_group:
                # Add multigroup
                Agent.set_agent_group_file(agent_id, new_group)

    @staticmethod
    def remove_group(group_id):
        """Remove the group in every agent.

        :param group_id: Group ID.
        :return: Confirmation message.
        """
        # Input Validation of group_id
        if not InputValidator().group(group_id):
            raise WazuhError(1722)

        # Connect DB
        db_global = glob(common.database_path_global)
        if not db_global:
            raise WazuhInternalError(1600)

        failed_ids = []
        ids = []
        affected_agents = []
        if isinstance(group_id, list):
            for id in group_id:
                # if id.lower() == "default":
                #     raise WazuhError(1712)
                try:
                    removed = Agent._remove_single_group(id)
                    ids.append(id)
                    affected_agents += removed['affected_items']
                    Agent.remove_multi_group(set(map(lambda x: x.lower(), group_id)))
                except WazuhException as e:
                    failed_ids.append(create_exception_dic(id, e))
        else:
            # if group_id.lower() == "default":
            #     raise WazuhError(1712)
            try:
                removed = Agent._remove_single_group(group_id)
                ids.append(group_id)
                affected_agents += removed['affected_items']
                Agent.remove_multi_group({group_id.lower()})
            except WazuhException as e:
                failed_ids.append(create_exception_dic(group_id, e))

        if not failed_ids:
            message = 'All selected groups were deleted'
            final_dict = {'message': message,
                          'data': {'affected_items': ids,
                                   'affected_agents': affected_agents}
                          }
        else:
            message = 'Some groups were not deleted'
            final_dict = {'message': message,
                          'data': {'failed_items': failed_ids,
                                   'affected_items': ids,
                                   'affected_agents': affected_agents}
                          }

        result = WazuhResult(final_dict, str_priority=['All selected groups were deleted',
                                                       'Some groups were not deleted'])

        return result

    @staticmethod
    def set_group(agent_id, group_id, force=False, replace=False):
        """Set a group to an agent.

        :param agent_id: Agent ID.
        :param group_id: Group ID.
        :param force: No check if agent exists
        :param replace: Replace agent group instead of appending.
        :return: Confirmation message.
        """
        if replace:
            return Agent.replace_group(agent_id=agent_id, group_id=group_id, force=force)
        else:
            return Agent.add_group_to_agent(agent_id=agent_id, group_id=group_id, force=force)

    @staticmethod
    def set_group_list(group_id, agent_id_list):
        """Set a group to a list of agents.
        :param group_id: Group ID.
        :param agent_id_list: List of Agent IDs.
        :return: Confirmation message.
        """
        failed_ids = list()
        affected_agents = list()

        # raise an exception if agent_list_id is empty
        if len(agent_id_list) < 1:
            raise WazuhError(1732)

        # check if the group exists
        if not Agent.group_exists(group_id):
            raise WazuhError(1710)

        final_dict = {}
        for agent_id in agent_id_list:
            try:
                Agent.add_group_to_agent(agent_id=agent_id, group_id=group_id)
                affected_agents.append(agent_id)
            except WazuhException as e:
                failed_ids.append(create_exception_dic(agent_id, e))

            if not failed_ids:
                message = 'All selected agents added to group ' + group_id
            else:
                message = 'Some agents were not added to group ' + group_id

            if failed_ids:
                final_dict = {'message': message,
                              'data': {'affected_items': affected_agents,
                                       'failed_items': failed_ids}
                              }
            else:
                final_dict = {'message': message,
                              'data': {'affected_items': affected_agents}
                              }

        result = WazuhResult(final_dict, str_priority=['All selected agents added to group',
                                                       'Some agents were not added to group'])

        return result

    @staticmethod
    def unset_group_list(group_id, agent_id_list):
        """Unset a group to a list of agents.

        :param agent_id_list: List of Agent IDs.
        :param group_id: Group ID.
        :return: Confirmation message.
        """
        failed_ids = list()
        affected_agents = list()

        # raise an exception if agent_list_id is empty
        if len(agent_id_list) < 1:
            raise WazuhError(1732)

        # raise an exception if group not exists
        if not Agent.group_exists(group_id):
            raise WazuhError(1710)

        message = f'All selected agents were removed from group {group_id}'
        for agent_id in agent_id_list:
            try:
                Agent.unset_group(agent_id=agent_id, group_id=group_id)
                affected_agents.append(agent_id)
            except WazuhException as e:
                failed_ids.append(create_exception_dic(agent_id, e))

            if failed_ids:
                message = f'Some agents were not removed from group {group_id}'

        if failed_ids:
            final_dict = {'message': message,
                          'data': {'affected_items': affected_agents,
                                   'failed_items': failed_ids}
                          }
        else:
            final_dict = {'message': message,
                          'data': {'affected_items': affected_agents}
                          }

        return final_dict

    @staticmethod
    def get_agents_group_file(agent_id):
        group_path, group_name = "{}/{}".format(common.groups_path, agent_id), ""
        if path.exists(group_path):
            with open(group_path) as f:
                group_name = f.read().strip()

        return group_name

    @staticmethod
    def set_agent_group_file(agent_id, group_id):
        try:
            agent_group_path = "{0}/{1}".format(common.groups_path, agent_id)
            new_file = not path.exists(agent_group_path)

            with open(agent_group_path, 'w') as f_group:
                f_group.write(group_id)

            if new_file:
                chown(agent_group_path, common.ossec_uid(), common.ossec_gid())
                chmod(agent_group_path, 0o660)
        except Exception as e:
            raise WazuhInternalError(1005, extra_message=str(e))

    @staticmethod
    def replace_group(agent_id, group_id, force=False):
        """Replaces a group to an agent.

        :param agent_id: Agent ID.
        :param group_id: Group ID.
        :param force: No check if agent exists
        :return: Confirmation message.
        """
        # Input Validation of group_id
        if not InputValidator().group(group_id):
            raise WazuhError(1722)

        agent_id = agent_id.zfill(3)
        if agent_id == "000":
            raise WazuhError(1703)

        # Check if agent exists
        if not force:
            Agent(agent_id).get_basic_information()

        # Assign group in /queue/agent-groups
        Agent.set_agent_group_file(agent_id, group_id)

        # Create group in /etc/shared
        if not Agent.group_exists(group_id):
            Agent.create_group(group_id)

        return "Group '{0}' set to agent '{1}'.".format(group_id, agent_id)

    @staticmethod
    def set_multi_group(agent_id, group_id, force=False):
        """Set a multi group to an agent.

        :param agent_id: Agent ID.
        :param group_id: Group ID.
        :param force: No check if agent exists
        :return: Confirmation message.
        """
        # Input Validation of all groups_id
        if not reduce(operator.iand, map(InputValidator().group, group_id.split(','))):
            raise WazuhError(1722, extra_message=group_id)

        agent_id = agent_id.zfill(3)
        if agent_id == "000":
            raise WazuhError(1703)

        # Check if agent exists
        if not force:
            Agent(agent_id).get_basic_information()

        # Assign group in /queue/agent-groups
        Agent.set_agent_group_file(agent_id, group_id)

        return "Group '{0}' set to agent '{1}'.".format(group_id, agent_id)

    @staticmethod
    def check_multigroup_limit(agent_id):
        """An agent can belong to <common.max_groups_per_multigroup> groups as maximum. This function checks
        that limit is not yet reached.

        :param agent_id: Agent ID to check
        :return: True if the limit is reached, False otherwise
        """
        group_read = Agent.get_agents_group_file(agent_id)
        if group_read:
            return len(group_read.split(',')) >= common.max_groups_per_multigroup
        else:
            # In case that the agent is not connected and has no assigned group, the file is not created.
            # So, the limit is not reached.
            return False

    @staticmethod
    def unset_group(agent_id, group_id=None, force=False):
        """Unset the agent group.

        :param agent_id: Agent ID.
        :param group_id: Group ID.
        :param force: No check if agent exists
        :return: Confirmation message.
        """
        if group_id is None:
            return Agent.unset_all_groups_agent(agent_id=agent_id, force=force)
        else:
            return Agent.unset_single_group_agent(agent_id=agent_id, group_id=group_id, force=force)

    @staticmethod
    def unset_single_group_agent(agent_id, group_id, force):
        """Unset the agent group. If agent has multigroups, it will preserve all previous groups except the last one.

        :param agent_id: Agent ID.
        :param group_id: Group ID.
        :param force: No check if agent exists
        :return: Confirmation message.
        """
        # Check if agent exists
        if not force:
            Agent(agent_id).get_basic_information()

        if agent_id == "000":
            raise WazuhError(1703)

        # get agent's group
        group_name = Agent.get_agents_group_file(agent_id)
        group_list = group_name.split(',')
        # check agent belongs to group group_id
        if group_id not in group_list:
            raise WazuhError(1734)
        elif group_id == 'default' and len(group_list) == 1:
            raise WazuhError(1745)
        # remove group from group_list
        group_list.remove(group_id)
        set_default = False
        if len(group_list) > 1:
            multigroup_name = ','.join(group_list)
            if not Agent.multi_group_exists(multigroup_name):
                Agent.create_multi_group(multigroup_name)
        elif not group_list:
            set_default = True
            multigroup_name = 'default'
        else:
            multigroup_name = group_list[0]

        Agent.unset_all_groups_agent(agent_id, True, multigroup_name)

        return f"Agent '{agent_id}' removed from '{group_id}'. " + ("Agent reassigned to group default."
                                                                    if set_default else "")

    @staticmethod
    def get_number_of_agents_in_multigroup(multigroup_name):
        """Returns the number of agents belonging to a multigroup

        :param multigroup_name: name of the multigroup
        :return:
        """
        # Connect DB
        db_global = glob(common.database_path_global)
        if not db_global:
            raise WazuhInternalError(1600)

        conn = Connection(db_global[0])
        conn.execute('select count(*) from agent where `group` = :group_name', {'group_name': multigroup_name})
        return int(conn.fetch())

    @staticmethod
    def unset_all_groups_agent(agent_id, force=False, group_id='default'):
        """Unset the agent group. The group will be group_id ('default' by default).

        :param agent_id: Agent ID.
        :param force: No check if agent exists
        :param group_id: New group to set.
        :return: Confirmation message.
        """
        # Check if agent exists
        if not force:
            Agent(agent_id).get_basic_information()

        if agent_id == '000':
            raise WazuhError(1703)

        # Check if multi group still exists in other agents
        group_name = Agent.get_agents_group_file(agent_id)
        if group_name:
            Agent.set_agent_group_file(agent_id, group_id)

            return "Agent '{0}' removed from all groups. Agent group reverted to default.".format(agent_id)
        else:
            raise WazuhInternalError(1746)

    @staticmethod
    def get_outdated_agents(offset=0, limit=common.database_limit, sort=None, search=None, select=None, q=""):
        """Gets the outdated agents.

        :param offset: First item to return.
        :param limit: Maximum number of items to return.
        :param sort: Sorts the items. Format: {"fields":["field1","field2"],"order":"asc|desc"}.
        :param search: Looks for items with the specified string.
        :param select: Select fields to return. Format: {"fields":["field1","field2"]}.
        :param q: Defines query to filter in DB.
        :return: Dictionary: {'items': array of items, 'totalItems': Number of items (without applying the limit)}
        """
        # Get manager version
        manager_ = Agent(id=0)
        manager_._load_info_from_DB()

        select = ['version', 'id', 'name'] if select is None else select
        # Offset value need +1 because manager never is outdate
        db_query = WazuhDBQueryAgents(offset=offset + 1, limit=limit, sort=sort, search=search, select=select,
                                      query=q, get_data=True, count=True)

        list_agents_outdated = []
        query_result = db_query.run()

        for item in query_result['items']:
            try:
                if WazuhVersion(item['version']) < WazuhVersion(manager_.version):
                    list_agents_outdated.append(item)
            except ValueError:
                # if an error happens getting agent version, agent is considered as outdated
                list_agents_outdated.append(item)
            except KeyError:
                continue  # a never connected agent causes a key error

        return {'items': list_agents_outdated, 'totalItems': len(list_agents_outdated)}

    @staticmethod
    def _get_protocol(wpk_repo, use_http=False):
        protocol = ""
        if "http://" not in wpk_repo and "https://" not in wpk_repo:
            protocol = "https://" if not use_http else "http://"

        return protocol

    def _get_versions(self, wpk_repo=common.wpk_repo_url, version=None, use_http=False):
        """Generates a list of available versions for its distribution and version.
        """
        invalid_platforms = ["darwin", "solaris", "aix", "hpux", "bsd"]
        not_valid_versions = [("sles", 11), ("rhel", 5), ("centos", 5)]

        if self.os['platform'] in invalid_platforms or \
                (self.os['platform'], int(self.os['major'])) in not_valid_versions:
            error = "The WPK for this platform is not available."
            raise WazuhInternalError(1713, extra_message=str(error))

        protocol = self._get_protocol(wpk_repo, use_http)
        if (version is None or WazuhVersion(version) >= WazuhVersion("v3.4.0")) and self.os['platform'] != "windows":
            versions_url = protocol + wpk_repo + "linux/" + self.os['arch'] + "/versions"
        else:
            if self.os['platform'] == "windows":
                versions_url = protocol + wpk_repo + "windows/versions"
            elif self.os['platform'] == "ubuntu":
                versions_url = protocol + wpk_repo + self.os['platform'] + "/" + self.os['major'] + "." + \
                               self.os['minor'] + "/" + self.os['arch'] + "/versions"
            else:
                versions_url = protocol + wpk_repo + self.os['platform'] + "/" + self.os['major'] + "/" + \
                               self.os['arch'] + "/versions"

        try:
            result = requests.get(versions_url)
        except requests.exceptions.RequestException:
            error = "Selected version repository ({}) isn't reachable".format(versions_url)
            raise WazuhInternalError(1713, extra_message=error)

        if result.ok:
            versions = [version.split() for version in result.text.split('\n')]
            versions = list(filter(lambda x: len(x) > 0, versions))
        else:
            error = "Can't access to the versions file in {}".format(versions_url)
            raise WazuhInternalError(1713, extra_message=str(error))

        return versions

    def _get_wpk_file(self, wpk_repo=common.wpk_repo_url, debug=False, version=None, force=False, use_http=False):
        """Searchs latest Wazuh WPK file for its distribution and version.
        Downloads the WPK if it is not in the upgrade folder.
        """
        # Get manager version
        manager_ = Agent(id=0)
        manager_._load_info_from_DB()
        manager_ver = WazuhVersion(manager_.version)
        if debug:
            print("Manager version: {0}".format(manager_ver))

        agent_new_ver = None
        agent_new_shasum = None
        versions = self._get_versions(wpk_repo=wpk_repo, version=version, use_http=use_http)
        if not version:
            if WazuhVersion(versions[0]) == manager_ver:
                agent_new_ver = versions[0]
                agent_new_shasum = versions[1]
        else:
            if WazuhVersion(versions[0]) == WazuhVersion(version):
                agent_new_ver = versions[0]
                agent_new_shasum = versions[1]
        if not agent_new_ver:
            raise WazuhInternalError(1718, extra_message=version)

        # Comparing versions
        agent_ver = self.version

        if manager_ver < WazuhVersion(agent_new_ver) and not force:
            raise WazuhError(1717, extra_message="Manager: {0} / Agent: {1} -> {2}".format(manager_ver, agent_ver, agent_new_ver))

        if WazuhVersion(agent_ver) >= WazuhVersion(agent_new_ver) and not force:
            raise WazuhError(1749, extra_message="Agent: {0} -> {1}".format(agent_ver, agent_new_ver))

        if debug:
            print("Agent version: {0}".format(agent_ver))
            print("Agent new version: {0}".format(agent_new_ver))

        protocol = self._get_protocol(wpk_repo, use_http)
        # Generating file name
        if self.os['platform'] == "windows":
            wpk_file = "wazuh_agent_{0}_{1}.wpk".format(agent_new_ver, self.os['platform'])
            wpk_url = protocol + wpk_repo + "windows/" + wpk_file

        else:
            if version is None or WazuhVersion(version) >= WazuhVersion("v3.4.0"):
                wpk_file = "wazuh_agent_{0}_linux_{1}.wpk".format(agent_new_ver, self.os['arch'])
                wpk_url = protocol + wpk_repo + "linux/" + self.os['arch'] + "/" + wpk_file

            else:
                if self.os['platform'] == "ubuntu":
                    wpk_file = "wazuh_agent_{0}_{1}_{2}.{3}_{4}.wpk".format(agent_new_ver,
                                                                            self.os['platform'], self.os['major'],
                                                                            self.os['minor'], self.os['arch'])
                    wpk_url = protocol + wpk_repo + self.os['platform'] + "/" + self.os['major'] + "." + \
                              self.os['minor'] + "/" + self.os['arch'] + "/" + wpk_file
                else:
                    wpk_file = "wazuh_agent_{0}_{1}_{2}_{3}.wpk".format(agent_new_ver, self.os['platform'],
                                                                        self.os['major'], self.os['arch'])
                    wpk_url = protocol + wpk_repo + self.os['platform'] + "/" + self.os['major'] + "/" + \
                              self.os['arch'] + "/" + wpk_file

        wpk_file_path = "{0}/var/upgrade/{1}".format(common.ossec_path, wpk_file)

        # If WPK is already downloaded
        if path.isfile(wpk_file_path):
            # Get SHA1 file sum
            sha1hash = hashlib.sha1(open(wpk_file_path, 'rb').read()).hexdigest()
            # Comparing SHA1 hash
            if not sha1hash == agent_new_shasum:
                if debug:
                    print("Downloaded file SHA1 does not match "
                          "(downloaded: {0} / repository: {1})".format(sha1hash, agent_new_shasum))
            else:
                if debug:
                    print("WPK file already downloaded: {0} - SHA1SUM: {1}".format(wpk_file_path, sha1hash))
                return [wpk_file, sha1hash]

        # Download WPK file
        if debug:
            print("Downloading WPK file from: {0}".format(wpk_url))

        try:
            result = requests.get(wpk_url)
        except requests.exceptions.RequestException as e:
            raise WazuhInternalError(1714, extra_message=str(e))

        if result.ok:
            with open(wpk_file_path, 'wb') as fd:
                for chunk in result.iter_content(chunk_size=128):
                    fd.write(chunk)
        else:
            error = "Can't access to the WPK file in {}".format(wpk_url)
            raise WazuhInternalError(1714, extra_message=str(error))

        # Get SHA1 file sum
        sha1hash = hashlib.sha1(open(wpk_file_path, 'rb').read()).hexdigest()
        # Comparing SHA1 hash
        if not sha1hash == agent_new_shasum:
            raise WazuhInternalError(1714)

        if debug:
            print("WPK file downloaded: {0} - SHA1SUM: {1}".format(wpk_file_path, sha1hash))

        return [wpk_file, sha1hash]

    def _send_wpk_file(self, wpk_repo=common.wpk_repo_url, debug=False, version=None, force=False, show_progress=None,
                       chunk_size=None, rl_timeout=-1, timeout=common.open_retries, use_http=False):
        """Sends WPK file to agent.
        """
        if not chunk_size:
            chunk_size = common.wpk_chunk_size
        # Check WPK file
        _get_wpk = self._get_wpk_file(wpk_repo=wpk_repo, debug=debug, version=version, force=force, use_http=use_http)
        wpk_file = _get_wpk[0]
        file_sha1 = _get_wpk[1]
        wpk_file_size = stat("{0}/var/upgrade/{1}".format(common.ossec_path, wpk_file)).st_size
        if debug:
            print("Upgrade PKG: {0} ({1} KB)".format(wpk_file, wpk_file_size / 1024))

        # Sending reset lock timeout
        s = OssecSocket(common.REQUEST_SOCKET)
        msg = "{0} com lock_restart {1}".format(str(self.id).zfill(3), str(rl_timeout))
        s.send(msg.encode())
        if debug:
            print("MSG SENT: {0}".format(str(msg)))
        data = s.receive().decode()
        s.close()
        if debug:
            print("RESPONSE: {0}".format(data))
        if not data.startswith('ok'):
            raise WazuhException(1715, data.replace("err ",""))

        # Open file on agent
        s = OssecSocket(common.REQUEST_SOCKET)
        msg = "{0} com open wb {1}".format(str(self.id).zfill(3), wpk_file)
        s.send(msg.encode())
        if debug:
            print("MSG SENT: {0}".format(str(msg)))
        data = s.receive().decode()
        s.close()
        if debug:
            print("RESPONSE: {0}".format(data))
        counter = 0
        while data.startswith('err') and counter < timeout:
            sleep(common.open_sleep)
            counter = counter + 1
            s = OssecSocket(common.REQUEST_SOCKET)
            msg = "{0} com open wb {1}".format(str(self.id).zfill(3), wpk_file)
            s.send(msg.encode())
            if debug:
                print("MSG SENT: {0}".format(str(msg)))
            data = s.receive().decode()
            s.close()
            if debug:
                print("RESPONSE: {0}".format(data))
        if not data.startswith('ok'):
            raise WazuhInternalError(1715, extra_message=data.replace("err ", ""))

        # Sending reset lock timeout
        s = OssecSocket(common.REQUEST_SOCKET)
        msg = "{0} com lock_restart {1}".format(str(self.id).zfill(3), str(rl_timeout))
        s.send(msg.encode())
        if debug:
            print("MSG SENT: {0}".format(str(msg)))
        data = s.receive().decode()
        s.close()
        if debug:
            print("RESPONSE: {0}".format(data))
        if not data.startswith('ok'):
            raise WazuhInternalError(1715, extra_message=data.replace("err ", ""))

        # Sending file to agent
        if debug:
            print("Chunk size: {0} bytes".format(chunk_size))
        file = open(common.ossec_path + "/var/upgrade/" + wpk_file, "rb")
        if not file:
            raise WazuhInternalError(1715, extra_message=data.replace("err ", ""))
        if debug:
            print("Sending: {0}".format(common.ossec_path + "/var/upgrade/" + wpk_file))
        try:
            # start_time = time()
            bytes_read = file.read(chunk_size)
            bytes_read_acum = 0
            while bytes_read:
                s = OssecSocket(common.REQUEST_SOCKET)
                msg = "{0} com write {1} {2} ".format(str(self.id).zfill(3), str(len(bytes_read)), wpk_file)
                s.send(msg.encode() + bytes_read)
                data = s.receive().decode()
                s.close()
                if not data.startswith('ok'):
                    raise WazuhInternalError(1715, extra_message=data.replace("err ", ""))
                bytes_read = file.read(chunk_size)
                if show_progress:
                    bytes_read_acum = bytes_read_acum + len(bytes_read)
                    show_progress(int(bytes_read_acum * 100 / wpk_file_size) +
                                  (bytes_read_acum * 100 % wpk_file_size > 0))
            # elapsed_time = time() - start_time
        finally:
            file.close()

        # Close file on agent
        s = OssecSocket(common.REQUEST_SOCKET)
        msg = "{0} com close {1}".format(str(self.id).zfill(3), wpk_file)
        s.send(msg.encode())
        if debug:
            print("MSG SENT: {0}".format(str(msg)))
        data = s.receive().decode()
        s.close()
        if debug:
            print("RESPONSE: {0}".format(data))
        if not data.startswith('ok'):
            raise WazuhInternalError(1715, extra_message=data.replace("err ", ""))

        # Get file SHA1 from agent and compare
        s = OssecSocket(common.REQUEST_SOCKET)
        msg = "{0} com sha1 {1}".format(str(self.id).zfill(3), wpk_file)
        s.send(msg.encode())
        if debug:
            print("MSG SENT: {0}".format(str(msg)))
        data = s.receive().decode()
        s.close()
        if debug:
            print("RESPONSE: {0}".format(data))
        if not data.startswith('ok '):
            raise WazuhInternalError(1715, extra_message=data.replace("err ", ""))
        rcv_sha1 = data.split(' ')[1]
        if rcv_sha1 == file_sha1:
            return ["WPK file sent", wpk_file]
        else:
            raise WazuhInternalError(1715, extra_message=data.replace("err ", ""))

    def upgrade(self, wpk_repo=None, debug=False, version=None, force=False, show_progress=None, chunk_size=None,
                rl_timeout=-1, use_http=False):
        """Upgrade agent using a WPK file.
        """
        if int(self.id) == 0:
            raise WazuhError(1703)

        self._load_info_from_DB()

        # Check if agent is active.
        if not self.status == 'active':
            raise WazuhError(1720)

        # Check if remote upgrade is available for the selected agent version
        if WazuhVersion(self.version) < WazuhVersion("3.0.0-alpha4"):
            raise WazuhError(1719, extra_message=str(version))

        if self.os['platform'] == "windows" and int(self.os['major']) < 6:
            raise WazuhInternalError(1721, extra_message=self.os['name'])

        if wpk_repo is None:
            wpk_repo = common.wpk_repo_url

        if not wpk_repo.endswith('/'):
            wpk_repo = wpk_repo + '/'

        # Send file to agent
        sending_result = self._send_wpk_file(wpk_repo=wpk_repo, debug=debug, version=version, force=force,
                                             show_progress=show_progress, chunk_size=chunk_size,
                                             rl_timeout=rl_timeout, use_http=use_http)
        if debug:
            print(sending_result[0])

        # Send upgrading command
        s = OssecSocket(common.REQUEST_SOCKET)
        if self.os['platform'] == "windows":
            msg = "{0} com upgrade {1} upgrade.bat".format(str(self.id).zfill(3), sending_result[1])
        else:
            msg = "{0} com upgrade {1} upgrade.sh".format(str(self.id).zfill(3), sending_result[1])
        s.send(msg.encode())
        if debug:
            print("MSG SENT: {0}".format(str(msg)))
        data = s.receive().decode()
        s.close()

        if debug:
            print("RESPONSE: {0}".format(data))
        s = socket.socket(socket.AF_UNIX, socket.SOCK_DGRAM)
        if data.startswith('ok'):
            s.sendto(("1:wazuh-upgrade:wazuh: Upgrade procedure on agent {0} ({1}): started. "
                      "Current version: {2}".format(str(self.id).zfill(3), self.name, self.version)).encode(),
                     common.ossec_path + "/queue/ossec/queue")
            s.close()
            return "Upgrade procedure started"
        else:
            s.close()
            s.sendto(("1:wazuh-upgrade:wazuh: Upgrade procedure on agent {0} ({1}): aborted: {2}".format(
                str(self.id).zfill(3), self.name, data.replace("err ", ""))).encode(), common.ossec_path +
                     "/queue/ossec/queue")
            raise WazuhError(1716, extra_message=data.replace("err ", ""))

    @staticmethod
    def upgrade_agent(agent_id, wpk_repo=None, version=None, force=False, chunk_size=None, use_http=False):
        """Read upgrade result output from agent.

        :param agent_id: Agent ID.
        :param wpk_repo: URL for WPK download
        :param version: Version to be upgraded
        :param force: force the update even if it is a downgrade
        :param chunk_size: size of each update chunk
        :param use_http: False for HTTPS protocol, True for HTTP protocol
        :return: Upgrade message.
        """
        return Agent(agent_id).upgrade(wpk_repo=wpk_repo, version=version, force=True if int(force) == 1 else False,
                                       chunk_size=chunk_size, use_http=use_http)

    def upgrade_result(self, debug=False, timeout=common.upgrade_result_retries):
        """Read upgrade result output from agent.
        """
        sleep(1)
        if self.id == "000":
            raise WazuhError(1703)
        self._load_info_from_DB()
        s = OssecSocket(common.REQUEST_SOCKET)
        msg = "{0} com upgrade_result".format(str(self.id).zfill(3))
        s.send(msg.encode())
        if debug:
            print("MSG SENT: {0}".format(str(msg)))
        data = s.receive().decode()
        s.close()
        if debug:
            print("RESPONSE: {0}".format(data))
        counter = 0
        while data.startswith('err') and counter < timeout:
            sleep(common.upgrade_result_sleep)
            counter = counter + 1
            s = OssecSocket(common.REQUEST_SOCKET)
            msg = str(self.id).zfill(3) + " com upgrade_result"
            s.send(msg.encode())
            if debug:
                print("MSG SENT: {0}".format(str(msg)))
            data = s.receive().decode()
            s.close()
            if debug:
                print("RESPONSE: {0}".format(data))
        s = socket.socket(socket.AF_UNIX, socket.SOCK_DGRAM)
        if data.startswith('ok 0'):
            s.sendto(("1:wazuh-upgrade:wazuh: Upgrade procedure on agent {0} ({1}): succeeded. "
                      "New version: {2}".format(str(self.id).zfill(3), self.name, self.version)).encode(),
                     common.ossec_path + "/queue/ossec/queue")
            s.close()
            return "Agent upgraded successfully"
        elif data.startswith('ok 2'):
            s.sendto(("1:wazuh-upgrade:wazuh: Upgrade procedure on agent {0} ({1}): failed: "
                      "restored to previous version".format(str(self.id).zfill(3), self.name)).encode(),
                     common.ossec_path + "/queue/ossec/queue")
            s.close()
            raise WazuhError(1716, extra_message="Agent restored to previous version")
        else:
            s.sendto(("1:wazuh-upgrade:wazuh: Upgrade procedure on agent {0} ({1}): lost: {2}".format(
                str(self.id).zfill(3), self.name, data.replace("err ", ""))).encode(), common.ossec_path +
                     "/queue/ossec/queue")
            s.close()
            raise WazuhError(1716, extra_message=data.replace("err ", ""))

    @staticmethod
    def get_upgrade_result(agent_id, timeout=3):
        """Read upgrade result output from agent.

        :param agent_id: Agent ID.
        :param timeout: Maximum time for the call to be considered failed
        :return: Upgrade result.
        """
        return Agent(agent_id).upgrade_result(timeout=int(timeout))

    def _send_custom_wpk_file(self, file_path, debug=False, show_progress=None, chunk_size=None, rl_timeout=-1,
                              timeout=common.open_retries):
        """Sends custom WPK file to agent.
        """
        if not chunk_size:
            chunk_size = common.wpk_chunk_size

        # Check WPK file
        if not path.isfile(file_path):
            raise WazuhError(1006)

        wpk_file = path.basename(file_path)
        wpk_file_size = stat(file_path).st_size
        if debug:
            print("Custom WPK file: {0} ({1} KB)".format(wpk_file, wpk_file_size / 1024))

        # Sending reset lock timeout
        s = OssecSocket(common.REQUEST_SOCKET)
        msg = "{0} com lock_restart {1}".format(str(self.id).zfill(3), str(rl_timeout))
        s.send(msg.encode())
        if debug:
            print("MSG SENT: {0}".format(str(msg)))
        data = s.receive().decode()
        s.close()
        if debug:
            print("RESPONSE: {0}".format(data))
        if not data.startswith('ok'):
            raise WazuhInternalError(1715, extra_message=data.replace("err ",""))

        # Open file on agent
        s = OssecSocket(common.REQUEST_SOCKET)
        msg = "{0} com open wb {1}".format(str(self.id).zfill(3), wpk_file)
        s.send(msg.encode())
        if debug:
            print("MSG SENT: {0}".format(str(msg)))
        data = s.receive().decode()
        s.close()
        if debug:
            print("RESPONSE: {0}".format(data))
        counter = 0
        while data.startswith('err') and counter < timeout:
            sleep(common.open_sleep)
            counter = counter + 1
            s = OssecSocket(common.REQUEST_SOCKET)
            msg = "{0} com open wb {1}".format(str(self.id).zfill(3), wpk_file)
            s.send(msg.encode())
            if debug:
                print("MSG SENT: {0}".format(str(msg)))
            data = s.receive().decode()
            s.close()
            if debug:
                print("RESPONSE: {0}".format(data))
        if not data.startswith('ok'):
            raise WazuhInternalError(1715, extra_message=data.replace("err ", ""))

        # Sending file to agent
        if debug:
            print("Chunk size: {0} bytes".format(chunk_size))
        file = open(file_path, "rb")
        if not file:
            raise WazuhInternalError(1715, extra_message=data.replace("err ", ""))
        try:
            # start_time = time()
            bytes_read = file.read(chunk_size)
            file_sha1 = hashlib.sha1(bytes_read)
            bytes_read_acum = 0
            while bytes_read:
                s = OssecSocket(common.REQUEST_SOCKET)
                msg = "{0} com write {1} {2} ".format(str(self.id).zfill(3), str(len(bytes_read)), wpk_file)
                s.send(msg.encode() + bytes_read)
                # data = s.receive().decode()
                s.close()
                if not data.startswith('ok'):
                    raise WazuhException(1715, data.replace("err ",""))
                bytes_read = file.read(chunk_size)
                file_sha1.update(bytes_read)
                if show_progress:
                    bytes_read_acum = bytes_read_acum + len(bytes_read)
                    show_progress(int(bytes_read_acum * 100 / wpk_file_size) +
                                  (bytes_read_acum * 100 % wpk_file_size > 0))
            # elapsed_time = time() - start_time
            calc_sha1 = file_sha1.hexdigest()
            if debug:
                print("FILE SHA1: {0}".format(calc_sha1))
        finally:
            file.close()

        # Close file on agent
        s = OssecSocket(common.REQUEST_SOCKET)
        msg = "{0} com close {1}".format(str(self.id).zfill(3), wpk_file)
        s.send(msg.encode())
        if debug:
            print("MSG SENT: {0}".format(str(msg)))
        data = s.receive().decode()
        s.close()
        if debug:
            print("RESPONSE: {0}".format(data))
        if not data.startswith('ok'):
            raise WazuhInternalError(1715, extra_message=data.replace("err ", ""))

        # Get file SHA1 from agent and compare
        s = OssecSocket(common.REQUEST_SOCKET)
        msg = "{0} com sha1 {1}".format(str(self.id).zfill(3), wpk_file)
        s.send(msg.encode())
        if debug:
            print("MSG SENT: {0}".format(str(msg)))
        data = s.receive().decode()
        s.close()
        if debug:
            print("RESPONSE: {0}".format(data))
        if not data.startswith('ok '):
            raise WazuhInternalError(1715, extra_message=data.replace("err ", ""))
        rcv_sha1 = data.split(' ')[1]
        if calc_sha1 == rcv_sha1:
            return ["WPK file sent", wpk_file]
        else:
            raise WazuhInternalError(1715, extra_message=data.replace("err ", ""))

    def upgrade_custom(self, file_path, installer, debug=False, show_progress=None, chunk_size=None, rl_timeout=-1):
        """Upgrade agent using a custom WPK file.
        """
        if self.id == "000":
            raise WazuhError(1703)

        self._load_info_from_DB()

        # Check if agent is active.
        if not self.status == 'active':
            raise WazuhError(1720)

        # Send file to agent
        sending_result = self._send_custom_wpk_file(file_path, debug, show_progress, chunk_size, rl_timeout)
        if debug:
            print(sending_result[0])

        # Send installing command
        s = OssecSocket(common.REQUEST_SOCKET)
        msg = "{0} com upgrade {1} {2}".format(str(self.id).zfill(3), sending_result[1], installer)
        s.send(msg.encode())
        if debug:
            print("MSG SENT: {0}".format(str(msg)))
        data = s.receive().decode()
        s.close()
        if debug:
            print("RESPONSE: {0}".format(data))
        s = socket.socket(socket.AF_UNIX, socket.SOCK_DGRAM)
        if data.startswith('ok'):
            s.sendto(("1:wazuh-upgrade:wazuh: Custom installation on agent {0} ({1}): started.".format(
                str(self.id).zfill(3), self.name)).encode(), common.ossec_path + "/queue/ossec/queue")
            s.close()
            return "Installation started"
        else:
            s.sendto(("1:wazuh-upgrade:wazuh: Custom installation on agent {0} ({1}): aborted: {2}".format(
                str(self.id).zfill(3), self.name, data.replace("err ", ""))).encode(), common.ossec_path +
                     "/queue/ossec/queue")
            s.close()
            raise WazuhError(1716, extra_message=data.replace("err ", ""))

    @staticmethod
    def upgrade_agent_custom(agent_id, file_path=None, installer=None):
        """Read upgrade result output from agent.

        :param agent_id: Agent ID.
        :param file_path: Path to the installation file
        :param installer: Selected installer
        :return: Upgrade message.
        """
        if not file_path or not installer:
            raise WazuhInternalError(1307)

        return Agent(agent_id).upgrade_custom(file_path=file_path, installer=installer)

    def getconfig(self, component, config):
        """Read agent loaded configuration.
        """
        # checks if agent version is compatible with this feature
        self._load_info_from_DB()
        if self.version is None:
            raise WazuhInternalError(1015)

        agent_version = WazuhVersion(self.version.split(" ")[1])
        required_version = WazuhVersion("v3.7.0")
        if agent_version < required_version:
            raise WazuhInternalError(1735, extra_message="Minimum required version is " + str(required_version))

        return configuration.get_active_configuration(self.id, component, config)

    @staticmethod
    def get_config(agent_id, component, configuration):
        """Read selected configuration from agent.

        :param agent_id: Agent ID.
        :param component: Selected component
        :param configuration: Configuration to get, written on disk
        :return: Loaded configuration in JSON.
        """
        my_agent = Agent(agent_id)
        my_agent._load_info_from_DB()

        if my_agent.status != "active":
            raise WazuhError(1740)

        return my_agent.getconfig(component=component, config=configuration)

    @staticmethod
    def get_sync_group(agent_id):
        if agent_id == "000":
            raise WazuhError(1703)
        else:
            try:
                # Check if agent exists and it is active
                agent_info = Agent(agent_id).get_basic_information()

                # Check if it has a multigroup
                if len(agent_info['group']) > 1:
                    multi_group = ','.join(agent_info['group'])
                    multi_group = hashlib.sha256(multi_group.encode()).hexdigest()[:8]
                    agent_group_merged_path = "{0}/{1}/merged.mg".format(common.multi_groups_path, multi_group)
                else:
                    agent_group_merged_path = "{0}/{1}/merged.mg".format(common.shared_path, agent_info['group'][0])

                return {'synced': md5(agent_group_merged_path) == agent_info['mergedSum']}
            except (IOError, KeyError):
                # the file can't be opened and therefore the group has not been synced
                return {'synced': False}
            except WazuhError as e:
                raise e
            except Exception as e:
                raise WazuhInternalError(1739, extra_message=str(e))

    @staticmethod
    def get_agent_conf(group_id=None, offset=0, limit=common.database_limit, filename='agent.conf', return_format=None):
        """Returns agent.conf as dictionary.
        :return: agent.conf as dictionary.
        """
        if group_id:
            if not Agent.group_exists(group_id):
                raise WazuhError(1710, extra_message=str(group_id))

        return configuration.get_agent_conf(group_id, offset, limit, filename, return_format)

    @staticmethod
    def get_file_conf(filename, group_id=None, type_conf=None, return_format=None):
        """Returns the configuration file as dictionary.
        :return: configuration file as dictionary.
        """
        if group_id:
            if not Agent.group_exists(group_id):
                raise WazuhError(1710, extra_message=group_id)

        return configuration.get_file_conf(filename, group_id, type_conf, return_format)

    @staticmethod
    def upload_group_file(group_id, tmp_file, file_name='agent.conf'):
        """Updates a group file

        :param group_id: Group to update
        :param tmp_file: Relative path of temporary file to upload
        :param file_name: File name to update
        :return: Confirmation message in string
        """
        # check if the group exists
        if not Agent.group_exists(group_id):
            raise WazuhError(1710)

        return configuration.upload_group_file(group_id, tmp_file, file_name)

<<<<<<< HEAD
    @staticmethod
    def get_full_summary() -> Dict:
        """Get information about agents.

        :return: Dictionary with information about agents
        """
        # get information from different methods of Agent class
        stats_distinct_node = Agent.get_distinct_agents(fields=['node_name'])
        groups = Agent.get_all_groups()
        stats_distinct_os = Agent.get_distinct_agents(fields=['os.name',
                                                      'os.platform', 'os.version'])
        stats_version = Agent.get_distinct_agents(fields=['version'])
=======
        return configuration.upload_group_file(group_id, tmp_file, file_name)

    @staticmethod
    def get_full_summary() -> Dict:
        """Get information about agents.
        :return: Dictionary with information about agents
        """
        # get information from different methods of Agent class
        stats_distinct_node = Agent.get_distinct_agents(fields={'fields': ['node_name']})
        groups = Agent.get_all_groups()
        stats_distinct_os = Agent.get_distinct_agents(fields={'fields': ['os.name',
                                                      'os.platform', 'os.version']})
        stats_version = Agent.get_distinct_agents(fields={'fields': ['version']})
>>>>>>> 956482a4
        summary = Agent.get_agents_summary()
        try:
            last_registered_agent = Agent.get_agents_overview(limit=1,
                                                              sort={'fields': ['dateAdd'], 'order': 'desc'},
                                                              q='id!=000').get('items')[0]
        except IndexError:  # an IndexError could happen if there are not registered agents
            last_registered_agent = {}
        # combine results in an unique dictionary
        result = {'nodes': stats_distinct_node, 'groups': groups,
                  'agent_os': stats_distinct_os, 'agent_status': summary,
                  'agent_version': stats_version,
                  'last_registered_agent': last_registered_agent}

        return result<|MERGE_RESOLUTION|>--- conflicted
+++ resolved
@@ -245,32 +245,16 @@
         return dictionary
 
     @staticmethod
-<<<<<<< HEAD
-    def calculate_status(last_keep_alive, pending, today=datetime.today()):
+    def calculate_status(last_keep_alive, pending, today=datetime.utcnow()):
         """Calculates state based on last keep alive
-=======
-    def calculate_status(last_keep_alive, pending, today=datetime.utcnow()):
-        """
-        Calculates state based on last keep alive
->>>>>>> 956482a4
         """
         if not last_keep_alive:
             return "neverconnected"
         else:
-<<<<<<< HEAD
-            # divide date in format YY:mm:dd HH:MM:SS to create a datetime object.
-            last_date = datetime(year=int(last_keep_alive[:4]), month=int(last_keep_alive[5:7]),
-                                 day=int(last_keep_alive[8:10]), hour=int(last_keep_alive[11:13]),
-                                 minute=int(last_keep_alive[14:16]), second=int(last_keep_alive[17:19]))
-            difference = (today - last_date).total_seconds()
-
-            return "disconnected" if difference > common.limit_seconds else ("pending" if pending else "active")
-=======
             last_date = datetime.utcfromtimestamp(last_keep_alive)
             difference = (today - last_date).total_seconds()
             return "Disconnected" if difference > common.limit_seconds else ("Pending" if pending else "Active")
 
->>>>>>> 956482a4
 
     def _load_info_from_DB(self, select=None):
         """Gets attributes of existing agent.
@@ -779,12 +763,8 @@
         :param q: Defines query to filter in DB.
         :return: Dictionary: {'items': array of items, 'totalItems': Number of items (without applying the limit)}
         """
-<<<<<<< HEAD
         db_query = WazuhDBQueryAgents(offset=offset, limit=limit, sort=sort, search=search, select=select,
                                       filters=filters, query=q, count=True, get_data=True)
-=======
-        db_query = WazuhDBQueryAgents(offset=offset, limit=limit, sort=sort, search=search, select=select, filters=filters, query=q, count=True, get_data=True)
->>>>>>> 956482a4
 
         data = db_query.run()
 
@@ -900,9 +880,8 @@
             result = WazuhResult(final_dict, str_priority=['Some agents were not restarted',
                                                            'All selected agents were restarted'])
 
-<<<<<<< HEAD
             return result
-=======
+
     @staticmethod
     def restart_agents_by_group(group_id: str) -> Dict:
         """Restart all the agents which belong to a group.
@@ -917,7 +896,6 @@
         agent_list = [elem.get('id') for elem in agent_list]
 
         return Agent.restart_agents(agent_id=agent_list)
->>>>>>> 956482a4
 
     @staticmethod
     def get_agent_by_name(agent_name, select=None):
@@ -2601,7 +2579,6 @@
 
         return configuration.upload_group_file(group_id, tmp_file, file_name)
 
-<<<<<<< HEAD
     @staticmethod
     def get_full_summary() -> Dict:
         """Get information about agents.
@@ -2614,21 +2591,6 @@
         stats_distinct_os = Agent.get_distinct_agents(fields=['os.name',
                                                       'os.platform', 'os.version'])
         stats_version = Agent.get_distinct_agents(fields=['version'])
-=======
-        return configuration.upload_group_file(group_id, tmp_file, file_name)
-
-    @staticmethod
-    def get_full_summary() -> Dict:
-        """Get information about agents.
-        :return: Dictionary with information about agents
-        """
-        # get information from different methods of Agent class
-        stats_distinct_node = Agent.get_distinct_agents(fields={'fields': ['node_name']})
-        groups = Agent.get_all_groups()
-        stats_distinct_os = Agent.get_distinct_agents(fields={'fields': ['os.name',
-                                                      'os.platform', 'os.version']})
-        stats_version = Agent.get_distinct_agents(fields={'fields': ['version']})
->>>>>>> 956482a4
         summary = Agent.get_agents_summary()
         try:
             last_registered_agent = Agent.get_agents_overview(limit=1,
