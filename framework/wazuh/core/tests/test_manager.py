--- conflicted
+++ resolved
@@ -207,7 +207,6 @@
             upload_xml(input_file, output_file)
 
 
-<<<<<<< HEAD
 @patch('time.time', return_value=0)
 @patch('random.randint', return_value=0)
 @patch('wazuh.core.manager.check_remote_commands')
@@ -233,25 +232,6 @@
     mock_time.assert_called_with()
     mock_random.assert_called_with(0, 1000)
     mock_chmod.assert_called_with(os.path.join(test_manager.api_tmp_path, 'api_tmp_file_0_0.xml'), 0o660)
-=======
-@pytest.mark.parametrize('effect, expected_exception', [
-    (IOError, 1005)
-])
-def test_upload_xml_open_ko(effect, expected_exception, test_manager):
-    """Tests upload_xml function works when open function raise an exception
-    Parameters
-    ----------
-    effect : Exception
-        Exception to be triggered.
-    expected_exception
-        Expected code when triggering the exception.
-    """
-    input_file, output_file = getattr(test_manager, 'input_rules_file'), getattr(test_manager, 'output_rules_file')
-
-    with patch('wazuh.core.manager.open', side_effect=effect):
-        with pytest.raises(WazuhException, match=f'.* {expected_exception} .*'):
-            upload_xml(input_file, output_file)
->>>>>>> 405b3e00
 
 
 @patch('wazuh.core.manager.validate_cdb_list', return_value=True)
@@ -494,32 +474,4 @@
 def test_get_api_config():
     """Checks that get_api_config method is returning current api_conf dict."""
     result = get_api_conf()
-<<<<<<< HEAD
-    assert result == {'experimental_features': True}
-
-
-@patch('wazuh.core.manager.yaml.safe_load')
-@patch('wazuh.core.manager.yaml.dump')
-@patch('wazuh.core.manager.open')
-def test_update_api_conf(mock_open, mock_yaml, mock_safe_load):
-    """Verify whether update_api_conf correctly updates shared api_conf dict.
-
-    It also checks that the configuration is updated in the api.yaml file
-    only if the node type is master.
-    """
-    old_config = {'experimental_features': False, 'cache': {'enabled': False, 'time': 0.75}}
-    new_config = {'experimental_features': True, 'cache': {'enabled': True}}
-
-    with patch('wazuh.core.manager.configuration.api_conf', new=old_config):
-        update_api_conf(new_config=new_config)
-
-        mock_yaml.assert_called_once_with(new_config, ANY), '"Yaml.dump" should be called with updated config.'
-
-
-def test_update_api_conf_ko():
-    """Verify whether update_api_conf raises expected exception."""
-    with pytest.raises(WazuhException, match=f'.* 1105 .*'):
-        update_api_conf(new_config=None)
-=======
-    assert result == {'experimental_features': True}
->>>>>>> 405b3e00
+    assert result == {'experimental_features': True}