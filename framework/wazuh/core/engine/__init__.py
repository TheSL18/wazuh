--- conflicted
+++ resolved
@@ -1,12 +1,8 @@
-<<<<<<< HEAD
 # Copyright (C) 2015, Wazuh Inc.
 # Created by Wazuh, Inc. <info@wazuh.com>.
 # This program is free software; you can redistribute it and/or modify it under the terms of GPLv2
 
 from contextlib import asynccontextmanager
-=======
-from contextlib import contextmanager
->>>>>>> d6831c7c
 from logging import getLogger
 from typing import Iterator
 import asyncio
@@ -39,13 +35,6 @@
         # Register Engine modules here
         self.catalog = CatalogModule(self._client)
         self.content = ContentModule(self._client)
-<<<<<<< HEAD
-=======
-
-    def run(self, coro):
-        """Run an async coroutine and return its result (sync helper)."""
-        return asyncio.get_event_loop().run_until_complete(coro)
->>>>>>> d6831c7c
 
     async def close(self) -> None:
         """Close the Engine client."""
