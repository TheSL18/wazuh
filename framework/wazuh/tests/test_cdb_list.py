#!/usr/bin/env python
# Copyright (C) 2015, Wazuh Inc.
# Created by Wazuh, Inc. <info@wazuh.com>.
# This program is free software; you can redistribute it and/or modify it under the terms of GPLv2

import os
import sys
from unittest.mock import patch, MagicMock
from wazuh.core.analysis import RulesetReloadResponse
from wazuh.core.exception import WazuhInternalError

import pytest

DATA_PATH = os.path.join(os.path.dirname(os.path.realpath(__file__)), "data", "test_cdb_list")

with patch('wazuh.core.common.getgrnam'):
    with patch('wazuh.core.common.getpwnam'):
        sys.modules['wazuh.rbac.orm'] = MagicMock()
        import wazuh.rbac.decorators
        from wazuh.tests.util import RBAC_bypasser

        del sys.modules['wazuh.rbac.orm']
        wazuh.rbac.decorators.expose_resources = RBAC_bypasser

        from wazuh.cdb_list import get_lists, get_path_lists, iterate_lists, get_list_file, upload_list_file,\
            delete_list_file
        from wazuh.core import common
        from wazuh.core.results import AffectedItemsWazuhResult
        from wazuh.rbac.utils import RESOURCES_CACHE


RELATIVE_PATH = os.path.join("framework", "wazuh", "tests", "data", "test_cdb_list")
NAME_FILE_1 = "test_lists_1"
NAME_FILE_2 = "test_lists_2"
NAME_FILES = [NAME_FILE_1, NAME_FILE_2]

RESULT_GET_LIST_FILE_1 = [{'items': [{'key': 'test-wazuh-w', 'value': 'write'},
                                     {'key': 'test-wazuh-r', 'value': 'read'},
                                     {'key': 'test-wazuh-a', 'value': 'attribute'},
                                     {'key': 'test-wazuh-x', 'value': 'execute'},
                                     {'key': 'test-wazuh-c', 'value': 'command'}
                                     ],
                           'relative_dirname': RELATIVE_PATH,
                           'filename': NAME_FILE_1
                           }]
RESULT_GET_LIST_FILE_2 = [{'items': [{'key': 'test-ossec-w', 'value': 'write'},
                                     {'key': 'test-ossec-r', 'value': 'read'},
                                     {'key': 'test-ossec-x', 'value': 'execute'}
                                     ],
                           'relative_dirname': RELATIVE_PATH,
                           'filename': NAME_FILE_2
                           }]
RESULT_GET_PATH_LIST_FILE_1 = [{'filename': NAME_FILE_1, 'relative_dirname': RELATIVE_PATH}]
RESULT_GET_PATH_LIST_FILE_2 = [{'filename': NAME_FILE_2, 'relative_dirname': RELATIVE_PATH}]

RESULTS_GET_LIST = RESULT_GET_LIST_FILE_1 + RESULT_GET_LIST_FILE_2
RESULTS_GET_PATH_LIST = RESULT_GET_PATH_LIST_FILE_1 + RESULT_GET_PATH_LIST_FILE_2

TOTAL_LISTS = len(NAME_FILES)


def lists_path_mock(**kwargs):
    """Mock iterate_lists to avoid the default parameter."""
    kwargs['absolute_path'] = DATA_PATH
    return iterate_lists(**kwargs)


# Tests

@pytest.mark.parametrize("paths, expected_result", [
    ([NAME_FILE_1], RESULT_GET_LIST_FILE_1),
    (NAME_FILES, RESULTS_GET_LIST)
])
@patch('wazuh.cdb_list.common.USER_LISTS_PATH', new=DATA_PATH)
def test_get_lists(paths, expected_result):
    """Test basic `get_list` functionality.

    This will obtain the content of some CDB lists using `get_list'' without any other parameter aside from `path`.

    Parameters
    ----------
    paths : list of str
        A list of CDB files to read, with their relative path.
    expected_result : list of dict
        The content of the CDB file or files read
    """
    result = get_lists(filename=paths)
    assert isinstance(result, AffectedItemsWazuhResult)
    assert result.total_affected_items == len(paths)
    assert result.affected_items == expected_result


@pytest.mark.parametrize("limit", [1, 2])
@patch('wazuh.cdb_list.common.USER_LISTS_PATH', new=DATA_PATH)
def test_get_lists_limit(limit):
    """Test `get_lists` functionality when using the `limit` parameter.

    Parameters
    ----------
    limit : int
        Maximum number of items to be returned by `get_lists`
    """
    result = get_lists(filename=NAME_FILES, limit=limit)
    assert limit > 0
    assert isinstance(result, AffectedItemsWazuhResult)
    assert result.total_affected_items == TOTAL_LISTS
    assert result.affected_items == RESULTS_GET_LIST[:limit]


@pytest.mark.parametrize("offset", [0, 1])
@patch('wazuh.cdb_list.common.USER_LISTS_PATH', new=DATA_PATH)
def test_get_lists_offset(offset):
    """Test `get_lists` functionality when using the `offset` parameter.

    Parameters
    ----------
    offset : int
         Indicates the first item to return.
    """
    result = get_lists(filename=NAME_FILES, offset=offset)
    assert isinstance(result, AffectedItemsWazuhResult)
    assert result.total_affected_items == TOTAL_LISTS
    assert result.affected_items == RESULTS_GET_LIST[offset:]


@pytest.mark.parametrize("search_text, complementary_search, search_in_fields, paths, expected_result", [
    ("command", False, None, NAME_FILES, RESULT_GET_LIST_FILE_1),
    ("test-ossec-w", False, None, NAME_FILES, RESULT_GET_LIST_FILE_2),
    ("command", False, None, [NAME_FILE_2], []),
    ("command", False, None, NAME_FILES, RESULT_GET_LIST_FILE_1),
    ("command", False, "items", [NAME_FILE_2], []),
    ("write", False, "items", NAME_FILES, RESULTS_GET_LIST),
    ("test-wazuh-w", False, "items", NAME_FILES, RESULT_GET_LIST_FILE_1),
    ("test-ossec-w", False, "items", NAME_FILES, RESULT_GET_LIST_FILE_2),
    ("test-wazuh-w", False, "items", [NAME_FILE_2], []),
    ("command", True, None, NAME_FILES, RESULT_GET_LIST_FILE_2),
    ("test-ossec-w", True, None, NAME_FILES, RESULT_GET_LIST_FILE_1),
    ("command", True, None, [NAME_FILE_2], RESULT_GET_LIST_FILE_2),
    ("command", True, "items", NAME_FILES, RESULT_GET_LIST_FILE_2),
    ("command", True, "items", [NAME_FILE_2], RESULT_GET_LIST_FILE_2),
    ("command", True, "items", [NAME_FILE_1], []),
    ("write", True, "items", NAME_FILES, []),
    ("test-wazuh-w", True, "items", NAME_FILES, RESULT_GET_LIST_FILE_2),
    ("test-ossec-w", True, "items", NAME_FILES, RESULT_GET_LIST_FILE_1),
    ("test-wazuh-w", True, "items", [NAME_FILE_2], RESULT_GET_LIST_FILE_2),
])
@patch('wazuh.cdb_list.common.USER_LISTS_PATH', new=DATA_PATH)
def test_get_lists_search(search_text, complementary_search, search_in_fields, paths, expected_result):
    """Test `get_lists` functionality when using the `search` parameter.

    Parameters
    ----------
    search_text : str
        The text to search.
    complementary_search : bool
        If True, only results NOT containing `search_text` will be returned. If False, only results that contains
        `search_text` will be returned.
    search_in_fields : str
        Name of the field to search in for the `search_text`.
    paths : list of str
        A list of CDB files to read, with their relative path.
    expected_result : list of dict
        The content expected to be returned by `get_lists` when using the specified search parameters.
    """
    result = get_lists(filename=paths, search_text=search_text, complementary_search=complementary_search,
                       search_in_fields=search_in_fields)
    assert isinstance(result, AffectedItemsWazuhResult)
    assert result.total_affected_items == len(expected_result)
    assert result.affected_items == expected_result


@patch('wazuh.cdb_list.common.USER_LISTS_PATH', new=DATA_PATH)
def test_get_lists_sort():
    """Test `get_lists` functionality when using the `sort` parameter."""
    result_a = get_lists(filename=NAME_FILES, sort_by=['filename'], sort_ascending=True)
    result_b = get_lists(filename=NAME_FILES, sort_by=['filename'], sort_ascending=False)

    assert isinstance(result_a, AffectedItemsWazuhResult)
    assert isinstance(result_b, AffectedItemsWazuhResult)
    assert result_a.affected_items != result_b.affected_items
    assert result_a.affected_items == RESULT_GET_LIST_FILE_1 + RESULT_GET_LIST_FILE_2
    assert result_b.affected_items == RESULT_GET_LIST_FILE_2 + RESULT_GET_LIST_FILE_1


@patch('wazuh.cdb_list.common.USER_LISTS_PATH', new=DATA_PATH)
@patch('wazuh.cdb_list.iterate_lists', side_effect=lists_path_mock)
def test_get_path_lists(iterate_mock):
    """Test `get_path_lists` functionality without any other parameter aside from `path`.

    `get_path_lists` works different than `get_lists` as it will read every CDB file from the default path (mocked to
    `DATA_PATH`) and will remove from the result any file that is not in the `path` parameter provided.
    """
    RESOURCES_CACHE.clear()
    result = get_path_lists(filename=[NAME_FILE_1])

    assert isinstance(result, AffectedItemsWazuhResult)
    assert result.total_affected_items == len(RESULT_GET_PATH_LIST_FILE_1)
    assert result.affected_items == RESULT_GET_PATH_LIST_FILE_1


@pytest.mark.parametrize("limit", [1, 2])
@patch('wazuh.cdb_list.common.USER_LISTS_PATH', new=DATA_PATH)
@patch('wazuh.cdb_list.iterate_lists', side_effect=lists_path_mock)
def test_get_path_lists_limit(iterate_mock, limit):
    """Test `get_path_lists` functionality when using the `limit` parameter.

    Parameters
    ----------
    limit : int
        Maximum number of items to be returned by `get_path_lists`
    """
    RESOURCES_CACHE.clear()
    result = get_path_lists(filename=NAME_FILES, limit=limit, sort_by=['filename'])

    assert isinstance(result, AffectedItemsWazuhResult)
    assert result.total_affected_items == TOTAL_LISTS
    assert result.affected_items == RESULTS_GET_PATH_LIST[:limit]


@pytest.mark.parametrize("offset", [0, 1])
@patch('wazuh.cdb_list.common.USER_LISTS_PATH', new=DATA_PATH)
@patch('wazuh.cdb_list.iterate_lists', side_effect=lists_path_mock)
def test_get_path_lists_offset(iterate_mock, offset):
    """Test `get__path_lists` functionality when using the `offset` parameter.

    Parameters
    ----------
    offset : int
         Indicates the first item to return.
    """
    RESOURCES_CACHE.clear()
    result = get_path_lists(filename=NAME_FILES, offset=offset, sort_by=['filename'])

    assert isinstance(result, AffectedItemsWazuhResult)
    assert result.total_affected_items == TOTAL_LISTS
    assert result.affected_items == RESULTS_GET_PATH_LIST[offset:]


@pytest.mark.parametrize("search_text, complementary_search, search_in_fields, paths, expected_result", [
    ("lists_1", False, None, NAME_FILES, RESULT_GET_PATH_LIST_FILE_1),
    ("lists_2", False, None, NAME_FILES, RESULT_GET_PATH_LIST_FILE_2),
    ("invalid", False, None, NAME_FILES, []),
    ("test_cdb_list", False, "relative_dirname", NAME_FILES, RESULTS_GET_PATH_LIST),
    ("invalid", False, "relative_dirname", NAME_FILES, []),
    ("lists_1", False, "filename", NAME_FILES, RESULT_GET_PATH_LIST_FILE_1),
    ("lists_2", False, "filename", NAME_FILES, RESULT_GET_PATH_LIST_FILE_2),
    ("invalid", False, "filename", NAME_FILES, []),
    ("lists_1", True, None, NAME_FILES, RESULT_GET_PATH_LIST_FILE_2),
    ("lists_2", True, None, NAME_FILES, RESULT_GET_PATH_LIST_FILE_1),
    ("invalid", True, None, NAME_FILES, RESULTS_GET_PATH_LIST),
    ("invalid", True, "relative_dirname", NAME_FILES, RESULTS_GET_PATH_LIST),
    ("lists_1", True, "filename", NAME_FILES, RESULT_GET_PATH_LIST_FILE_2),
    ("lists_2", True, "filename", NAME_FILES, RESULT_GET_PATH_LIST_FILE_1),
    ("invalid", True, "filename", NAME_FILES, RESULTS_GET_PATH_LIST)
])
@patch('wazuh.cdb_list.common.USER_LISTS_PATH', new=DATA_PATH)
@patch('wazuh.cdb_list.iterate_lists', side_effect=lists_path_mock)
def test_get_path_lists_search(iterate_mock, search_text, complementary_search, search_in_fields, paths, expected_result):
    """Test `get_path_lists` functionality when using the `search` parameter.

    Parameters
    ----------
    search_text : str
        The text to search.
    complementary_search : bool
        If True, only results NOT containing `search_text` will be returned. If False, only results that contains
        `search_text` will be returned.
    search_in_fields : str
        Name of the field to search in for the `search_text`.
    paths : list of str
        A list of CDB files to read, with their relative path.
    expected_result : list of dict
        The content expected to be returned by `get_lists` when using the specified search parameters.
    """
    RESOURCES_CACHE.clear()
    result = get_path_lists(filename=paths, search_text=search_text, complementary_search=complementary_search,
                            search_in_fields=search_in_fields, sort_by=['filename'])
    assert isinstance(result, AffectedItemsWazuhResult)
    assert result.total_affected_items == len(expected_result)
    assert result.affected_items == expected_result


@patch('wazuh.cdb_list.common.USER_LISTS_PATH', new=DATA_PATH)
@patch('wazuh.cdb_list.iterate_lists', side_effect=lists_path_mock)
def test_get_path_lists_sort(iterate_mock):
    """Test `get_path_lists` functionality when using the `sort` parameter."""
    result_a = get_path_lists(filename=NAME_FILES, sort_by=['filename'], sort_ascending=True)
    result_b = get_path_lists(filename=NAME_FILES, sort_by=['filename'], sort_ascending=False)

    assert isinstance(result_a, AffectedItemsWazuhResult)
    assert isinstance(result_b, AffectedItemsWazuhResult)
    assert result_a.affected_items != result_b.affected_items
    assert result_a.affected_items == RESULT_GET_PATH_LIST_FILE_1 + RESULT_GET_PATH_LIST_FILE_2
    assert result_b.affected_items == RESULT_GET_PATH_LIST_FILE_2 + RESULT_GET_PATH_LIST_FILE_1


@pytest.mark.parametrize("filename, raw, expected_result, total_failed_items", [
    ('test_file', True, 'test-ossec-w:write\ntest-ossec-r:read\ntest-ossec-x:execute\n', 0),
    ('test_file', False, {'test-ossec-w': 'write', 'test-ossec-r': 'read', 'test-ossec-x': 'execute'}, 0),
])
def test_get_list_file(filename, raw, expected_result, total_failed_items):
    """Test that get_list_file calls functions with expected params and it searches filename recursively.

    Parameters
    ----------
    filename : str
        Name of the file to be searched
    raw : bool
        Whether to return content in raw format.
    expected_result : str, dict
        Result that should be returned.
    total_failed_items : int
        Expected number of failed items.
    """
    with patch('wazuh.cdb_list.get_filenames_paths', return_value=[os.path.join(DATA_PATH, 'test_lists_2')]):
        result = get_list_file([filename], raw)
        if raw:
            assert result == expected_result
        else:
            isinstance(result, AffectedItemsWazuhResult)
            assert result.render()['data']['total_failed_items'] == total_failed_items
            assert result.render()['data']['affected_items'][0] == expected_result


@patch('wazuh.cdb_list.safe_move')
@patch('wazuh.cdb_list.delete_file_with_backup')
@patch('wazuh.cdb_list.upload_file')
@patch('wazuh.cdb_list.delete_list_file')
@patch('wazuh.cdb_list.remove')
@patch('wazuh.cdb_list.exists', return_value=True)
<<<<<<< HEAD
@patch('wazuh.cdb_list.send_reload_ruleset_msg', return_value=RulesetReloadResponse({'error': 0}))
def test_upload_list_file(mock_reload, mock_exists, mock_remove, mock_delete_list_file, mock_upload_file,
=======
def test_upload_list_file(mock_exists, mock_remove, mock_delete_list_file, mock_upload_file,
>>>>>>> 64650485
                          mock_delete_file_with_backup, mock_safe_move):
    """Check that functions inside upload_list_file are called with expected params"""
    filename = 'test_file'
    content = 'test_key:test_value\n'
    upload_list_file(filename, content, overwrite=True)

    mock_upload_file.assert_called_once_with(content, os.path.join('etc', 'lists', filename),
                                             check_xml_formula_values=False)
    mock_delete_file_with_backup.assert_called_once_with(os.path.join(common.USER_LISTS_PATH, filename + '.backup'),
                                                         os.path.join(common.USER_LISTS_PATH, filename),
                                                         mock_delete_list_file)


@patch('wazuh.cdb_list.common.USER_LISTS_PATH', return_value='/test/path')
@patch('wazuh.cdb_list.remove')
def test_upload_list_file_ko(mock_remove, mock_lists_path):
    """Check whether expected exceptions are raised."""
    result = upload_list_file(filename='test', content='')
    assert isinstance(result, AffectedItemsWazuhResult)
    assert result.render()['data']['failed_items'][0]['error']['code'] == 1112

    with patch('wazuh.cdb_list.safe_move') as mock_safe_move:
        with patch('wazuh.cdb_list.exists', return_value=True):
            # File already exists and overwrite is False, raise exception
            result = upload_list_file(filename='test', content='test:content')
            assert result.render()['data']['failed_items'][0]['error']['code'] == 1905
            # Original file is restored with safe_move
            mock_safe_move.assert_called_once_with('', os.path.join(common.USER_LISTS_PATH, 'test'))

            # File with same name already exists in subdirectory, raise exception
            with patch('wazuh.cdb_list.get_filenames_paths', return_value=['/test']):
                result = upload_list_file(filename='test', content='test:content', overwrite=True)
                assert result.render()['data']['failed_items'][0]['error']['code'] == 1805

            # Exception while trying to create back up
            result = upload_list_file(filename='test', content='test:content', overwrite=True)
            assert result.render()['data']['failed_items'][0]['error']['code'] == 1019

        # Exception while trying to create list file
        with patch('builtins.open'):
            with patch('wazuh.cdb_list.exists', return_value=False):
                with patch('wazuh.core.configuration.tempfile.mkstemp', return_value=['mock_handle', 'mock_tmp_file']):
                    with pytest.raises(WazuhInternalError, match=r'\b1005\b'):
                        upload_list_file(filename='test', content='test:content', overwrite=False)


@patch('wazuh.core.cdb_list.delete_wazuh_file')
<<<<<<< HEAD
@patch('wazuh.cdb_list.send_reload_ruleset_msg', return_value=RulesetReloadResponse({'error': 0}))
def test_delete_list_file(mock_reload, mock_delete_file):
=======
def test_delete_list_file(mock_delete_file):
>>>>>>> 64650485
    """Check that expected result is returned when the file is deleted."""
    try:
        # Create directory for the test
        test_file = os.path.join(DATA_PATH, 'test_file')
        with open(test_file, 'a') as f:
            f.write('key:value\n"ke:y2":value2\n')

        with patch('wazuh.cdb_list.common.USER_LISTS_PATH', new=DATA_PATH):
            result = delete_list_file(['test_file'])
            assert result.render()['data']['affected_items'][0] ==\
                   'framework/wazuh/tests/data/test_cdb_list/test_file'
    finally:
        try:
            os.remove(test_file)
        except Exception:
            pass

    mock_delete_file.assert_called_once_with(test_file)


def test_delete_list_file_ko():
    """Check that expected error code is returned when the file can't be deleted."""
    with patch('wazuh.cdb_list.common.USER_LISTS_PATH', new=DATA_PATH):
        result = delete_list_file(['test_file'])
        assert result.render()['data']['failed_items'][0]['error']['code'] == 1906<|MERGE_RESOLUTION|>--- conflicted
+++ resolved
@@ -328,12 +328,8 @@
 @patch('wazuh.cdb_list.delete_list_file')
 @patch('wazuh.cdb_list.remove')
 @patch('wazuh.cdb_list.exists', return_value=True)
-<<<<<<< HEAD
 @patch('wazuh.cdb_list.send_reload_ruleset_msg', return_value=RulesetReloadResponse({'error': 0}))
 def test_upload_list_file(mock_reload, mock_exists, mock_remove, mock_delete_list_file, mock_upload_file,
-=======
-def test_upload_list_file(mock_exists, mock_remove, mock_delete_list_file, mock_upload_file,
->>>>>>> 64650485
                           mock_delete_file_with_backup, mock_safe_move):
     """Check that functions inside upload_list_file are called with expected params"""
     filename = 'test_file'
@@ -381,12 +377,8 @@
 
 
 @patch('wazuh.core.cdb_list.delete_wazuh_file')
-<<<<<<< HEAD
 @patch('wazuh.cdb_list.send_reload_ruleset_msg', return_value=RulesetReloadResponse({'error': 0}))
 def test_delete_list_file(mock_reload, mock_delete_file):
-=======
-def test_delete_list_file(mock_delete_file):
->>>>>>> 64650485
     """Check that expected result is returned when the file is deleted."""
     try:
         # Create directory for the test
