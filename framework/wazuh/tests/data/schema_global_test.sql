/*
 * SQL Schema agent tests
 * Copyright (C) 2015-2019, Wazuh Inc.
 * February 13, 2019.
 * This program is a free software, you can redistribute it
 * and/or modify it under the terms of GPLv2.
 */

CREATE TABLE IF NOT EXISTS agent (
    id INTEGER PRIMARY KEY,
    name TEXT NOT NULL,
    ip TEXT,
    register_ip TEXT,
    internal_key TEXT,
    os_name TEXT,
    os_version TEXT,
    os_major TEXT,
    os_minor TEXT,
    os_codename TEXT,
    os_build TEXT,
    os_platform TEXT,
    os_uname TEXT,
    os_arch TEXT,
    version TEXT,
    config_sum TEXT,
    merged_sum TEXT,
    manager_host TEXT,
    node_name TEXT DEFAULT 'unknown',
    date_add TEXT NOT NULL,
    last_keepalive TEXT,
    status TEXT NOT NULL CHECK (status IN ('empty', 'pending', 'updated')) DEFAULT 'empty',
    fim_offset INTEGER NOT NULL DEFAULT 0,
    reg_offset INTEGER NOT NULL DEFAULT 0,
    `group` TEXT DEFAULT 'default'
);

CREATE INDEX IF NOT EXISTS agent_name ON agent (name);
CREATE INDEX IF NOT EXISTS agent_ip ON agent (ip);

-- manager
INSERT INTO agent (id, name, ip, os_name, os_version, os_major, os_minor, os_codename, os_platform, os_uname, os_arch,
                   version, manager_host, node_name, date_add, last_keepalive, status, `group`) VALUES
                   (0,'master','127.0.0.1','Ubuntu','18.04.1 LTS','18','04','Bionic Beaver','ubuntu',
                   'Linux |master |4.15.0-43-generic |#46-Ubuntu SMP Thu Dec 6 14:45:28 UTC 2018 |x86_64','x86_64',
<<<<<<< HEAD
                   'Wazuh v3.9.0','master','node01',datetime(CURRENT_TIMESTAMP, '-10 days', 'localtime'),
                    '9999-12-31 23:59:59', 'updated',NULL);
=======
                   'Wazuh v3.9.0','master','node01',datetime(CURRENT_TIMESTAMP, '-10 days', 'localtime'),'9999-12-31 23:59:59',
                    'updated',NULL);
>>>>>>> b31cae76

-- Connected agent with IP and Registered IP filled
INSERT INTO agent (id, name, ip, register_ip, internal_key, os_name, os_version, os_major, os_minor, os_codename,
                   os_platform, os_uname, os_arch, version, config_sum, merged_sum, manager_host, node_name, date_add,
                   last_keepalive, status) VALUES (1,'agent-1','172.17.0.202','any',
                   'b3650e11eba2f27er4d160c69de533ee7eed601636a85ba2455d53a90927747f', 'Ubuntu','18.04.1 LTS','18','04',
                   'Bionic Beaver','ubuntu',
                   'Linux |agent-1 |4.15.0-43-generic |#46-Ubuntu SMP Thu Dec 6 14:45:28 UTC 2018 |x86_64','x86_64',
                   'Wazuh v3.8.2','ab73af41699f13fdd81903b5f23d8d00','f8d49771911ed9d5c45b03a40babd065','master',
<<<<<<< HEAD
                   'node01', datetime(CURRENT_TIMESTAMP, '-1 minute', 'localtime'),
                    datetime(CURRENT_TIMESTAMP, '-1 minute', 'localtime'),'updated');
=======
                   'node01',datetime(CURRENT_TIMESTAMP, '-4 days', 'localtime'),
                    datetime(CURRENT_TIMESTAMP, '-5 seconds', 'localtime'),'updated');
>>>>>>> b31cae76

-- Connected agent with just Registered IP filled
INSERT INTO agent (id, name, register_ip, internal_key, os_name, os_version, os_major, os_minor, os_codename,
                   os_platform, os_uname, os_arch, version, config_sum, merged_sum, manager_host, node_name, date_add,
                   last_keepalive, status) VALUES (2,'agent-2','172.17.0.201',
                   'b3650e11eba2f27er4d160c69de533ee7eed6016fga85ba2455d53a90927747f', 'Ubuntu','16.04.1 LTS','16','04',
                   'Xenial','ubuntu',
                   'Linux |agent-1 |4.15.0-43-generic |#46-Ubuntu SMP Thu Dec 6 14:45:28 UTC 2018 |x86_64','x86_64',
                   'Wazuh v3.8.2','ab73af41699f13fgt81903b5f23d8d00','f8d49771911ed9d5c45bdfa40babd065','master',
<<<<<<< HEAD
                   'node01',datetime(CURRENT_TIMESTAMP, '-5 minutes', 'localtime'),
                    datetime(CURRENT_TIMESTAMP, '-5 minutes', 'localtime'),'updated');
=======
                   'node01',datetime(CURRENT_TIMESTAMP, '-3 days', 'localtime'),
                    datetime(CURRENT_TIMESTAMP, '-10 minutes', 'localtime'),'updated');
>>>>>>> b31cae76

-- Never connected agent
INSERT INTO agent (id, name, register_ip, internal_key, date_add, `group`) VALUES (3,'nc-agent','any',
                   'f304f582f2417a3fddad69d9ae2b4f3b6e6fda788229668af9a6934d454ef44d',
<<<<<<< HEAD
                   datetime(CURRENT_TIMESTAMP, '-30 seconds', 'localtime'), NULL);
=======
                   datetime(CURRENT_TIMESTAMP, '-3 days', 'localtime'), NULL);
>>>>>>> b31cae76

-- Pending agent
INSERT INTO agent (id, name, register_ip, internal_key, manager_host, date_add, last_keepalive, `group`) VALUES
                  (4,'pending-agent', 'any', '2855bcf49273c759ef5b116829cc582f153c6c199df7676e53d5937855ff5902', '',
<<<<<<< HEAD
                   datetime(CURRENT_TIMESTAMP, '-2 minutes', 'localtime'),
                   datetime(CURRENT_TIMESTAMP, '-2 minutes', 'localtime'), NULL);

=======
                   datetime(CURRENT_TIMESTAMP, '-1 minute', 'localtime'), datetime(CURRENT_TIMESTAMP, '-10 seconds', 'localtime'), NULL);


-- Disconnected agent
INSERT INTO agent (id, name, ip, register_ip, internal_key, os_name, os_version, os_major, os_minor, os_codename,
                   os_platform, os_uname, os_arch, version, config_sum, merged_sum, manager_host, node_name, date_add,
                   last_keepalive, status) VALUES (5,'agent-5','172.17.0.300','172.17.0.300',
                   'b3650e11eba2f27er4d160c69de533ee7eed601636a42ba2455d53a90927747f', 'Ubuntu','18.04.1 LTS','18','04',
                   'Bionic Beaver','ubuntu',
                   'Linux |agent-1 |4.15.0-43-generic |#46-Ubuntu SMP Thu Dec 6 14:45:28 UTC 2018 |x86_64','x86_64',
                   'Wazuh v3.8.2','ab73af41699f13fdd81903b5f23d8d00','f8d49771911ed9d5c45b03a40babd065','master',
                   'node01',datetime(CURRENT_TIMESTAMP, '-5 days', 'localtime'),
                    datetime(CURRENT_TIMESTAMP, '-1 hour', 'localtime'),'updated');

>>>>>>> b31cae76
<|MERGE_RESOLUTION|>--- conflicted
+++ resolved
@@ -1,116 +1,90 @@
-/*
- * SQL Schema agent tests
- * Copyright (C) 2015-2019, Wazuh Inc.
- * February 13, 2019.
- * This program is a free software, you can redistribute it
- * and/or modify it under the terms of GPLv2.
- */
-
-CREATE TABLE IF NOT EXISTS agent (
-    id INTEGER PRIMARY KEY,
-    name TEXT NOT NULL,
-    ip TEXT,
-    register_ip TEXT,
-    internal_key TEXT,
-    os_name TEXT,
-    os_version TEXT,
-    os_major TEXT,
-    os_minor TEXT,
-    os_codename TEXT,
-    os_build TEXT,
-    os_platform TEXT,
-    os_uname TEXT,
-    os_arch TEXT,
-    version TEXT,
-    config_sum TEXT,
-    merged_sum TEXT,
-    manager_host TEXT,
-    node_name TEXT DEFAULT 'unknown',
-    date_add TEXT NOT NULL,
-    last_keepalive TEXT,
-    status TEXT NOT NULL CHECK (status IN ('empty', 'pending', 'updated')) DEFAULT 'empty',
-    fim_offset INTEGER NOT NULL DEFAULT 0,
-    reg_offset INTEGER NOT NULL DEFAULT 0,
-    `group` TEXT DEFAULT 'default'
-);
-
-CREATE INDEX IF NOT EXISTS agent_name ON agent (name);
-CREATE INDEX IF NOT EXISTS agent_ip ON agent (ip);
-
--- manager
-INSERT INTO agent (id, name, ip, os_name, os_version, os_major, os_minor, os_codename, os_platform, os_uname, os_arch,
-                   version, manager_host, node_name, date_add, last_keepalive, status, `group`) VALUES
-                   (0,'master','127.0.0.1','Ubuntu','18.04.1 LTS','18','04','Bionic Beaver','ubuntu',
-                   'Linux |master |4.15.0-43-generic |#46-Ubuntu SMP Thu Dec 6 14:45:28 UTC 2018 |x86_64','x86_64',
-<<<<<<< HEAD
-                   'Wazuh v3.9.0','master','node01',datetime(CURRENT_TIMESTAMP, '-10 days', 'localtime'),
-                    '9999-12-31 23:59:59', 'updated',NULL);
-=======
-                   'Wazuh v3.9.0','master','node01',datetime(CURRENT_TIMESTAMP, '-10 days', 'localtime'),'9999-12-31 23:59:59',
-                    'updated',NULL);
->>>>>>> b31cae76
-
--- Connected agent with IP and Registered IP filled
-INSERT INTO agent (id, name, ip, register_ip, internal_key, os_name, os_version, os_major, os_minor, os_codename,
-                   os_platform, os_uname, os_arch, version, config_sum, merged_sum, manager_host, node_name, date_add,
-                   last_keepalive, status) VALUES (1,'agent-1','172.17.0.202','any',
-                   'b3650e11eba2f27er4d160c69de533ee7eed601636a85ba2455d53a90927747f', 'Ubuntu','18.04.1 LTS','18','04',
-                   'Bionic Beaver','ubuntu',
-                   'Linux |agent-1 |4.15.0-43-generic |#46-Ubuntu SMP Thu Dec 6 14:45:28 UTC 2018 |x86_64','x86_64',
-                   'Wazuh v3.8.2','ab73af41699f13fdd81903b5f23d8d00','f8d49771911ed9d5c45b03a40babd065','master',
-<<<<<<< HEAD
-                   'node01', datetime(CURRENT_TIMESTAMP, '-1 minute', 'localtime'),
-                    datetime(CURRENT_TIMESTAMP, '-1 minute', 'localtime'),'updated');
-=======
-                   'node01',datetime(CURRENT_TIMESTAMP, '-4 days', 'localtime'),
-                    datetime(CURRENT_TIMESTAMP, '-5 seconds', 'localtime'),'updated');
->>>>>>> b31cae76
-
--- Connected agent with just Registered IP filled
-INSERT INTO agent (id, name, register_ip, internal_key, os_name, os_version, os_major, os_minor, os_codename,
-                   os_platform, os_uname, os_arch, version, config_sum, merged_sum, manager_host, node_name, date_add,
-                   last_keepalive, status) VALUES (2,'agent-2','172.17.0.201',
-                   'b3650e11eba2f27er4d160c69de533ee7eed6016fga85ba2455d53a90927747f', 'Ubuntu','16.04.1 LTS','16','04',
-                   'Xenial','ubuntu',
-                   'Linux |agent-1 |4.15.0-43-generic |#46-Ubuntu SMP Thu Dec 6 14:45:28 UTC 2018 |x86_64','x86_64',
-                   'Wazuh v3.8.2','ab73af41699f13fgt81903b5f23d8d00','f8d49771911ed9d5c45bdfa40babd065','master',
-<<<<<<< HEAD
-                   'node01',datetime(CURRENT_TIMESTAMP, '-5 minutes', 'localtime'),
-                    datetime(CURRENT_TIMESTAMP, '-5 minutes', 'localtime'),'updated');
-=======
-                   'node01',datetime(CURRENT_TIMESTAMP, '-3 days', 'localtime'),
-                    datetime(CURRENT_TIMESTAMP, '-10 minutes', 'localtime'),'updated');
->>>>>>> b31cae76
-
--- Never connected agent
-INSERT INTO agent (id, name, register_ip, internal_key, date_add, `group`) VALUES (3,'nc-agent','any',
-                   'f304f582f2417a3fddad69d9ae2b4f3b6e6fda788229668af9a6934d454ef44d',
-<<<<<<< HEAD
-                   datetime(CURRENT_TIMESTAMP, '-30 seconds', 'localtime'), NULL);
-=======
-                   datetime(CURRENT_TIMESTAMP, '-3 days', 'localtime'), NULL);
->>>>>>> b31cae76
-
--- Pending agent
-INSERT INTO agent (id, name, register_ip, internal_key, manager_host, date_add, last_keepalive, `group`) VALUES
-                  (4,'pending-agent', 'any', '2855bcf49273c759ef5b116829cc582f153c6c199df7676e53d5937855ff5902', '',
-<<<<<<< HEAD
-                   datetime(CURRENT_TIMESTAMP, '-2 minutes', 'localtime'),
-                   datetime(CURRENT_TIMESTAMP, '-2 minutes', 'localtime'), NULL);
-
-=======
-                   datetime(CURRENT_TIMESTAMP, '-1 minute', 'localtime'), datetime(CURRENT_TIMESTAMP, '-10 seconds', 'localtime'), NULL);
-
-
--- Disconnected agent
-INSERT INTO agent (id, name, ip, register_ip, internal_key, os_name, os_version, os_major, os_minor, os_codename,
-                   os_platform, os_uname, os_arch, version, config_sum, merged_sum, manager_host, node_name, date_add,
-                   last_keepalive, status) VALUES (5,'agent-5','172.17.0.300','172.17.0.300',
-                   'b3650e11eba2f27er4d160c69de533ee7eed601636a42ba2455d53a90927747f', 'Ubuntu','18.04.1 LTS','18','04',
-                   'Bionic Beaver','ubuntu',
-                   'Linux |agent-1 |4.15.0-43-generic |#46-Ubuntu SMP Thu Dec 6 14:45:28 UTC 2018 |x86_64','x86_64',
-                   'Wazuh v3.8.2','ab73af41699f13fdd81903b5f23d8d00','f8d49771911ed9d5c45b03a40babd065','master',
-                   'node01',datetime(CURRENT_TIMESTAMP, '-5 days', 'localtime'),
-                    datetime(CURRENT_TIMESTAMP, '-1 hour', 'localtime'),'updated');
-
->>>>>>> b31cae76
+/*
+ * SQL Schema agent tests
+ * Copyright (C) 2015-2019, Wazuh Inc.
+ * February 13, 2019.
+ * This program is a free software, you can redistribute it
+ * and/or modify it under the terms of GPLv2.
+ */
+
+CREATE TABLE IF NOT EXISTS agent (
+    id INTEGER PRIMARY KEY,
+    name TEXT NOT NULL,
+    ip TEXT,
+    register_ip TEXT,
+    internal_key TEXT,
+    os_name TEXT,
+    os_version TEXT,
+    os_major TEXT,
+    os_minor TEXT,
+    os_codename TEXT,
+    os_build TEXT,
+    os_platform TEXT,
+    os_uname TEXT,
+    os_arch TEXT,
+    version TEXT,
+    config_sum TEXT,
+    merged_sum TEXT,
+    manager_host TEXT,
+    node_name TEXT DEFAULT 'unknown',
+    date_add TEXT NOT NULL,
+    last_keepalive TEXT,
+    status TEXT NOT NULL CHECK (status IN ('empty', 'pending', 'updated')) DEFAULT 'empty',
+    fim_offset INTEGER NOT NULL DEFAULT 0,
+    reg_offset INTEGER NOT NULL DEFAULT 0,
+    `group` TEXT DEFAULT 'default'
+);
+
+CREATE INDEX IF NOT EXISTS agent_name ON agent (name);
+CREATE INDEX IF NOT EXISTS agent_ip ON agent (ip);
+
+-- manager
+INSERT INTO agent (id, name, ip, os_name, os_version, os_major, os_minor, os_codename, os_platform, os_uname, os_arch,
+                   version, manager_host, node_name, date_add, last_keepalive, status, `group`) VALUES
+                   (0,'master','127.0.0.1','Ubuntu','18.04.1 LTS','18','04','Bionic Beaver','ubuntu',
+                   'Linux |master |4.15.0-43-generic |#46-Ubuntu SMP Thu Dec 6 14:45:28 UTC 2018 |x86_64','x86_64',
+                   'Wazuh v3.9.0','master','node01',datetime(CURRENT_TIMESTAMP, '-10 days', 'localtime'),'9999-12-31 23:59:59',
+                    'updated',NULL);
+
+-- Connected agent with IP and Registered IP filled
+INSERT INTO agent (id, name, ip, register_ip, internal_key, os_name, os_version, os_major, os_minor, os_codename,
+                   os_platform, os_uname, os_arch, version, config_sum, merged_sum, manager_host, node_name, date_add,
+                   last_keepalive, status) VALUES (1,'agent-1','172.17.0.202','any',
+                   'b3650e11eba2f27er4d160c69de533ee7eed601636a85ba2455d53a90927747f', 'Ubuntu','18.04.1 LTS','18','04',
+                   'Bionic Beaver','ubuntu',
+                   'Linux |agent-1 |4.15.0-43-generic |#46-Ubuntu SMP Thu Dec 6 14:45:28 UTC 2018 |x86_64','x86_64',
+                   'Wazuh v3.8.2','ab73af41699f13fdd81903b5f23d8d00','f8d49771911ed9d5c45b03a40babd065','master',
+                   'node01',datetime(CURRENT_TIMESTAMP, '-4 days', 'localtime'),
+                    datetime(CURRENT_TIMESTAMP, '-5 seconds', 'localtime'),'updated');
+
+-- Connected agent with just Registered IP filled
+INSERT INTO agent (id, name, register_ip, internal_key, os_name, os_version, os_major, os_minor, os_codename,
+                   os_platform, os_uname, os_arch, version, config_sum, merged_sum, manager_host, node_name, date_add,
+                   last_keepalive, status) VALUES (2,'agent-2','172.17.0.201',
+                   'b3650e11eba2f27er4d160c69de533ee7eed6016fga85ba2455d53a90927747f', 'Ubuntu','16.04.1 LTS','16','04',
+                   'Xenial','ubuntu',
+                   'Linux |agent-1 |4.15.0-43-generic |#46-Ubuntu SMP Thu Dec 6 14:45:28 UTC 2018 |x86_64','x86_64',
+                   'Wazuh v3.8.2','ab73af41699f13fgt81903b5f23d8d00','f8d49771911ed9d5c45bdfa40babd065','master',
+                   'node01',datetime(CURRENT_TIMESTAMP, '-3 days', 'localtime'),
+                    datetime(CURRENT_TIMESTAMP, '-10 minutes', 'localtime'),'updated');
+
+-- Never connected agent
+INSERT INTO agent (id, name, register_ip, internal_key, date_add, `group`) VALUES (3,'nc-agent','any',
+                   'f304f582f2417a3fddad69d9ae2b4f3b6e6fda788229668af9a6934d454ef44d',
+                   datetime(CURRENT_TIMESTAMP, '-3 days', 'localtime'), NULL);
+
+-- Pending agent
+INSERT INTO agent (id, name, register_ip, internal_key, manager_host, date_add, last_keepalive, `group`) VALUES
+                  (4,'pending-agent', 'any', '2855bcf49273c759ef5b116829cc582f153c6c199df7676e53d5937855ff5902', '',
+                   datetime(CURRENT_TIMESTAMP, '-1 minute', 'localtime'), datetime(CURRENT_TIMESTAMP, '-10 seconds', 'localtime'), NULL);
+
+
+-- Disconnected agent
+INSERT INTO agent (id, name, ip, register_ip, internal_key, os_name, os_version, os_major, os_minor, os_codename,
+                   os_platform, os_uname, os_arch, version, config_sum, merged_sum, manager_host, node_name, date_add,
+                   last_keepalive, status) VALUES (5,'agent-5','172.17.0.300','172.17.0.300',
+                   'b3650e11eba2f27er4d160c69de533ee7eed601636a42ba2455d53a90927747f', 'Ubuntu','18.04.1 LTS','18','04',
+                   'Bionic Beaver','ubuntu',
+                   'Linux |agent-1 |4.15.0-43-generic |#46-Ubuntu SMP Thu Dec 6 14:45:28 UTC 2018 |x86_64','x86_64',
+                   'Wazuh v3.8.2','ab73af41699f13fdd81903b5f23d8d00','f8d49771911ed9d5c45b03a40babd065','master',
+                   'node01',datetime(CURRENT_TIMESTAMP, '-5 days', 'localtime'),
+                    datetime(CURRENT_TIMESTAMP, '-1 hour', 'localtime'),'updated');