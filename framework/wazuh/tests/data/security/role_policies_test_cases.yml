--- conflicted
+++ resolved
@@ -28,19 +28,11 @@
     role_id:
     - '10'
     policy_ids:
-<<<<<<< HEAD
     - '100'
     - '101'
     - '104'
     - '107'
     - '103'
-=======
-    - '13'
-    - '12'
-    - '19'
-    - '16'
-    - '15'
->>>>>>> 36539baa
   result:
     affected_items:
     - id: 10
@@ -49,49 +41,27 @@
         MATCH:
           definition: technicalRule
       policies:
-<<<<<<< HEAD
       - 101
       - 100
       - 107
       - 104
       - 103
-=======
-      - 13
-      - 12
-      - 19
-      - 16
-      - 15
->>>>>>> 36539baa
       users:
       - rbac
     failed_items:
       '4011':
-<<<<<<< HEAD
       - '101'
       - '100'
       - '107'
       - '104'
-=======
-      - '13'
-      - '12'
-      - '19'
-      - '16'
->>>>>>> 36539baa
 - params:
     role_id:
     - '10'
     policy_ids:
-<<<<<<< HEAD
     - '106'
     - '102'
     - '108'
     - '103'
-=======
-    - '18'
-    - '14'
-    - '20'
-    - '15'
->>>>>>> 36539baa
     position: 2
   result:
     affected_items:
@@ -101,7 +71,6 @@
         MATCH:
           definition: technicalRule
       policies:
-<<<<<<< HEAD
       - 101
       - 100
       - 106
@@ -110,16 +79,6 @@
       - 103
       - 107
       - 104
-=======
-      - 13
-      - 12
-      - 18
-      - 14
-      - 20
-      - 15
-      - 19
-      - 16
->>>>>>> 36539baa
       users:
       - rbac
     failed_items: {}
@@ -127,13 +86,8 @@
     role_id:
     - '11'
     policy_ids:
-<<<<<<< HEAD
     - '103'
     - '105'
-=======
-    - '15'
-    - '17'
->>>>>>> 36539baa
     - '99'
   result:
     affected_items:
@@ -143,15 +97,9 @@
         MATCH:
           definition: administratorRule
       policies:
-<<<<<<< HEAD
       - 104
       - 103
       - 105
-=======
-      - 16
-      - 15
-      - 17
->>>>>>> 36539baa
       users:
       - normal
       - rbac
@@ -159,25 +107,15 @@
       '4007':
       - '99'
       '4011':
-<<<<<<< HEAD
       - '103'
-=======
-      - '15'
->>>>>>> 36539baa
 remove_role_policy:
 - params:
     role_id:
     - '1'
     policy_ids:
-<<<<<<< HEAD
     - '104'
     - '103'
     - '105'
-=======
-    - '16'
-    - '15'
-    - '17'
->>>>>>> 36539baa
   result:
     affected_items: []
     failed_items:
@@ -187,15 +125,9 @@
     role_id:
     - '99'
     policy_ids:
-<<<<<<< HEAD
     - '104'
     - '103'
     - '105'
-=======
-    - '16'
-    - '15'
-    - '17'
->>>>>>> 36539baa
   result:
     affected_items: []
     failed_items:
@@ -205,15 +137,9 @@
     role_id:
     - '10'
     policy_ids:
-<<<<<<< HEAD
     - '104'
     - '103'
     - '105'
-=======
-    - '16'
-    - '15'
-    - '17'
->>>>>>> 36539baa
   result:
     affected_items:
     - id: 10
@@ -222,47 +148,28 @@
         MATCH:
           definition: technicalRule
       policies:
-<<<<<<< HEAD
       - 101
       - 100
       - 107
-=======
-      - 13
-      - 12
-      - 19
->>>>>>> 36539baa
       users:
       - rbac
     failed_items:
       '4010':
-<<<<<<< HEAD
       - '103'
       - '105'
-=======
-      - '15'
-      - '17'
->>>>>>> 36539baa
 - params:
     role_id:
     - '13'
     policy_ids:
-<<<<<<< HEAD
     - '101'
     - '104'
     - '105'
     - '26'
-=======
-    - '13'
-    - '16'
-    - '17'
-    - '27'
->>>>>>> 36539baa
   result:
     affected_items:
     - id: 13
       name: ossec
       policies:
-<<<<<<< HEAD
       - 107
       - 106
       - 109
@@ -270,15 +177,6 @@
       - 100
       - 102
       - 103
-=======
-      - 19
-      - 18
-      - 21
-      - 20
-      - 12
-      - 14
-      - 15
->>>>>>> 36539baa
       rule:
         MATCH:
           definition: ossecRule
@@ -288,10 +186,5 @@
       '4007':
       - '27'
       '4010':
-<<<<<<< HEAD
       - '101'
-      - '105'
-=======
-      - '13'
-      - '17'
->>>>>>> 36539baa
+      - '105'