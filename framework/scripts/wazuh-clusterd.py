--- conflicted
+++ resolved
@@ -32,11 +32,6 @@
         from wazuh import Wazuh
         myWazuh = Wazuh(get_init=True)
 
-<<<<<<< HEAD
-        from wazuh.common import *
-        from wazuh.cluster.handler import *
-        from wazuh.cluster.management import *
-=======
         from wazuh import common
     except Exception as e:
         if version_info[0] == 2 and version_info[1] < 7:
@@ -46,7 +41,6 @@
         raise ValueError(error_msg)
 
     try:
->>>>>>> cfda4433
         from wazuh.exception import WazuhException
         from wazuh.pyDaemonModule import pyDaemon, create_pid, delete_pid
         from wazuh.cluster.cluster import read_config, check_cluster_config, clean_up, get_cluster_items
