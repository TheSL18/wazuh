#!/usr/bin/env python

# Copyright (C) 2015-2020, Wazuh Inc.
# Created by Wazuh, Inc. <info@wazuh.com>.
# This program is free software; you can redistribute it and/or modify it under the terms of GPLv2

import json
# Install the package locally: python setup.py install
# Install the package dev: python setup.py develop
import os
from datetime import datetime

from setuptools import setup, find_packages
from setuptools.command.install import install


class InstallCommand(install):
    user_options = install.user_options + [
        ('wazuh-version=', None, 'Wazuh Version'),
        ('install-type=', None, 'Installation type: server, local, hybrid')
    ]

    def initialize_options(self):
        install.initialize_options(self)
        self.wazuh_version = None
        self.install_type = None

    def finalize_options(self):
        install.finalize_options(self)

    def run(self):
        here = os.path.abspath(os.path.dirname(__file__))
        with open(os.path.join(here, 'wazuh', 'wazuh.json'), 'w') as f:
            json.dump({'install_type': self.install_type,
                       'wazuh_version': self.wazuh_version,
                       'installation_date': datetime.utcnow().strftime('%a %b %d %H:%M:%S UTC %Y')
                       }, f)
        # install.run(self)  # OR: install.do_egg_install(self)
        install.do_egg_install(self)


setup(name='wazuh',
<<<<<<< HEAD
      version='4.0.0',
=======
      version='3.14.0',
>>>>>>> c5ec2f8b
      description='Wazuh control with Python',
      url='https://github.com/wazuh',
      author='Wazuh',
      author_email='hello@wazuh.com',
      license='GPLv2',
      packages=find_packages(exclude=["*.tests", "*.tests.*", "tests.*", "tests"]),
      package_data={'wazuh': ['wazuh.json']},
      include_package_data=True,
      install_requires=[],
      zip_safe=False,
      cmdclass={
          'install': InstallCommand,
      }
      )<|MERGE_RESOLUTION|>--- conflicted
+++ resolved
@@ -40,11 +40,7 @@
 
 
 setup(name='wazuh',
-<<<<<<< HEAD
       version='4.0.0',
-=======
-      version='3.14.0',
->>>>>>> c5ec2f8b
       description='Wazuh control with Python',
       url='https://github.com/wazuh',
       author='Wazuh',
