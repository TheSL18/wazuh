/* Copyright (C) 2015, Wazuh Inc.
 * Copyright (C) 2009 Trend Micro Inc.
 * All right reserved.
 *
 * This program is free software; you can redistribute it
 * and/or modify it under the terms of the GNU General Public
 * License (version 2) as published by the FSF - Free Software
 * Foundation
 */

#include "shared.h"
#include "../os_net/os_net.h"
#include "remoted.h"
#include "state.h"
#include "../wazuh_db/helpers/wdb_global_helpers.h"
#include "router.h"
#include "sym_load.h"
#include "utils/flatbuffers/include/rsync_schema.h"
#include "utils/flatbuffers/include/syscollector_deltas_schema.h"
#include "utils/flatbuffers/include/syscheck_deltas_schema.h"
#include "agent_messages_adapter.h"

enum msg_type {
    MT_INVALID,
    MT_SYS_DELTAS,
    MT_SYNC,
    MT_SYSCHECK_DELTAS,
} msg_type_t;
#ifdef WAZUH_UNIT_TESTING
// Remove static qualifier when unit testing
#define STATIC
#else
#define STATIC static
#endif

/* Global variables */
int sender_pool;

netbuffer_t netbuffer_recv;
netbuffer_t netbuffer_send;

wnotify_t * notify = NULL;

size_t global_counter;

_Atomic (time_t) current_ts;

OSHash *remoted_agents_state;

extern remoted_state_t remoted_state;
ROUTER_PROVIDER_HANDLE router_rsync_handle = NULL;
ROUTER_PROVIDER_HANDLE router_syscollector_handle = NULL;
ROUTER_PROVIDER_HANDLE router_syscheck_handle = NULL;
STATIC void handle_outgoing_data_to_tcp_socket(int sock_client);
STATIC void handle_incoming_data_from_tcp_socket(int sock_client);
STATIC void handle_incoming_data_from_udp_socket(struct sockaddr_storage * peer_info);
STATIC void handle_new_tcp_connection(wnotify_t * notify, struct sockaddr_storage * peer_info);

// Headers for syscollector messages: DBSYNC_MQ + WM_SYS_LOCATION and SYSCOLLECTOR_MQ + WM_SYS_LOCATION
#define DBSYNC_HEADER "5:"
#define DBSYNC_HEADER_SIZE 2
#define SYSCOLLECTOR_HEADER "d:syscollector:"
#define SYSCOLLECTOR_HEADER_SIZE 15
#define SYSCHECK_HEADER "8:syscheck:"
#define SYSCHECK_HEADER_SIZE 11

#define SYSCOLLECTOR_SYNC_HEADER "syscollector:"
#define SYSCOLLECTOR_SYNC_HEADER_SIZE 13
#define SYSCHECK_FILE_HEADER "fim_file:"
#define SYSCHECK_FILE_HEADER_SIZE 9
#define SYSCHECK_REGISTRY_KEY_HEADER "fim_registry_key:"
#define SYSCHECK_REGISTRY_KEY_HEADER_SIZE 17
#define SYSCHECK_REGISTRY_VALUE_HEADER "fim_registry_value:"
#define SYSCHECK_REGISTRY_VALUE_HEADER_SIZE 19

// Router message forwarder
void router_message_forward(char* msg, const char* agent_id, const char* agent_ip, const char* agent_name);

// Message handler thread
static void * rem_handler_main(void * args);

// Key reloader thread
void * rem_keyupdate_main(__attribute__((unused)) void * args);

/* Handle each message received */
STATIC void HandleSecureMessage(const message_t *message, w_linked_queue_t * control_msg_queue);

// Close and remove socket from keystore
int _close_sock(keystore * keys, int sock);

/* Get current timestamp */
STATIC void *current_timestamp(void *none);

STATIC void * close_fp_main(void * args);

/* Status of key-request feature */
static char key_request_available = 0;

/* Decode hostinfo input queue */
static w_queue_t * key_request_queue;

/* Remote key request thread */
void * key_request_thread(__attribute__((unused)) void * args);

/* Push key request */
static void _push_request(const char *request,const char *type);
#define push_request(x, y) if (key_request_available) _push_request(x, y);

/* Connect to key-request feature */
#define KEY_RECONNECT_INTERVAL 300 // 5 minutes
static int key_request_connect();
static int key_request_reconnect();

/* Family address reference */
#define FAMILY_ADDRESS_SIZE 46
char *str_family_address[FAMILY_ADDRESS_SIZE] = {
    "AF_UNSPEC", "AF_LOCAL/AF_UNIX/AF_FILE", "AF_INET", "AF_AX25", "AF_IPX",
    "AF_APPLETALK","AF_NETROM", "AF_BRIDGE", "AF_ATMPVC", "AF_X25", "AF_INET6",
    "AF_ROSE", "AF_DECnet", "AF_NETBEUI", "AF_SECURITY", "AF_KEY",
    "AF_NETLINK/AF_ROUTE", "AF_PACKET", "AF_ASH", "AF_ECONET", "AF_ATMSVC",
    "AF_RDS", "AF_SNA", "AF_IRDA", "AF_PPPOX", "AF_WANPIPE", "AF_LLC", "AF_IB",
    "AF_MPLS", "AF_CAN", "AF_TIPC", "AF_BLUETOOTH", "AF_IUCV", "AF_RXRPC",
    "AF_ISDN", "AF_PHONET", "AF_IEEE802154", "AF_CAIF", "AF_ALG", "AF_NFC",
    "AF_VSOCK", "AF_KCM", "AF_QIPCRTR", "AF_SMC", "AF_XDP", "AF_MCTP"
};

/**
 * @brief Structure to hold control message data
<<<<<<< HEAD
 * 
=======
 *
>>>>>>> 12a8b67b
 */
typedef struct {
    keyentry * key; ///< Pointer to the key entry of agent to which the message belongs
    char * message; ///< Raw message received
    size_t length;  ///< Length of the message
<<<<<<< HEAD
=======
    int agent_id;   ///< Agent ID
>>>>>>> 12a8b67b
} w_ctrl_msg_data_t;

/**
 * @brief Thread function to save control messages
<<<<<<< HEAD
 * 
=======
 *
>>>>>>> 12a8b67b
 * This function is executed by the control message thread pool. It waits for messages to be pushed into the queue and processes them.
 * Updates the agent's status in wazuhdb and sends the message to the appropriate handler.
 * @param queue Pointer to the control message queue, which is used to store messages to be processed.
 * @return void* Null
 */
void * save_control_thread(void * queue);


/* Handle secure connections */
void HandleSecure()
{
    const int protocol = logr.proto[logr.position];
    int n_events = 0;

    w_linked_queue_t * control_msg_queue = linked_queue_init(); ///< Pointer to the control message queue

    struct sockaddr_storage peer_info;
    memset(&peer_info, 0, sizeof(struct sockaddr_storage));

    /* Global stats uptime */
    remoted_state.uptime = time(NULL);

    /* Create OSHash for agents statistics */
    remoted_agents_state = OSHash_Create();
    if (!remoted_agents_state) {
        merror_exit(HASH_ERROR);
    }
    if (!OSHash_setSize(remoted_agents_state, 2048)) {
        merror_exit(HSETSIZE_ERROR, "remoted_agents_state");
    }

    /* Initialize manager */
    manager_init();

    // Initialize messag equeue
    rem_msginit(logr.queue_size);

    /* Initialize the agent key table mutex */
    key_lock_init();

    /* Create current timestamp getter thread */
    w_create_thread(current_timestamp, NULL);

    /* Create shared file updating thread */
    w_create_thread(update_shared_files, NULL);

    /* Create Active Response forwarder thread */
    w_create_thread(AR_Forward, NULL);

    /* Create Security configuration assessment forwarder thread */
    w_create_thread(SCFGA_Forward, NULL);

    // Initialize request module
    req_init();

    // Create com request thread
    w_create_thread(remcom_main, NULL);

    // Create State writer thread
    w_create_thread(rem_state_main, NULL);

    key_request_queue = queue_init(1024);

    // Create key request thread
    w_create_thread(key_request_thread, NULL);

    /* Create wait_for_msgs threads */
    {
        sender_pool = getDefine_Int("remoted", "sender_pool", 1, 64);

        mdebug2("Creating %d sender threads.", sender_pool);

        for (int i = 0; i < sender_pool; i++) {
            w_create_thread(wait_for_msgs, NULL);
        }
    }

    // Reset all the agents' connection status in Wazuh DB
    // The master will disconnect and alert the agents on its own DB. Thus, synchronization is not required.
    if (OS_SUCCESS != wdb_reset_agents_connection("synced", NULL))
        mwarn("Unable to reset the agents' connection status. Possible incorrect statuses until the agents get connected to the manager.");

    // Router module logging initialization
    router_initialize(taggedLogFunction);

    // Router providers initialization
    if (router_syscollector_handle = router_provider_create("deltas-syscollector", false), !router_syscollector_handle) {
        mdebug2("Failed to create router handle for 'syscollector'.");
    }

    if (router_syscheck_handle = router_provider_create("deltas-syscheck", false), !router_syscheck_handle) {
        mdebug2("Failed to create router handle for 'syscheck'.");
    }

    if (router_rsync_handle = router_provider_create("rsync", false), !router_rsync_handle) {
        mdebug2("Failed to create router handle for 'rsync'.");
    }

    // Create upsert control message thread
    w_create_thread(save_control_thread, (void *) control_msg_queue);

    // Create message handler thread pool
    {
        int worker_pool = getDefine_Int("remoted", "worker_pool", 1, 16);
        // Initialize FD list and counter.
        global_counter = 0;
        rem_initList(FD_LIST_INIT_VALUE);
        while (worker_pool > 0) {
            w_create_thread(rem_handler_main, control_msg_queue);
            worker_pool--;
        }
    }

    /* Connect to the message queue
     * Exit if it fails.
     */
    if ((logr.m_queue = StartMQ(DEFAULTQUEUE, WRITE, INFINITE_OPENQ_ATTEMPTS)) < 0) {
        merror_exit(QUEUE_FATAL, DEFAULTQUEUE);
    }

    /* Read authentication keys */
    minfo(ENC_READ);

    key_lock_write();
    OS_ReadKeys(&keys, W_ENCRYPTION_KEY, 0);
    key_unlock();

    OS_StartCounter(&keys);

    // Key reloader thread
    w_create_thread(rem_keyupdate_main, NULL);

    // fp closer thread
    w_create_thread(close_fp_main, &keys);

    /* Set up peer size */
    logr.peer_size = sizeof(peer_info);

    /* Events watcher is started (is used to monitor sockets events) */
    if (notify = wnotify_init(MAX_EVENTS), !notify) {
        merror_exit("wnotify_init(): %s (%d)", strerror(errno), errno);
    }

    /* If TCP is set on the config, then the corresponding sockets is added to the watching list  */
    if (protocol & REMOTED_NET_PROTOCOL_TCP) {
        if (wnotify_add(notify, logr.tcp_sock, WO_READ) < 0) {
            merror_exit("wnotify_add(%d): %s (%d)", logr.tcp_sock, strerror(errno), errno);
        }
    }

    /* If UDP is set on the config, then the corresponding sockets is added to the watching list  */
    if (protocol & REMOTED_NET_PROTOCOL_UDP) {
        if (wnotify_add(notify, logr.udp_sock, WO_READ) < 0) {
            merror_exit("wnotify_add(%d): %s (%d)", logr.udp_sock, strerror(errno), errno);
        }
    }

    while (1) {

        /* It waits for a socket event */
        if (n_events = wnotify_wait(notify, EPOLL_MILLIS), n_events < 0) {
            if (errno != EINTR) {
                merror("Waiting for connection: %s (%d)", strerror(errno), errno);
                sleep(1);
            }

            continue;
        }

        for (int i = 0u; i < n_events; i++) {
            // Returns the fd of the socket that recived a message
            wevent_t event;
            int fd = wnotify_get(notify, i, &event);

            // In case of failure or unexpected file descriptor
            if (fd <= 0) {
                merror("Unexpected file descriptor: %d, %s (%d)", fd, strerror(errno), errno);
                continue;
            }
            // If a new TCP connection was received and TCP is enabled
            else if ((fd == logr.tcp_sock) && (protocol & REMOTED_NET_PROTOCOL_TCP)) {
                handle_new_tcp_connection(notify, &peer_info);
            }
            // If a new UDP connection was received and UDP is enabled
            else if ((fd == logr.udp_sock) && (protocol & REMOTED_NET_PROTOCOL_UDP)) {
                handle_incoming_data_from_udp_socket(&peer_info);
            }
            // If a message was received through a TCP client and tcp is enabled
            else if ((protocol & REMOTED_NET_PROTOCOL_TCP) && (event & WE_READ)) {
                handle_incoming_data_from_tcp_socket(fd);
            }
            // If a TCP client socket is ready for sending and tcp is enabled
            else if ((protocol & REMOTED_NET_PROTOCOL_TCP) && (event & WE_WRITE)) {
                handle_outgoing_data_to_tcp_socket(fd);
            }
        }
    }

    manager_free();
}

STATIC void handle_new_tcp_connection(wnotify_t * notify, struct sockaddr_storage * peer_info)
{
    int sock_client = accept(logr.tcp_sock, (struct sockaddr *) peer_info, &logr.peer_size);

    if (sock_client >= 0) {
        nb_open(&netbuffer_recv, sock_client, peer_info);
        nb_open(&netbuffer_send, sock_client, peer_info);

        rem_inc_tcp();

        mdebug1("New TCP connection [%d]", sock_client);

        if (wnotify_add(notify, sock_client, WO_READ) < 0) {
            merror("wnotify_add(%d, %d): %s (%d)", notify->fd, sock_client, strerror(errno), errno);
            _close_sock(&keys, sock_client);
        }
    } else {
        switch (errno) {
        case ECONNABORTED:
            mdebug1(ACCEPT_ERROR, strerror(errno), errno);
            break;
        default:
            merror(ACCEPT_ERROR, strerror(errno), errno);
        }
    }
}

STATIC void handle_incoming_data_from_udp_socket(struct sockaddr_storage * peer_info)
{
    char buffer[OS_MAXSTR + 1];
    memset(buffer, '\0', OS_MAXSTR + 1);

    int recv_b = recvfrom(logr.udp_sock, buffer, OS_MAXSTR, 0, (struct sockaddr *) peer_info, &logr.peer_size);

    if (recv_b > 0) {
        rem_msgpush(buffer, recv_b, peer_info, USING_UDP_NO_CLIENT_SOCKET);
        rem_add_recv((unsigned long) recv_b);
    }
}

STATIC void handle_incoming_data_from_tcp_socket(int sock_client)
{
    int recv_b = nb_recv(&netbuffer_recv, sock_client);

    switch (recv_b) {
    case -2:
        mwarn("Too big message size from socket [%d].", sock_client);
        _close_sock(&keys, sock_client);
        return;

    case -1:
        switch (errno) {
        case ECONNRESET:
        case ENOTCONN:
        case EAGAIN:
#if EAGAIN != EWOULDBLOCK
        case EWOULDBLOCK:
#endif
        case ETIMEDOUT:
            mdebug1("TCP peer [%d]: %s (%d)", sock_client, strerror(errno), errno);
            break;
        default:
            merror("TCP peer [%d]: %s (%d)", sock_client, strerror(errno), errno);
        }
        WFALLTHROUGH;
    case 0:
        mdebug1("handle incoming close socket [%d].", sock_client);
        _close_sock(&keys, sock_client);
        return;

    default:
        rem_add_recv((unsigned long) recv_b);
    }
}

STATIC void handle_outgoing_data_to_tcp_socket(int sock_client)
{
    int sent_b = nb_send(&netbuffer_send, sock_client);

    switch (sent_b) {
    case -1:
        mdebug1("TCP peer [%d]: %s (%d)", sock_client, strerror(errno), errno);

        switch (errno) {
        case EAGAIN:
#if EAGAIN != EWOULDBLOCK
        case EWOULDBLOCK:
#endif
            break;
        case EPIPE:
        case EBADF:
        case ECONNRESET:
        default:
            mdebug1("handle outgoing close socket [%d].", sock_client);
            _close_sock(&keys, sock_client);
        }
        return;

    default:
        rem_add_send((unsigned long) sent_b);
    }
}

// Message handler thread
void * rem_handler_main(void * args) {
    message_t * message;
    w_linked_queue_t * control_msg_queue = (w_linked_queue_t *) args;
    mdebug1("Message handler thread started.");

    while (1) {
        message = rem_msgpop();
        HandleSecureMessage(message, control_msg_queue);
        rem_msgfree(message);
    }

    return NULL;
}

// Key reloader thread
void * rem_keyupdate_main(__attribute__((unused)) void * args) {
    int seconds;

    mdebug1("Key reloader thread started.");
    seconds = getDefine_Int("remoted", "keyupdate_interval", 1, 3600);

    while (1) {
        mdebug2("Checking for keys file changes.");
        if (check_keyupdate() == 1) {
            rem_inc_keys_reload();
        }
        sleep(seconds);
    }
}

// Closer rids thread
STATIC void * close_fp_main(void * args) {
    keystore * keys = (keystore *)args;
    int seconds;
    int flag;

    mdebug1("Rids closer thread started.");
    seconds = logr.rids_closing_time;

    while (1) {
        sleep(seconds);
        key_lock_write();
        flag = 1;
        while (flag) {
            w_linked_queue_node_t * first_node = keys->opened_fp_queue->first;
            mdebug2("Opened rids queue size: %d", keys->opened_fp_queue->elements);
            if (first_node) {
                int now = time(0);
                keyentry * first_node_key = (keyentry *)first_node->data;
                mdebug2("Checking rids_node of agent %s.", first_node_key->id);
                if ((now - seconds) > first_node_key->updating_time) {
                    first_node_key = (keyentry *)linked_queue_pop_ex(keys->opened_fp_queue);
                    w_mutex_lock(&first_node_key->mutex);
                    mdebug2("Pop rids_node of agent %s.", first_node_key->id);
                    if (first_node_key->fp != NULL) {
                        mdebug2("Closing rids for agent %s.", first_node_key->id);
                        fclose(first_node_key->fp);
                        first_node_key->fp = NULL;
                    }
                    first_node_key->updating_time = 0;
                    first_node_key->rids_node = NULL;
                    w_mutex_unlock(&first_node_key->mutex);
                } else {
                    flag = 0;
                }
            } else {
                flag = 0;
            }
        }
        key_unlock();
    #ifdef WAZUH_UNIT_TESTING
        break;
    #endif
    }
    return NULL;
}

STATIC const char * get_schema(const int type)
{
    if (type == MT_SYS_DELTAS) {
        return syscollector_deltas_SCHEMA;
    } else if (type == MT_SYNC) {
        return rsync_SCHEMA;
    } else if (type == MT_SYSCHECK_DELTAS) {
        return syscheck_deltas_SCHEMA;
    }
    return NULL;

}
STATIC void HandleSecureMessage(const message_t *message, w_linked_queue_t * control_msg_queue) {
    int agentid;
    const int protocol = (message->sock == USING_UDP_NO_CLIENT_SOCKET) ? REMOTED_NET_PROTOCOL_UDP : REMOTED_NET_PROTOCOL_TCP;
    char cleartext_msg[OS_MAXSTR + 1];
    char srcmsg[OS_FLSIZE + 1];
    char srcip[IPSIZE + 1] = {0};
    char agname[KEYSIZE + 1] = {0};
    char *agentid_str = NULL;
    char *agent_ip = NULL;
    char *agent_name = NULL;
    char buffer[OS_MAXSTR + 1] = "";
    char *tmp_msg;
    size_t msg_length;
    char ip_found = 0;
    int r;
    int recv_b = message->size;
    int sock_idle = -1;

    /* Set the source IP */
    switch (message->addr.ss_family) {
    case AF_INET:
        get_ipv4_string(((struct sockaddr_in *)&message->addr)->sin_addr, srcip, IPSIZE);
        break;
    case AF_INET6:
        get_ipv6_string(((struct sockaddr_in6 *)&message->addr)->sin6_addr, srcip, IPSIZE);
        break;
    default:
        if (message->addr.ss_family < sizeof(str_family_address)/sizeof(str_family_address[0])) {
            merror("IP address family '%d':'%s' not supported.", message->addr.ss_family, str_family_address[message->addr.ss_family]);
        }
        else {
            merror("IP address family '%d' not found.", message->addr.ss_family);
        }

        rem_inc_recv_unknown();
        return;
    }

    /* Initialize some variables */
    memset(cleartext_msg, '\0', OS_MAXSTR + 1);
    memset(srcmsg, '\0', OS_FLSIZE + 1);
    tmp_msg = NULL;
    memcpy(buffer, message->buffer, recv_b);

    /* Get a valid agent id */
    if (buffer[0] == '!') {
        tmp_msg = buffer;
        tmp_msg++;

        /* We need to make sure that we have a valid id
         * and that we reduce the recv buffer size
         */
        while (isdigit((int)*tmp_msg)) {
            tmp_msg++;
            recv_b--;
        }

        if (*tmp_msg != '!') {
            merror(ENCFORMAT_ERROR, "(unknown)", srcip);

            if (message->sock >= 0) {
                _close_sock(&keys, message->sock);
            }

            rem_inc_recv_unknown();
            return;
        }

        *tmp_msg = '\0';
        tmp_msg++;
        recv_b -= 2;

        key_lock_read();
        agentid = OS_IsAllowedDynamicID(&keys, buffer + 1, srcip);

        if (agentid == -1) {
            int id = OS_IsAllowedID(&keys, buffer + 1);

            if (id < 0) {
                snprintf(agname, sizeof(agname), "unknown");
            } else {
                snprintf(agname, sizeof(agname), "%s", keys.keyentries[id]->name);
            }

            key_unlock();

            mwarn(ENC_IP_ERROR, buffer + 1, srcip, agname);

            // Send key request by id
            push_request(buffer + 1, "id");
            if (message->sock >= 0) {
                _close_sock(&keys, message->sock);
            }

            rem_inc_recv_unknown();
            return;
        } else {
            w_mutex_lock(&keys.keyentries[agentid]->mutex);

            if ((keys.keyentries[agentid]->sock >= 0) && (keys.keyentries[agentid]->sock != message->sock)) {
                if ((logr.connection_overtake_time > 0) && (current_ts - keys.keyentries[agentid]->rcvd) > logr.connection_overtake_time) {
                    sock_idle = keys.keyentries[agentid]->sock;

                    mdebug2("Idle socket [%d] from agent ID '%s' will be closed.", sock_idle, keys.keyentries[agentid]->id);

                    keys.keyentries[agentid]->rcvd = current_ts;
                } else {
                    mwarn("Agent key already in use: agent ID '%s'", keys.keyentries[agentid]->id);

                    w_mutex_unlock(&keys.keyentries[agentid]->mutex);
                    key_unlock();

                    if (message->sock >= 0) {
                        _close_sock(&keys, message->sock);
                    }

                    rem_inc_recv_unknown();
                    return;
                }
            }

            w_mutex_unlock(&keys.keyentries[agentid]->mutex);
        }
    } else if (strncmp(buffer, "#ping", 5) == 0) {
            int retval = 0;
            char *msg = "#pong";
            ssize_t msg_size = strlen(msg);

            if (protocol == REMOTED_NET_PROTOCOL_UDP) {
                retval = sendto(logr.udp_sock, msg, msg_size, 0, (struct sockaddr *)&message->addr, logr.peer_size) == msg_size ? 0 : -1;
            } else {
                retval = OS_SendSecureTCP(message->sock, msg_size, msg);
            }

            if (retval < 0) {
                mwarn("Ping operation could not be delivered completely (%d)", retval);
            }

            rem_inc_recv_ping();
            return;

    } else {
        key_lock_read();

        agentid = OS_IsAllowedIP(&keys, srcip);

        if (agentid < 0) {
            key_unlock();

            mwarn(DENYIP_WARN " Source agent ID is unknown.", srcip);

            // Send key request by ip
            push_request(srcip, "ip");
            if (message->sock >= 0) {
                _close_sock(&keys, message->sock);
            }

            rem_inc_recv_unknown();
            return;
        } else {
            w_mutex_lock(&keys.keyentries[agentid]->mutex);

            if ((keys.keyentries[agentid]->sock >= 0) && (keys.keyentries[agentid]->sock != message->sock)) {
                if ((logr.connection_overtake_time > 0) && (current_ts - keys.keyentries[agentid]->rcvd) > logr.connection_overtake_time) {
                    sock_idle = keys.keyentries[agentid]->sock;

                    mdebug2("Idle socket [%d] from agent ID '%s' will be closed.", sock_idle, keys.keyentries[agentid]->id);

                    keys.keyentries[agentid]->rcvd = current_ts;
                } else {
                    mwarn("Agent key already in use: agent ID '%s'", keys.keyentries[agentid]->id);

                    w_mutex_unlock(&keys.keyentries[agentid]->mutex);
                    key_unlock();

                    if (message->sock >= 0) {
                        _close_sock(&keys, message->sock);
                    }

                    rem_inc_recv_unknown();
                    return;
                }
            }

            ip_found = 1;
            w_mutex_unlock(&keys.keyentries[agentid]->mutex);
        }

        tmp_msg = buffer;
    }

    if (recv_b <= 0) {
        mwarn("Received message is empty");
        key_unlock();
        if (message->sock >= 0) {
            _close_sock(&keys, message->sock);
        }

        if (sock_idle >= 0) {
            _close_sock(&keys, sock_idle);
        }

        rem_inc_recv_unknown();
        return;
    }

    /* Decrypt the message */
    if (r = ReadSecMSG(&keys, tmp_msg, cleartext_msg, agentid, recv_b - 1, &msg_length, srcip, &tmp_msg), r != KS_VALID) {
        /* If duplicated, a warning was already generated */
        key_unlock();

        if (r == KS_ENCKEY) {
            if (ip_found) {
                push_request(srcip, "ip");
            } else {
                push_request(buffer + 1, "id");
            }
        }

        if (message->sock >= 0) {
            mwarn("Decrypt the message fail, socket %d", message->sock);
            _close_sock(&keys, message->sock);
        }

        if (sock_idle >= 0) {
            _close_sock(&keys, sock_idle);
        }

        rem_inc_recv_unknown();
        return;
    }

    /* Recieved valid message timestamp updated. */
    keys.keyentries[agentid]->rcvd = current_ts;

    /* Check if it is a control message */
    if (IsValidHeader(tmp_msg)) {

        /* let through new and shutdown messages */
        if (message->sock == USING_UDP_NO_CLIENT_SOCKET || message->counter > rem_getCounter(message->sock) || (strncmp(tmp_msg, HC_SHUTDOWN, strlen(HC_SHUTDOWN)) == 0)) {
            /* We need to save the peerinfo if it is a control msg */

            w_mutex_lock(&keys.keyentries[agentid]->mutex);
            keys.keyentries[agentid]->net_protocol = protocol;
            memcpy(&keys.keyentries[agentid]->peer_info, &message->addr, logr.peer_size);

            keyentry * key = OS_DupKeyEntry(keys.keyentries[agentid]);

            if (protocol == REMOTED_NET_PROTOCOL_TCP) {
                if (sock_idle >= 0 || message->counter > rem_getCounter(message->sock)) {
                    keys.keyentries[agentid]->sock = message->sock;
                }

                w_mutex_unlock(&keys.keyentries[agentid]->mutex);

                if ((strncmp(tmp_msg, HC_SHUTDOWN, strlen(HC_SHUTDOWN)) != 0)) {
                    r = OS_AddSocket(&keys, agentid, message->sock);

                    switch (r) {
                    case OS_ADDSOCKET_ERROR:
                        merror("Couldn't add TCP socket to keystore.");
                        break;
                    case OS_ADDSOCKET_KEY_UPDATED:
                        mdebug2("TCP socket %d already in keystore. Updating...", message->sock);
                        break;
                    case OS_ADDSOCKET_KEY_ADDED:
                        mdebug2("TCP socket %d added to keystore.", message->sock);
                        break;
                    default:
                        ;
                    }
                }
            } else {
                keys.keyentries[agentid]->sock = USING_UDP_NO_CLIENT_SOCKET;
                w_mutex_unlock(&keys.keyentries[agentid]->mutex);
            }

            key_unlock();

            if (sock_idle >= 0) {
                _close_sock(&keys, sock_idle);
            }

            // The critical section for readers closes within this function
            rem_inc_recv_ctrl(key->id);

            // Send the control message to the queue for processing in the control thread
            {
                w_ctrl_msg_data_t * ctrl_msg_data;
                os_calloc(sizeof(w_ctrl_msg_data_t), 1, ctrl_msg_data);

<<<<<<< HEAD
=======
                ctrl_msg_data->agent_id = agentid;
>>>>>>> 12a8b67b
                ctrl_msg_data->key = key;
                key = NULL;

                ctrl_msg_data->length = msg_length - 3;
                os_calloc(msg_length, sizeof(char), ctrl_msg_data->message);
                memcpy(ctrl_msg_data->message, tmp_msg, ctrl_msg_data->length);

                linked_queue_push_ex(control_msg_queue, ctrl_msg_data);
<<<<<<< HEAD
=======

                rem_inc_ctrl_msg_queue_usage();
>>>>>>> 12a8b67b
                mdebug2("Control message pushed to queue.");
            }

        } else {
            key_unlock();
            rem_inc_recv_dequeued();
        }
        return;
    }

    /* Generate srcmsg */

    snprintf(srcmsg, OS_FLSIZE, "[%s] (%s) %s", keys.keyentries[agentid]->id,
             keys.keyentries[agentid]->name, keys.keyentries[agentid]->ip->ip);

    os_strdup(keys.keyentries[agentid]->id, agentid_str);
    os_strdup(keys.keyentries[agentid]->name, agent_name);
    os_strdup(keys.keyentries[agentid]->ip->ip, agent_ip);

    key_unlock();

    if (sock_idle >= 0) {
        _close_sock(&keys, sock_idle);
    }

    /* If we can't send the message, try to connect to the
     * socket again. If it not exit.
     */
    if (SendMSG(logr.m_queue, tmp_msg, srcmsg, SECURE_MQ) < 0) {
        merror(QUEUE_ERROR, DEFAULTQUEUE, strerror(errno));

        // Try to reconnect infinitely
        logr.m_queue = StartMQ(DEFAULTQUEUE, WRITE, INFINITE_OPENQ_ATTEMPTS);

        minfo("Successfully reconnected to '%s'", DEFAULTQUEUE);

        if (SendMSG(logr.m_queue, tmp_msg, srcmsg, SECURE_MQ) < 0) {
            // Something went wrong sending a message after an immediate reconnection...
            merror(QUEUE_ERROR, DEFAULTQUEUE, strerror(errno));
        } else {
            rem_inc_recv_evt(agentid_str);
        }
    } else {
        rem_inc_recv_evt(agentid_str);
    }

    // Forwarding events to subscribers
    router_message_forward(tmp_msg, agentid_str, agent_ip, agent_name);

    os_free(agentid_str);
    os_free(agent_ip);
    os_free(agent_name);
}

void router_message_forward(char* msg, const char* agent_id, const char* agent_ip, const char* agent_name) {
    // Both syscollector delta and sync messages are sent to the router
    ROUTER_PROVIDER_HANDLE router_handle = NULL;
    int message_header_size = 0;
    int schema_type = -1;

    if(strncmp(msg, SYSCOLLECTOR_HEADER, SYSCOLLECTOR_HEADER_SIZE) == 0) {
        if (!router_syscollector_handle) {
            mdebug2("Router handle for 'syscollector' not available.");
            return;
        }
        router_handle = router_syscollector_handle;
        message_header_size = SYSCOLLECTOR_HEADER_SIZE;
        schema_type = MT_SYS_DELTAS;
    } else if(strncmp(msg, DBSYNC_HEADER, DBSYNC_HEADER_SIZE) == 0) {
        if (!router_rsync_handle) {
            mdebug2("Router handle for 'rsync' not available.");
            return;
        }

        int message_subheader_size = 0;

        if(strncmp(msg+DBSYNC_HEADER_SIZE, SYSCHECK_FILE_HEADER, SYSCHECK_FILE_HEADER_SIZE) == 0) {
            message_subheader_size = SYSCHECK_FILE_HEADER_SIZE;
        }
        else if(strncmp(msg+DBSYNC_HEADER_SIZE, SYSCHECK_REGISTRY_KEY_HEADER, SYSCHECK_REGISTRY_KEY_HEADER_SIZE) == 0) {
            message_subheader_size = SYSCHECK_REGISTRY_KEY_HEADER_SIZE;
        }
        else if(strncmp(msg+DBSYNC_HEADER_SIZE, SYSCHECK_REGISTRY_VALUE_HEADER, SYSCHECK_REGISTRY_VALUE_HEADER_SIZE) == 0) {
            message_subheader_size = SYSCHECK_REGISTRY_VALUE_HEADER_SIZE;
        }
        else if (strncmp(msg+DBSYNC_HEADER_SIZE, SYSCOLLECTOR_SYNC_HEADER, SYSCOLLECTOR_SYNC_HEADER_SIZE) == 0) {
            message_subheader_size = SYSCOLLECTOR_SYNC_HEADER_SIZE;
        }
        else {
            mdebug2("Syscheck message not recognized %s", msg);
            return;
        }

        router_handle = router_rsync_handle;
        message_header_size = DBSYNC_HEADER_SIZE + message_subheader_size;
        schema_type = MT_SYNC;
    } else if(strncmp(msg, SYSCHECK_HEADER, SYSCHECK_HEADER_SIZE) == 0) {
        if (!router_syscheck_handle) {
            mdebug2("Router handle for 'syscheck' not available.");
            return;
        }

        router_handle = router_syscheck_handle;
        message_header_size = SYSCHECK_HEADER_SIZE;
        schema_type = MT_SYSCHECK_DELTAS;
    }
    else {
        mdebug2("%s message not recognized %s", agent_id, msg);
    }

    if (!router_handle) {
        return;
    }

    char* msg_to_send = NULL;
    char* msg_start = msg + message_header_size;
    size_t msg_size = strnlen(msg_start, OS_MAXSTR - message_header_size);
    if ((msg_size + message_header_size) < OS_MAXSTR) {
        if (schema_type == MT_SYS_DELTAS || schema_type == MT_SYSCHECK_DELTAS) {
            msg_to_send = adapt_delta_message(msg_start, agent_name, agent_id, agent_ip, agent_data_hash);
        } else if (schema_type == MT_SYNC) {
            msg_to_send = adapt_sync_message(msg_start, agent_name, agent_id, agent_ip, agent_data_hash);
        }
        else {
            mdebug2("Message parsed with flatbuffer %s", msg);
        }

        if (msg_to_send) {
            if (router_provider_send_fb(router_handle, msg_to_send, get_schema(schema_type)) != 0) {
                mdebug2("Unable to forward message '%s' for agent '%s'.", msg_to_send, agent_id);
            }
            cJSON_free(msg_to_send);
        }
    }
}

// Close and remove socket from keystore
int _close_sock(keystore * keys, int sock) {
    int retval = 0;

    rem_setCounter(sock, global_counter);

    key_lock_read();
    retval = OS_DeleteSocket(keys, sock);
    key_unlock();

    if (!close(sock)) {
        nb_close(&netbuffer_recv, sock);
        nb_close(&netbuffer_send, sock);
        rem_dec_tcp();
    }

    mdebug1("TCP peer disconnected [%d]", sock);

    return retval;
}

int key_request_connect() {
#ifndef WIN32
    return OS_ConnectUnixDomain(KEY_REQUEST_SOCK, SOCK_DGRAM, OS_MAXSTR);
#else
    return -1;
#endif
}

static int send_key_request(int socket,const char *msg) {
    return OS_SendUnix(socket,msg,strlen(msg));
}

static void _push_request(const char *request,const char *type) {
    char *msg = NULL;

    os_calloc(OS_MAXSTR, sizeof(char), msg);
    snprintf(msg, OS_MAXSTR, "%s:%s", type, request);

    if(queue_push_ex(key_request_queue, msg) < 0) {
        os_free(msg);
    }
}

int key_request_reconnect() {
    int socket;
    static int max_attempts = 4;
    int attempts;

    while (1) {
        for (attempts = 0; attempts < max_attempts; attempts++) {
            if (socket = key_request_connect(), socket < 0) {
                sleep(1);
            } else {
                if(OS_SetSendTimeout(socket, 5) < 0){
                    close(socket);
                    continue;
                }
                key_request_available = 1;
                return socket;
            }
        }
        mdebug1("Key-request feature is not available. Retrying connection in %d seconds.", KEY_RECONNECT_INTERVAL);
        sleep(KEY_RECONNECT_INTERVAL);
    }
}

void * key_request_thread(__attribute__((unused)) void * args) {
    char * msg = NULL;
    int socket = -1;

    while(1) {
        if (socket < 0) {
            socket = key_request_reconnect();
        }

        if (msg || (msg = queue_pop_ex(key_request_queue))) {
            int rc;

            if ((rc = send_key_request(socket, msg)) < 0) {
                if (rc == OS_SOCKBUSY) {
                    mdebug1("Key request socket busy.");
                    sleep(1);
                } else {
                    merror("Could not communicate with key request queue (%d). Is the module running?", rc);
                    if (socket >= 0) {
                        key_request_available = 0;
                        close(socket);
                        socket = -1;
                    }
                }
            } else {
                os_free(msg);
            }
        }
    }
}

/* Get current timestamp */
void *current_timestamp(__attribute__((unused)) void *none)
{
    while (1) {
        current_ts = time(NULL);
        sleep(1);
    }

    return NULL;
}

// Save control message thread
void * save_control_thread(void * control_msg_queue)
{
    assert(control_msg_queue != NULL);
    w_linked_queue_t * queue = (w_linked_queue_t *)control_msg_queue;
    w_ctrl_msg_data_t * ctrl_msg_data = NULL;
    int wdb_sock = -1;

    while (FOREVER()) {
        if ((ctrl_msg_data = (w_ctrl_msg_data_t *)linked_queue_pop_ex(queue))) {

<<<<<<< HEAD
            // Process the control message
            save_controlmsg(ctrl_msg_data->key, ctrl_msg_data->message, ctrl_msg_data->length, &wdb_sock);
=======
            rem_dec_ctrl_msg_queue_usage();

            bool is_startup = ctrl_msg_data->key->is_startup;

            // Process the control message
            save_controlmsg(ctrl_msg_data->key, ctrl_msg_data->message, ctrl_msg_data->length, &wdb_sock, &is_startup);

            // Update agent is_startup flag in case it changed
            if (ctrl_msg_data->key->is_startup != is_startup) {
                key_lock_read();
                keys.keyentries[ctrl_msg_data->agent_id]->is_startup = is_startup;
                key_unlock();
            }
>>>>>>> 12a8b67b

            // Free the key entry
            OS_FreeKey(ctrl_msg_data->key);
            os_free(ctrl_msg_data->message);
            os_free(ctrl_msg_data);
        }
    }

    return NULL;
<<<<<<< HEAD

=======
>>>>>>> 12a8b67b
}<|MERGE_RESOLUTION|>--- conflicted
+++ resolved
@@ -126,29 +126,18 @@
 
 /**
  * @brief Structure to hold control message data
-<<<<<<< HEAD
- * 
-=======
  *
->>>>>>> 12a8b67b
  */
 typedef struct {
     keyentry * key; ///< Pointer to the key entry of agent to which the message belongs
     char * message; ///< Raw message received
     size_t length;  ///< Length of the message
-<<<<<<< HEAD
-=======
     int agent_id;   ///< Agent ID
->>>>>>> 12a8b67b
 } w_ctrl_msg_data_t;
 
 /**
  * @brief Thread function to save control messages
-<<<<<<< HEAD
- * 
-=======
  *
->>>>>>> 12a8b67b
  * This function is executed by the control message thread pool. It waits for messages to be pushed into the queue and processes them.
  * Updates the agent's status in wazuhdb and sends the message to the appropriate handler.
  * @param queue Pointer to the control message queue, which is used to store messages to be processed.
@@ -834,10 +823,7 @@
                 w_ctrl_msg_data_t * ctrl_msg_data;
                 os_calloc(sizeof(w_ctrl_msg_data_t), 1, ctrl_msg_data);
 
-<<<<<<< HEAD
-=======
                 ctrl_msg_data->agent_id = agentid;
->>>>>>> 12a8b67b
                 ctrl_msg_data->key = key;
                 key = NULL;
 
@@ -846,11 +832,8 @@
                 memcpy(ctrl_msg_data->message, tmp_msg, ctrl_msg_data->length);
 
                 linked_queue_push_ex(control_msg_queue, ctrl_msg_data);
-<<<<<<< HEAD
-=======
 
                 rem_inc_ctrl_msg_queue_usage();
->>>>>>> 12a8b67b
                 mdebug2("Control message pushed to queue.");
             }
 
@@ -1107,10 +1090,6 @@
     while (FOREVER()) {
         if ((ctrl_msg_data = (w_ctrl_msg_data_t *)linked_queue_pop_ex(queue))) {
 
-<<<<<<< HEAD
-            // Process the control message
-            save_controlmsg(ctrl_msg_data->key, ctrl_msg_data->message, ctrl_msg_data->length, &wdb_sock);
-=======
             rem_dec_ctrl_msg_queue_usage();
 
             bool is_startup = ctrl_msg_data->key->is_startup;
@@ -1124,7 +1103,6 @@
                 keys.keyentries[ctrl_msg_data->agent_id]->is_startup = is_startup;
                 key_unlock();
             }
->>>>>>> 12a8b67b
 
             // Free the key entry
             OS_FreeKey(ctrl_msg_data->key);
@@ -1134,8 +1112,4 @@
     }
 
     return NULL;
-<<<<<<< HEAD
-
-=======
->>>>>>> 12a8b67b
 }