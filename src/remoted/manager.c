--- conflicted
+++ resolved
@@ -1058,16 +1058,6 @@
     mdebug2("Agent '%s' group is '%s'", agent_id, group);
 
     if (group[0]) {
-<<<<<<< HEAD
-        if (f_sum = find_sum(group), !f_sum) {
-            /* Unlock mutex */
-            w_mutex_unlock(&files_mutex);
-            merror("No such group '%s' for agent '%s'", group, agent_id);
-            return OS_INVALID;
-        }
-        w_mutex_unlock(&files_mutex);
-=======
->>>>>>> 3897225a
         os_strdup(group, *r_group);
         return OS_SUCCESS;
     }
@@ -1168,10 +1158,6 @@
     if (f_sum = find_sum(group), !f_sum) {
         /* Unlock mutex */
         w_mutex_unlock(&files_mutex);
-<<<<<<< HEAD
-
-=======
->>>>>>> 3897225a
         merror("No such group '%s' for agent '%s'", group, agent_id);
         return;
     }
