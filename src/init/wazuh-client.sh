#!/bin/sh

# Copyright (C) 2015, Wazuh Inc.
# wazuh-control        This shell script takes care of starting
#                      or stopping ossec-hids
# Author: Daniel B. Cid <daniel.cid@gmail.com>

LOCAL=`dirname $0`;
cd ${LOCAL}
PWD=`pwd`
DIR=`dirname $PWD`;

# Installation info
<<<<<<< HEAD
VERSION="v4.13.1"
REVISION="alpha0"
=======
VERSION="v4.13.0"
REVISION="rc3"
>>>>>>> af935e8c
TYPE="agent"

###  Do not modify below here ###
AUTHOR="Wazuh Inc."
DAEMONS="wazuh-modulesd wazuh-logcollector wazuh-syscheckd wazuh-agentd wazuh-execd"

# Reverse order of daemons
SDAEMONS=$(echo $DAEMONS | awk '{ for (i=NF; i>1; i--) printf("%s ",$i); print $1; }')

## Locking for the start/stop
LOCK="${DIR}/var/start-script-lock"
LOCK_PID="${LOCK}/pid"

# This number should be more than enough (even if it is
# started multiple times together). It will try for up
# to 10 attempts (or 10 seconds) to execute.
MAX_ITERATION="60"

MAX_KILL_TRIES=300

checkpid()
{
    for i in ${DAEMONS}; do
        for j in `cat ${DIR}/var/run/${i}-*.pid 2>/dev/null`; do
            ps -p $j > /dev/null 2>&1
            if [ ! $? = 0 ]; then
                echo "Deleting PID file '${DIR}/var/run/${i}-${j}.pid' not used..."
                rm ${DIR}/var/run/${i}-${j}.pid
            fi
        done
    done
}

lock()
{
    i=0;

    # Providing a lock.
    while [ 1 ]; do
        mkdir ${LOCK} > /dev/null 2>&1
        MSL=$?
        if [ "${MSL}" = "0" ]; then
            # Lock acquired (setting the pid)
            echo "$$" > ${LOCK_PID}
            return;
        fi

        # Waiting 1 second before trying again
        sleep 1;
        i=`expr $i + 1`;
        pid=$(cat ${LOCK_PID} 2>/dev/null)

        if [ $? = 0 ]
        then
            kill -0 ${pid} >/dev/null 2>&1
            if [ ! $? = 0 ]; then
                # Pid is not present.
                # Unlocking and executing
                unlock;
                mkdir ${LOCK} > /dev/null 2>&1
                echo "$$" > ${LOCK_PID}
                return;
            fi
        fi

        # We tried 10 times to acquire the lock.
        if [ "$i" = "${MAX_ITERATION}" ]; then
            echo "ERROR: Another instance is locking this process."
            echo "If you are sure that no other instance is running, please remove ${LOCK}"
            exit 1
        fi
    done
}

unlock()
{
    rm -rf ${LOCK}
}

help()
{
    # Help message
    echo "Usage: $0 {start|stop|restart|status|info [-v -r -t]}";
    exit 1;
}

status()
{
    RETVAL=0
    for i in ${DAEMONS}; do
        pstatus ${i};
        if [ $? = 0 ]; then
            RETVAL=1
            echo "${i} not running..."
        else
            echo "${i} is running..."
        fi
    done
}

testconfig()
{
    # We first loop to check the config.
    for i in ${SDAEMONS}; do
        ${DIR}/bin/${i} -t;
        if [ $? != 0 ]; then
            echo "${i}: Configuration error. Exiting"
            unlock;
            exit 1;
        fi
    done
}

# Check folders
check_folders()
{
    ALERTS_FOLDER="../queue/alerts"

    if [ ! -d $ALERTS_FOLDER ]
    then
        if rm -rf $ALERTS_FOLDER && mkdir -p $ALERTS_FOLDER && chown wazuh:wazuh $ALERTS_FOLDER && chmod 770 $ALERTS_FOLDER
        then
            echo "WARNING: missing folder 'queue/alerts'. Restored back."
        else
            echo "ERROR: missing folder 'queue/alerts', and could not restore back."
            exit 1
        fi
    fi
}

# Start function
start_service()
{
    echo "Starting Wazuh $VERSION..."
    checkpid;

    # Delete all files in temporary folder
    TO_DELETE="$DIR/tmp/*"
    rm -rf $TO_DELETE

    # We actually start them now.
    for i in ${SDAEMONS}; do
        pstatus ${i};
        if [ $? = 0 ]; then
            failed=false
            ${DIR}/bin/${i};
            if [ $? != 0 ]; then
                failed=true
            else
                j=0;
                while [ $failed = false ]; do
                    pstatus ${i};
                    if [ $? = 1 ]; then
                        break;
                    fi
                    sleep 1;
                    j=`expr $j + 1`;
                    if [ "$j" -ge "${MAX_ITERATION}" ]; then
                        failed=true
                    fi
                done
            fi
            if [ $failed = true ]; then
                echo "${i} did not start";
                unlock;
                exit 1;
            fi
            echo "Started ${i}..."
        else
            echo "${i} already running..."
        fi
    done

    # After we start we give 2 seconds for the daemons
    # to internally create their PID files.
    sleep 2;
    echo "Completed."
}

pstatus()
{
    pfile=$1;

    # pfile must be set
    if [ "X${pfile}" = "X" ]; then
        return 0;
    fi

    ls ${DIR}/var/run/${pfile}-*.pid > /dev/null 2>&1
    if [ $? = 0 ]; then
        for pid in `cat ${DIR}/var/run/${pfile}-*.pid 2>/dev/null`; do
            ps -p ${pid} > /dev/null 2>&1
            if [ ! $? = 0 ]; then
                echo "${pfile}: Process ${pid} not used by Wazuh, removing .."
                rm -f ${DIR}/var/run/${pfile}-${pid}.pid
                continue;
            fi

            kill -0 ${pid} > /dev/null 2>&1
            if [ $? = 0 ]; then
                return 1;
            fi
        done
    fi

    return 0;
}

wait_pid() {
    wp_counter=1

    while kill -0 $1 2> /dev/null
    do
        if [ "$wp_counter" = "$MAX_KILL_TRIES" ]
        then
            return 1
        else
            # sleep doesn't work in AIX
            # read doesn't work in FreeBSD
            sleep 0.1 > /dev/null 2>&1 || read -t 0.1 > /dev/null 2>&1
            wp_counter=`expr $wp_counter + 1`
        fi
    done

    return 0
}

stop_service()
{
    checkpid;
    for i in ${DAEMONS}; do
        pstatus ${i};
        if [ $? = 1 ]; then
            echo "Killing ${i}... ";

            pid=`cat ${DIR}/var/run/${i}-*.pid`
            kill $pid

            if ! wait_pid $pid
            then
                echo "Process ${i} couldn't be terminated. It will be killed.";
                kill -9 $pid
            fi
        else
            echo "${i} not running...";
        fi

        rm -f ${DIR}/var/run/${i}-*.pid
     done

    echo "Wazuh $VERSION Stopped"
}

info()
{
     if [ "X${1}" = "X" ]; then
        echo "WAZUH_VERSION=\"${VERSION}\""
        echo "WAZUH_REVISION=\"${REVISION}\""
        echo "WAZUH_TYPE=\"${TYPE}\""
    else
        case "${1}" in
            -v) echo "${VERSION}" ;;
            -r) echo "${REVISION}" ;;
            -t) echo "${TYPE}" ;;
             *) echo "Invalid flag: ${1}" && help ;;
        esac
    fi
}

restart_service()
{
    testconfig
    lock
    stop_service
    sleep 1
    start_service
    unlock
}

### MAIN HERE ###

arg=$2

case "$1" in
start)
    testconfig
    check_folders
    lock
    start_service
    unlock
    ;;
stop)
    lock
    stop_service
    unlock
    ;;
restart)
    restart_service
    ;;
reload)
    DAEMONS=$(echo $DAEMONS | sed 's/wazuh-execd//')
    restart_service
    ;;
status)
    lock
    status
    unlock
    ;;
info)
    info $arg
    ;;
help)
    help
    ;;
*)
    help
esac

exit $RETVAL<|MERGE_RESOLUTION|>--- conflicted
+++ resolved
@@ -11,13 +11,8 @@
 DIR=`dirname $PWD`;
 
 # Installation info
-<<<<<<< HEAD
-VERSION="v4.13.1"
-REVISION="alpha0"
-=======
 VERSION="v4.13.0"
 REVISION="rc3"
->>>>>>> af935e8c
 TYPE="agent"
 
 ###  Do not modify below here ###
