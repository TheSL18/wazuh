#!/bin/sh

#Copyright (C) 2015-2020, Wazuh Inc.
# Install functions for Wazuh
# Wazuh.com (https://github.com/wazuh)

patch_version(){
        rm -rf $DIRECTORY/etc/shared/ssh > /dev/null 2>&1
}
WazuhSetup(){
    patch_version
}

InstallSELinuxPolicyPackage(){

    if command -v semodule > /dev/null && command -v getenforce > /dev/null; then
        if [ -f selinux/wazuh.pp ]; then
            if [ $(getenforce) != "Disabled" ]; then
                cp selinux/wazuh.pp /tmp && semodule -i /tmp/wazuh.pp
                rm -f /tmp/wazuh.pp
                semodule -e wazuh
            fi
        fi
    fi
}

CheckModuleIsEnabled(){
    # This function requires a properly formatted ossec.conf.
    # It doesn't work if the configuration is set in the same line

    # How to use it:
    #
    # CheckModuleIsEnabled '<wodle name="open-scap">' '</wodle>' 'disabled'
    # CheckModuleIsEnabled '<cluster>' '</cluster>' 'disabled'
    # CheckModuleIsEnabled '<sca>' '</sca>' 'enabled'

    open_label="$1"
    close_label="$2"
    enable_label="$3"

    if grep -n "${open_label}" $DIRECTORY/etc/ossec.conf > /dev/null ; then
        is_disabled="no"
    else
        is_disabled="yes"
    fi

    if [ "${enable_label}" = "disabled" ]; then
        tag="<disabled>"
        enabled_tag="${tag}no"
        disabled_tag="${tag}yes"
    else
        tag="<enabled>"
        enabled_tag="${tag}yes"
        disabled_tag="${tag}no"
    fi

    end_config_limit="99999999"
    for start_config in $(grep -n "${open_label}" $DIRECTORY/etc/ossec.conf | cut -d':' -f 1); do
        end_config="$(sed -n "${start_config},${end_config_limit}p" $DIRECTORY/etc/ossec.conf | sed -n "/${open_label}/,\$p" | grep -n "${close_label}" | head -n 1 | cut -d':' -f 1)"
        end_config="$((start_config + end_config))"

        if [ -n "${start_config}" ] && [ -n "${end_config}" ]; then
            configuration_block="$(sed -n "${start_config},${end_config}p" $DIRECTORY/etc/ossec.conf)"

            for line in $(echo ${configuration_block} | grep -n "${tag}" | cut -d':' -f 1); do
                # Check if the component is enabled
                if echo ${configuration_block} | sed -n ${line}p | grep "${enabled_tag}" > /dev/null ; then
                    is_disabled="no"

                # Check if the component is disabled
                elif echo ${configuration_block} | sed -n ${line}p | grep "${disabled_tag}" > /dev/null; then
                    is_disabled="yes"
                fi
            done
        fi
    done

    echo ${is_disabled}
}

WazuhUpgrade()
{
    # Encode Agentd passlist if not encoded

    passlist=$DIRECTORY/agentless/.passlist

    if [ -f $passlist ] && ! base64 -d $passlist > /dev/null 2>&1; then
        cp $passlist $passlist.bak
        base64 $passlist.bak > $passlist

        if [ $? = 0 ]; then
            echo "Agentless passlist encoded successfully."
            rm -f $passlist.bak
        else
            echo "ERROR: Couldn't encode Agentless passlist."
            mv $passlist.bak $passlist
        fi
    fi

    # Remove/relocate existing SQLite databases
    rm -f $DIRECTORY/var/db/.profile.db*
    rm -f $DIRECTORY/var/db/.template.db*
    rm -f $DIRECTORY/var/db/agents/*

    if [ -f "$DIRECTORY/var/db/global.db" ]; then
        cp $DIRECTORY/var/db/global.db $DIRECTORY/queue/db/
        if [ -f "$DIRECTORY/queue/db/global.db" ]; then
            chmod 640 $DIRECTORY/queue/db/global.db
            chown ossec:ossec $DIRECTORY/queue/db/global.db
            rm -f $DIRECTORY/var/db/global.db*
        else
            echo "Unable to move global.db during the upgrade"
        fi
    fi

    # Remove existing SQLite databases for Wazuh DB, only if upgrading from 3.2..3.6

    MAJOR=$(echo $USER_OLD_VERSION | cut -dv -f2 | cut -d. -f1)
    MINOR=$(echo $USER_OLD_VERSION | cut -d. -f2)

    if [ $MAJOR = 3 ] && [ $MINOR -lt 7 ]
    then
        rm -f $DIRECTORY/queue/db/*.db*
    fi
    rm -f $DIRECTORY/queue/db/.template.db

    # Remove existing SQLite databases for vulnerability-detector

    rm -f $DIRECTORY/wodles/cve.db
    rm -f $DIRECTORY/queue/vulnerabilities/cve.db

<<<<<<< HEAD
    rm -f $DIRECTORY/bin/ossec-logtest
=======
    # Remove old Wazuh tools

    rm -f $DIRECTORY/bin/ossec-control
    rm -f $DIRECTORY/bin/ossec-regex
>>>>>>> cde8cb20
}<|MERGE_RESOLUTION|>--- conflicted
+++ resolved
@@ -129,12 +129,9 @@
     rm -f $DIRECTORY/wodles/cve.db
     rm -f $DIRECTORY/queue/vulnerabilities/cve.db
 
-<<<<<<< HEAD
-    rm -f $DIRECTORY/bin/ossec-logtest
-=======
     # Remove old Wazuh tools
 
     rm -f $DIRECTORY/bin/ossec-control
     rm -f $DIRECTORY/bin/ossec-regex
->>>>>>> cde8cb20
+    rm -f $DIRECTORY/bin/ossec-logtest
 }