<<<<<<< HEAD
** Wazuh Windows Agent v3.1.0-alpha1 **
=======
** Wazuh Windows Agent **
>>>>>>> 1712564a
** Copyright (C) 2017 Wazuh Inc. **


Thanks for installing the 'Wazuh Windows Agent'. Before you continue,
make sure that you have an instance of the Wazuh manager running and configured
to accept this system as an agent.

For more information on how to install the server version of Wazuh, look at:
https://documentation.wazuh.com



** Table of contents **

1- How to obtain more information
2- What this agent does
3- Questions/Support



** Responses **

1- How to obtain more information

You can obtain more information about OSSEC on the following links:
https://documentation.wazuh.com
https://www.ossec.net (OSSEC site)


2- What this agent does

The Windows agent does the following tasks:

-Monitors the Windows event log in real time.
-Monitors IIS logs (Web, FTP, SMTP) and any other logs present on your
 system (including Symantec Anti-Virus, MySQL, Apache, etc) in real time.
-Periodically checks the Windows Registry for changes.
-Periodically, or in real-time, checks your Windows folders for changes.
-Periodically does policy verifications to make sure your system is
 configured properly.


3- Questions/Support

Visit the following link for information on how to get help or
support for OSSEC:

https://wazuh.com/<|MERGE_RESOLUTION|>--- conflicted
+++ resolved
@@ -1,8 +1,4 @@
-<<<<<<< HEAD
-** Wazuh Windows Agent v3.1.0-alpha1 **
-=======
 ** Wazuh Windows Agent **
->>>>>>> 1712564a
 ** Copyright (C) 2017 Wazuh Inc. **
 
 
