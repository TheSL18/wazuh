; include Modern UI
!include "MUI.nsh"

; standard NSIS includes
!include "LogicLib.nsh"
!include "WinVer.nsh"

; include nsProcess
!addincludedir "nsProcess"
!addplugindir "nsProcess"
!include "nsProcess.nsh"

; include SimpleSC
!addplugindir "SimpleSC"

; include GetTime
!include "FileFunc.nsh"
!insertmacro GetTime

; general
!define MUI_ICON install.ico
!define MUI_UNICON uninstall.ico
!define VERSION "4.13.0"
<<<<<<< HEAD
!define REVISION "41300"
=======
!define REVISION "alpha0"
>>>>>>> 0b849f46
!define NAME "Wazuh"
!define SERVICE "WazuhSvc"

; output file
!ifndef OutFile
    !define OutFile "wazuh-agent-${VERSION}.exe"
!endif

Var is_upgrade

Name "${NAME} Windows Agent v${VERSION}"
BrandingText "Copyright (C) 2015, Wazuh Inc."
OutFile "${OutFile}"

VIProductVersion "4.12.0.0"
VIAddVersionKey ProductName "${NAME}"
VIAddVersionKey CompanyName "Wazuh Inc."
VIAddVersionKey LegalCopyright "2023 - Wazuh Inc."
VIAddVersionKey FileDescription "Wazuh Agent installer"
VIAddVersionKey FileVersion "${VERSION}"
VIAddVersionKey ProductVersion "${VERSION}"
VIAddVersionKey InternalName "Wazuh Agent"
VIAddVersionKey OriginalFilename "${OutFile}"

InstallDir "$PROGRAMFILES\ossec-agent"
InstallDirRegKey HKLM Software\OSSEC ""

; show (un)installation details
ShowInstDetails show
ShowUninstDetails show

; do not close details pages immediately
!define MUI_FINISHPAGE_NOAUTOCLOSE
!define MUI_UNFINISHPAGE_NOAUTOCLOSE

; interface settings
!define MUI_ABORTWARNING

; pages
!define MUI_WELCOMEPAGE_TITLE_3LINES
!define MUI_WELCOMEPAGE_TEXT "This wizard will guide you through the install of ${Name}.\r\n\r\nClick next to continue."
!define MUI_FINISHPAGE_TITLE_3LINES
!define MUI_FINISHPAGE_RUN "$INSTDIR\win32ui.exe"
!define MUI_FINISHPAGE_RUN_TEXT "Run Agent manager"

; page for choosing components
!define MUI_COMPONENTSPAGE_TEXT_TOP "Select the options you want to be executed. Click next to continue."
!define MUI_COMPONENTSPAGE_NODESC

; pages to display to user
!insertmacro MUI_PAGE_WELCOME
!insertmacro MUI_PAGE_LICENSE "LICENSE.txt"
!insertmacro MUI_PAGE_COMPONENTS
!insertmacro MUI_PAGE_DIRECTORY
!insertmacro MUI_PAGE_INSTFILES
!insertmacro MUI_PAGE_FINISH

; these have to be defined again to work with the uninstall pages
!define MUI_WELCOMEPAGE_TITLE_3LINES
!define MUI_FINISHPAGE_TITLE_3LINES
!insertmacro MUI_UNPAGE_WELCOME
!insertmacro MUI_UNPAGE_CONFIRM
!insertmacro MUI_UNPAGE_INSTFILES
!insertmacro MUI_UNPAGE_FINISH

; languages
!insertmacro MUI_LANGUAGE "English"

; function to stop OSSEC service if running
Function .onInit
    StrCpy $is_upgrade "no"

    ; stop service
    SimpleSC::ExistsService "${SERVICE}"
    Pop $0
    ${If} $0 = 0
        SimpleSC::ServiceIsStopped "${SERVICE}"
        Pop $0
        Pop $1
        ${If} $0 = 0
            ${If} $1 <> 1
                MessageBox MB_OKCANCEL "${NAME} is already installed and the ${SERVICE} service is running. \
                    It will be stopped before continuing." /SD IDOK IDOK ServiceStop
                SetErrorLevel 2
                Abort

                ServiceStop:
                    SimpleSC::StopService "${SERVICE}" 1 30
                    Pop $0
                    ${If} $0 <> 0
                        MessageBox MB_ABORTRETRYIGNORE|MB_ICONSTOP "$\r$\n\
                            Failure stopping the ${SERVICE} service ($0).$\r$\n$\r$\n\
                            Click Abort to stop the installation,$\r$\n\
                            Retry to try again, or$\r$\n\
                            Ignore to skip this file." /SD IDABORT IDIGNORE ServiceStopped IDRETRY ServiceStop

                        SetErrorLevel 2
                        Abort
                    ${Else}
                        StrCpy $is_upgrade "yes"
                    ${EndIf}
            ${EndIf}
        ${Else}
            MessageBox MB_ABORTRETRYIGNORE|MB_ICONSTOP "$\r$\n\
                Failure checking status of the ${SERVICE} service ($0).$\r$\n$\r$\n\
                Click Abort to stop the installation,$\r$\n\
                Retry to try again, or$\r$\n\
                Ignore to skip this file." /SD IDABORT IDIGNORE ServiceStopped IDRETRY ServiceStop

            SetErrorLevel 2
            Abort
        ${EndIf}
    ${EndIf}
    ServiceStopped:
FunctionEnd

; main install section
Section "Wazuh Agent (required)" MainSec
    ; set install type and cwd
    SectionIn RO
    SetOutPath $INSTDIR

    ; clear any errors
    ClearErrors

    ; use real date modified times
    SetDateSave off

    ; overwrite existing files
    SetOverwrite on

    ; remove diff and state files when upgrading

    Push "$INSTDIR\queue\diff\local"
    Push "last-entry"
    Push $0
    GetFunctionAddress $0 "RmFiles"
    Exch $0
    Call FindFiles

    ; create necessary directories
    CreateDirectory "$INSTDIR\bookmarks"
    CreateDirectory "$INSTDIR\logs"
    CreateDirectory "$INSTDIR\rids"
    CreateDirectory "$INSTDIR\syscheck"
    CreateDirectory "$INSTDIR\shared"
    CreateDirectory "$INSTDIR\active-response"
    CreateDirectory "$INSTDIR\active-response\bin"
    CreateDirectory "$INSTDIR\tmp"
    CreateDirectory "$INSTDIR\queue"
    CreateDirectory "$INSTDIR\queue\diff"
    CreateDirectory "$INSTDIR\queue\fim"
    CreateDirectory "$INSTDIR\queue\fim\db"
    CreateDirectory "$INSTDIR\queue\syscollector"
    CreateDirectory "$INSTDIR\queue\syscollector\db"
    CreateDirectory "$INSTDIR\queue\logcollector"
    CreateDirectory "$INSTDIR\incoming"
    CreateDirectory "$INSTDIR\upgrade"
    CreateDirectory "$INSTDIR\wodles"
    CreateDirectory "$INSTDIR\ruleset\"
    CreateDirectory "$INSTDIR\ruleset\sca"

    ; install files
    File wazuh-agent.exe
    File wazuh-agent-eventchannel.exe
    File default-ossec.conf
    File manage_agents.exe
    File /oname=win32ui.exe os_win32ui.exe
    File internal_options.conf
    File default-local_internal_options.conf
    File setup-windows.exe
    File setup-syscheck.exe
    File setup-iis.exe
    File doc.html
    File favicon.ico
    File /oname=shared\rootkit_trojans.txt ..\..\ruleset\rootcheck\db\rootkit_trojans.txt
    File /oname=shared\rootkit_files.txt ..\..\ruleset\rootcheck\db\rootkit_files.txt
    File LICENSE.txt
    File /oname=shared\win_applications_rcl.txt ..\..\ruleset\rootcheck\db\win_applications_rcl.txt
    File /oname=shared\win_malware_rcl.txt ..\..\ruleset\rootcheck\db\win_malware_rcl.txt
    File /oname=shared\win_audit_rcl.txt ..\..\ruleset\rootcheck\db\win_audit_rcl.txt
    File /oname=help.txt help_win.txt
    File vista_sec.txt
    File /oname=active-response\bin\route-null.exe route-null.exe
    File /oname=active-response\bin\restart-wazuh.exe restart-wazuh.exe
    File /oname=active-response\bin\netsh.exe netsh.exe
    File /oname=libwinpthread-1.dll libwinpthread-1.dll
    File /oname=libgcc_s_dw2-1.dll libgcc_s_dw2-1.dll
    File /oname=libstdc++-6.dll libstdc++-6.dll
    File agent-auth.exe
    File /oname=wpk_root.pem ..\..\etc\wpk_root.pem
    File /oname=libwazuhext.dll ..\libwazuhext.dll
    File /oname=libwazuhshared.dll ..\libwazuhshared.dll
    File /oname=dbsync.dll ..\shared_modules\dbsync\build\bin\dbsync.dll
    File /oname=rsync.dll ..\shared_modules\rsync\build\bin\rsync.dll
    File /oname=sysinfo.dll ..\data_provider\build\bin\sysinfo.dll
    File /oname=syscollector.dll ..\wazuh_modules\syscollector\build\bin\syscollector.dll
    File /oname=libfimdb.dll ..\syscheckd/build/bin/libfimdb.dll
    File /oname=queue\syscollector\norm_config.json ..\wazuh_modules\syscollector\norm_config.json
    File VERSION.json

    ; Create empty file active-responses.log
    FileOpen $0 "$INSTDIR\active-response\active-responses.log" w
    FileClose $0

    ; use appropriate version of "wazuh-agent.exe"
    ${If} ${AtLeastWinVista}
        Delete "$INSTDIR\wazuh-agent.exe"
        Rename "$INSTDIR\wazuh-agent-eventchannel.exe" "$INSTDIR\wazuh-agent.exe"
    ${Else}
        Delete "$INSTDIR\wazuh-agent-eventchannel.exe"
    ${Endif}

    ; write registry keys
    WriteRegStr HKLM SOFTWARE\ossec "Install_Dir" "$INSTDIR"
    WriteRegStr HKLM "Software\Microsoft\Windows\CurrentVersion\Uninstall\OSSEC" "DisplayName" "${NAME} Agent"
    WriteRegStr HKLM "Software\Microsoft\Windows\CurrentVersion\Uninstall\OSSEC" "DisplayVersion" "${VERSION}"
    WriteRegStr HKLM "Software\Microsoft\Windows\CurrentVersion\Uninstall\OSSEC" "Publisher" "Wazuh, Inc."
    WriteRegStr HKLM "Software\Microsoft\Windows\CurrentVersion\Uninstall\OSSEC" "DisplayIcon" '"$INSTDIR\favicon.ico"'
    WriteRegStr HKLM "Software\Microsoft\Windows\CurrentVersion\Uninstall\OSSEC" "HelpLink" "https://wazuh.com"
    WriteRegStr HKLM "Software\Microsoft\Windows\CurrentVersion\Uninstall\OSSEC" "URLInfoAbout" "https://wazuh.com"
    WriteRegStr HKLM "Software\Microsoft\Windows\CurrentVersion\Uninstall\OSSEC" "UninstallString" '"$INSTDIR\uninstall.exe"'
    ${GetSize} "$INSTDIR" "/S=0K" $0 $1 $2
    IntFmt $0 "0x%08X" $0
    WriteRegDWORD HKLM "Software\Microsoft\Windows\CurrentVersion\Uninstall\OSSEC" "EstimatedSize" "$0"
    WriteRegDWORD HKLM "Software\Microsoft\Windows\CurrentVersion\Uninstall\OSSEC" "NoModify" 1
    WriteRegDWORD HKLM "Software\Microsoft\Windows\CurrentVersion\Uninstall\OSSEC" "NoRepair" 1
    WriteUninstaller "uninstall.exe"

    ; get current local time
    ${GetTime} "" "L" $0 $1 $2 $3 $4 $5 $6
    var /global CURRENTTIME
    StrCpy $CURRENTTIME "$2-$1-$0 $4:$5:$6"

    ; create log file
    LogInstall:
        ClearErrors
        IfFileExists "$INSTDIR\ossec.log" LogComplete
        FileOpen $0 "$INSTDIR\ossec.log" w
        FileClose $0
        IfErrors LogError LogComplete
    LogError:
        MessageBox MB_ABORTRETRYIGNORE|MB_ICONSTOP "$\r$\n\
            Failure creating the ossec.log file.$\r$\n$\r$\n\
            File:$\r$\n$\r$\n$INSTDIR\ossec.log$\r$\n$\r$\n\
            Click Abort to stop the installation,$\r$\n\
            Retry to try again, or$\r$\n\
            Ignore to skip this file." /SD IDABORT IDIGNORE LogComplete IDRETRY LogInstall

        SetErrorLevel 2
        Abort
    LogComplete:
        ClearErrors

    ; rename local_internal_options.conf if it does not already exist
    ConfInstallInternal:
        ClearErrors
        IfFileExists "$INSTDIR\local_internal_options.conf" ConfPresentInternal
        Rename "$INSTDIR\default-local_internal_options.conf" "$INSTDIR\local_internal_options.conf"
        IfErrors ConfErrorInternal ConfPresentInternal
    ConfErrorInternal:
        MessageBox MB_ABORTRETRYIGNORE|MB_ICONSTOP "$\r$\n\
            Failure renaming configuration file.$\r$\n$\r$\n\
            From:$\r$\n$\r$\n\
            $INSTDIR\default-local_internal_options.conf$\r$\n$\r$\n\
            To:$\r$\n$\r$\n\
            $INSTDIR\local_internal_options.conf$\r$\n$\r$\n\
            Click Abort to stop the installation,$\r$\n\
            Retry to try again, or$\r$\n\
            Ignore to skip this file." /SD IDABORT IDIGNORE ConfPresentInternal IDRETRY ConfInstallInternal

        SetErrorLevel 2
        Abort
    ConfPresentInternal:
        ClearErrors

    ; rename ossec.conf if it does not already exist
    ConfInstallOSSEC:
        ClearErrors
        IfFileExists "$INSTDIR\ossec.conf" ConfPresentOSSEC
            Rename "$INSTDIR\default-ossec.conf" "$INSTDIR\ossec.conf"
        IfErrors ConfErrorOSSEC ConfPresentOSSEC
    ConfErrorOSSEC:
        MessageBox MB_ABORTRETRYIGNORE|MB_ICONSTOP "$\r$\n\
            Failure renaming configuration file.$\r$\n$\r$\n\
            From:$\r$\n$\r$\n\
            $INSTDIR\default-ossec.conf$\r$\n$\r$\n\
            To:$\r$\n$\r$\n\
            $INSTDIR\ossec.conf$\r$\n$\r$\n\
            Click Abort to stop the installation,$\r$\n\
            Retry to try again, or$\r$\n\
            Ignore to skip this file." /SD IDABORT IDIGNORE ConfPresentOSSEC IDRETRY ConfInstallOSSEC

        SetErrorLevel 2
        Abort
    ConfPresentOSSEC:
        ClearErrors

    ; handle shortcuts
    ; https://nsis.sourceforge.net/Shortcuts_removal_fails_on_Windows_Vista
    SetShellVarContext all

    ; remove shortcuts
    Delete "$SMPROGRAMS\OSSEC\Edit.lnk"
    Delete "$SMPROGRAMS\OSSEC\Uninstall.lnk"
    Delete "$SMPROGRAMS\OSSEC\Documentation.lnk"
    Delete "$SMPROGRAMS\OSSEC\Edit Config.lnk"
    Delete "$SMPROGRAMS\OSSEC\*.*"
    RMDir "$SMPROGRAMS\OSSEC"

    ; create shortcuts
    CreateDirectory "$SMPROGRAMS\OSSEC"
    CreateShortCut "$SMPROGRAMS\OSSEC\Manage Agent.lnk" "$INSTDIR\win32ui.exe" "" "$INSTDIR\win32ui.exe" 0
    CreateShortCut "$SMPROGRAMS\OSSEC\Documentation.lnk" "$INSTDIR\doc.html" "" "$INSTDIR\doc.html" 0
    CreateShortCut "$SMPROGRAMS\OSSEC\Edit Config.lnk" "$INSTDIR\ossec.conf" "" "$INSTDIR\ossec.conf" 0
    CreateShortCut "$SMPROGRAMS\OSSEC\Uninstall.lnk" "$INSTDIR\uninstall.exe" "" "$INSTDIR\uninstall.exe" 0

    ; install OSSEC service
    ServiceInstall:
        nsExec::ExecToLog '"$INSTDIR\wazuh-agent.exe" install-service'
        Pop $0
        ${If} $0 <> 1
            MessageBox MB_ABORTRETRYIGNORE|MB_ICONSTOP "$\r$\n\
                Failure setting up the ${SERVICE} service.$\r$\n$\r$\n\
                Check the details for information about the error.$\r$\n$\r$\n\
                Click Abort to stop the installation,$\r$\n\
                Retry to try again, or$\r$\n\
                Ignore to skip this file." /SD IDABORT IDIGNORE ServiceInstallComplete IDRETRY ServiceInstall

            SetErrorLevel 2
            Abort
        ${EndIf}
    ServiceInstallComplete:

    ; install files
    Setup:
        nsExec::ExecToLog '"$INSTDIR\setup-windows.exe" "$INSTDIR"'
        Pop $0
        ${If} $0 <> 1
            MessageBox MB_ABORTRETRYIGNORE|MB_ICONSTOP "$\r$\n\
                Failure running setup-windows.exe.$\r$\n$\r$\n\
                Check the details for information about the error.$\r$\n$\r$\n\
                Click Abort to stop the installation,$\r$\n\
                Retry to try again, or$\r$\n\
                Ignore to skip this file." /SD IDABORT IDIGNORE SetupComplete IDRETRY Setup

            SetErrorLevel 2
            Abort
        ${EndIf}


    ${If} $is_upgrade == "yes"
        Goto StartService
    ${Else}
        Goto SetupComplete
    ${EndIf}

    StartService:
        SimpleSC::ExistsService "${SERVICE}"
        Pop $0
        ${If} $0 = 0
            ; StartService [name_of_service] [arguments] [timeout]
            SimpleSC::StartService "${SERVICE}" "" 30
            Pop $0
            ${If} $0 <> 0
                MessageBox MB_RETRYCANCEL  "$\r$\n\
                    Failure starting the ${SERVICE} ($0).$\r$\n$\r$\n\
                    Click Cancel to finish the installation without starting the service,$\r$\n\
                    Click Retry to try again." /SD IDABORT IDCANCEL SetupComplete IDRETRY StartService
            ${EndIf}
        ${Else}
            MessageBox MB_OK  "$\r$\n\
                Service not found ${SERVICE} ($0).$\r$\n$\r$\n\
                Click Cancel to stop the installation,$\r$\n\
                Click Retry to try again." /SD IDABORT IDCANCEL SetupComplete IDRETRY StartService
            SetErrorLevel 2
            Abort
        ${EndIf}

    SetupComplete:

SectionEnd

; add IIS logs
Section "Scan and monitor IIS logs (recommended)" IISLogs
    nsExec::ExecToLog '"$INSTDIR\setup-iis.exe" "$INSTDIR"'
SectionEnd

; Disable integrity checking
Section /o "Disable integrity checking (not recommended)" IntChecking
    nsExec::ExecToLog '"$INSTDIR\setup-syscheck.exe" "$INSTDIR" "disable"'
SectionEnd

; uninstall section
Section "Uninstall"
    ; uninstall the services
    ; this also stops the service as well so it should be done early
    ServiceUninstall:
        nsExec::ExecToLog '"$INSTDIR\wazuh-agent.exe" uninstall-service'
        Pop $0
        ${If} $0 <> 1
            MessageBox MB_ABORTRETRYIGNORE|MB_ICONSTOP "$\r$\n\
                Failure uninstalling the ${SERVICE} service.$\r$\n$\r$\n\
                Check the details for information about the error.$\r$\n$\r$\n\
                Click Abort to stop the installation,$\r$\n\
                Retry to try again, or$\r$\n\
                Ignore to skip this file." /SD IDABORT IDIGNORE ServiceUninstallComplete IDRETRY ServiceUninstall

            SetErrorLevel 2
            Abort
        ${EndIf}
    ServiceUninstallComplete:

    ; make sure manage_agents.exe is not running
    ManageAgents:
        ${nsProcess::FindProcess} "manage_agents.exe" $0
        ${If} $0 = 0
            MessageBox MB_ABORTRETRYIGNORE|MB_ICONSTOP "$\r$\n\
                Found manage_agents.exe is still running.$\r$\n$\r$\n\
                Please close it before continuing.$\r$\n$\r$\n\
                Click Abort to stop the installation,$\r$\n\
                Retry to try again, or$\r$\n\
                Ignore to skip this file." /SD IDABORT IDIGNORE ManageAgentsClosed IDRETRY ManageAgents

            ${nsProcess::Unload}
            SetErrorLevel 2
            Abort
        ${EndIf}
    ManageAgentsClosed:

    ; make sure win32ui.exe is not running
    win32ui:
        ${nsProcess::FindProcess} "win32ui.exe" $0
        ${If} $0 = 0
            MessageBox MB_ABORTRETRYIGNORE|MB_ICONSTOP "$\r$\n\
                Found win32ui.exe is still running.$\r$\n$\r$\n\
                Please close it before continuing.$\r$\n$\r$\n\
                Click Abort to stop the installation,$\r$\n\
                Retry to try again, or$\r$\n\
                Ignore to skip this file." /SD IDABORT IDIGNORE win32uiClosed IDRETRY win32ui

            ${nsProcess::Unload}
            SetErrorLevel 2
            Abort
        ${EndIf}
    win32uiClosed:

    ; unload nsProcess
    ${nsProcess::Unload}

    ; remove registry keys
    DeleteRegKey HKLM "Software\Microsoft\Windows\CurrentVersion\Uninstall\OSSEC"
    DeleteRegKey HKLM SOFTWARE\OSSEC

    ; remove files and uninstaller
    Delete "$INSTDIR\wazuh-agent.exe"
    Delete "$INSTDIR\agent-auth.exe"
    Delete "$INSTDIR\manage_agents.exe"
    Delete "$INSTDIR\ossec.conf"
    Delete "$INSTDIR\uninstall.exe"
    Delete "$INSTDIR\*"
    Delete "$INSTDIR\bookmarks\*"
    Delete "$INSTDIR\logs\*"
    Delete "$INSTDIR\rids\*"
    Delete "$INSTDIR\syscheck\*"
    Delete "$INSTDIR\shared\*"
    Delete "$INSTDIR\active-response\bin\*"
    Delete "$INSTDIR\active-response\*"
    Delete "$INSTDIR\tmp\*"
    Delete "$INSTDIR\incoming\*"
    Delete "$INSTDIR\wodles\*"
    Delete "$INSTDIR\queue\syscollector\db\*"
    Delete "$INSTDIR\queue\syscollector\*"
    Delete "$INSTDIR\queue\fim\db\*"
    Delete "$INSTDIR\queue\fim\*"
    Delete "$INSTDIR\ruleset\sca\*"
    Delete "$INSTDIR\ruleset\*"

    ; remove shortcuts
    SetShellVarContext all
    Delete "$SMPROGRAMS\OSSEC\*.*"
    Delete "$SMPROGRAMS\OSSEC\*"
    RMDir "$SMPROGRAMS\OSSEC"

    ; remove directories used
    RMDir "$INSTDIR\shared"
    RMDir "$INSTDIR\syscheck"
    RMDir "$INSTDIR\bookmarks"
    RMDir "$INSTDIR\logs"
    RMDir "$INSTDIR\rids"
    RMDir "$INSTDIR\active-response\bin"
    RMDir "$INSTDIR\active-response"
    RMDir "$INSTDIR\tmp"
    RMDir /r "$INSTDIR\queue\diff"
    RMDir /r "$INSTDIR\queue\logcollector"
    RMDir "$INSTDIR\incoming"
    RMDir /r "$INSTDIR\upgrade"
    RMDir /r "$INSTDIR\queue\syscollector"
    RMDir /r "$INSTDIR\queue\fim"
    RMDir "$INSTDIR\queue"
    RMDir "$INSTDIR\wodles"
    RMDir "$INSTDIR\ruleset\sca"
    RMDir "$INSTDIR\ruleset"
    RMDir "$INSTDIR"
SectionEnd

Function FindFiles
  Exch $R5 # callback function
  Exch
  Exch $R4 # file name
  Exch 2
  Exch $R0 # directory
  Push $R1
  Push $R2
  Push $R3
  Push $R6

  Push $R0 # first dir to search

  StrCpy $R3 1

  nextDir:
    Pop $R0
    IntOp $R3 $R3 - 1
    ClearErrors
    FindFirst $R1 $R2 "$R0\*.*"
    nextFile:
      StrCmp $R2 "." gotoNextFile
      StrCmp $R2 ".." gotoNextFile

      StrCmp $R2 $R4 0 isDir
        Call $R5
        Pop $R6
        StrCmp $R6 "stop" 0 isDir
          loop:
            StrCmp $R3 0 done
            Pop $R0
            IntOp $R3 $R3 - 1
            Goto loop

      isDir:
        IfFileExists "$R0\$R2\*.*" 0 gotoNextFile
          IntOp $R3 $R3 + 1
          Push "$R0\$R2"

  gotoNextFile:
    FindNext $R1 $R2
    IfErrors 0 nextFile

  done:
    FindClose $R1
    StrCmp $R3 0 0 nextDir

  Pop $R6
  Pop $R3
  Pop $R2
  Pop $R1
  Pop $R0
  Pop $R5
  Pop $R4
FunctionEnd

Function RmFiles
 StrCpy $1 $R0
 Push $1 ; route dir
 Push $2
 Push $2

  FindFirst $3 $2 "$1\*.*"
  IfErrors Exit

  Top:
   StrCmp $2 "." Next
   StrCmp $2 ".." Next
   StrCmp $2 "last-entry" Next
   IfFileExists "$1\$2\*.*" Next
    Delete "$1\$2"

   Next:
    ClearErrors
    FindNext $3 $2
    IfErrors Exit
   Goto Top

  Exit:
  FindClose $2

 Pop $3
 Pop $2
 Pop $1
 Push "go"
FunctionEnd<|MERGE_RESOLUTION|>--- conflicted
+++ resolved
@@ -21,11 +21,7 @@
 !define MUI_ICON install.ico
 !define MUI_UNICON uninstall.ico
 !define VERSION "4.13.0"
-<<<<<<< HEAD
-!define REVISION "41300"
-=======
 !define REVISION "alpha0"
->>>>>>> 0b849f46
 !define NAME "Wazuh"
 !define SERVICE "WazuhSvc"
 
