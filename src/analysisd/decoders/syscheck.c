--- conflicted
+++ resolved
@@ -211,7 +211,7 @@
     sk_sum_t oldsum = { .size = NULL };
     sk_sum_t newsum = { .size = NULL };
     time_t *end_first_scan = NULL;
-    time_t end_scan;
+    time_t end_scan = 0;
 
     memset(&oldsum, 0, sizeof(sk_sum_t));
     memset(&newsum, 0, sizeof(sk_sum_t));
@@ -230,16 +230,8 @@
         merror("FIM decoder: Bad load query.");
         // Fallthrough
     case -1:
-<<<<<<< HEAD
-        os_free(lf->data);
-        os_free(new_check_sum);
-        os_free(wazuhdb_query);
-        os_free(response);
-        return (-1);
-=======
         lf->data = NULL;
         goto exit_fail;
->>>>>>> 2b43d452
     }
     check_sum = strchr(response, ' ');
     *(check_sum++) = '\0';
@@ -258,16 +250,7 @@
     if (SumCompare(old_check_sum, new_check_sum) == 0) {
         mdebug1("Alert discarded '%s' same check_sum", f_name);
         fim_update_date (f_name, lf, sdb);
-<<<<<<< HEAD
-        os_free(lf->data);
-        os_free(wazuhdb_query);
-        os_free(new_check_sum);
-        os_free(old_check_sum);
-        os_free(response);
-        return (0);
-=======
         goto exit_ok;
->>>>>>> 2b43d452
     }
 
     if (decode_newsum = sk_decode_sum(&newsum, c_sum, w_sum), decode_newsum != -1) {
@@ -313,16 +296,7 @@
                 // Alert discarded, frequency exceeded
                 if (changes == -1) {
                     mdebug1("Alert discarded '%s' frequency exceeded", f_name);
-<<<<<<< HEAD
-                    os_free(lf->data);
-                    os_free(wazuhdb_query);
-                    os_free(new_check_sum);
-                    os_free(old_check_sum);
-                    os_free(response);
-                    return (0);
-=======
                     goto exit_ok;
->>>>>>> 2b43d452
                 }
             } else {
                 // File added
@@ -357,40 +331,14 @@
 
             mdebug2("File %s saved/updated in FIM DDBB", f_name);
 
-<<<<<<< HEAD
             w_mutex_lock(&control_msg_mutex);
-            if(end_first_scan = (time_t*)OSHash_Get_ex(fim_agentinfo, lf->agent_id), !end_first_scan) {
-                end_scan = 0;
-                if (fim_get_scantime (&end_scan, lf, sdb) < 0) {
-                    //<~~~~~~~~~~~~~~~~~~~~ LOOK IT
-                }
-                os_calloc(1, sizeof(time_t), end_first_scan);
-                *end_first_scan = end_scan;
-
-                if (OSHash_Add_ex(fim_agentinfo, lf->agent_id, end_first_scan) != 2) {
-                    os_free(end_first_scan);
-                    merror("Unable to add scan_info to hash table for agent: %s",
-                            lf->agent_id);
-                }
-
-                if(end_scan == 0) {
-                    mdebug2("Alert discarded, first scan. File '%s'", f_name);
-                    sk_sum_clean(&newsum);
-                    os_free(lf->data);
-                    os_free(wazuhdb_query);
-                    os_free(new_check_sum);
-                    os_free(old_check_sum);
-                    os_free(response);
-                    w_mutex_unlock(&control_msg_mutex);
-                    return (0);
-=======
             if(!w_sum || !(*w_sum)) {
                 if(end_first_scan = (time_t*)OSHash_Get_ex(fim_agentinfo, lf->agent_id), end_first_scan == NULL) {
-                    fim_get_scantime (&end_scan, lf, sdb);
+                    fim_get_scantime(&end_scan, lf, sdb);
                     os_calloc(1, sizeof(time_t), end_first_scan);
                     *end_first_scan = end_scan;
 
-                    if (OSHash_Add_ex(fim_agentinfo, lf->agent_id, end_first_scan) <= 0) {
+                    if (OSHash_Add_ex(fim_agentinfo, lf->agent_id, end_first_scan) != 2) {
                         os_free(end_first_scan);
                         merror("Unable to add scan_info to hash table for agent: %s",
                                 lf->agent_id);
@@ -398,78 +346,38 @@
 
                     if(end_scan == 0) {
                         mdebug2("Alert discarded, first scan. File '%s'", f_name);
+                        w_mutex_unlock(&control_msg_mutex);
                         goto exit_ok;
                     } else {
                         mdebug2("End end_scan is '%ld' (lf->time: '%ld')", end_scan, lf->time.tv_sec);
                     }
->>>>>>> 2b43d452
                 } else {
                     if(*end_first_scan == 0) {
                         mdebug2("Alert discarded, first scan (rc). File '%s'", f_name);
+                        w_mutex_unlock(&control_msg_mutex);
                         goto exit_ok;
                     }
                     mdebug2("End end_first_scan is '%ld' (lf->time: '%ld')", *end_first_scan, lf->time.tv_sec);
                 }
-<<<<<<< HEAD
-            } else {
-                mdebug2("End end_first_scan is '%ld' (lf->time: '%ld')", *end_first_scan, lf->time.tv_sec);
-            }
-            w_mutex_unlock(&control_msg_mutex);
-
-            if(end_first_scan) {
+
                 if(lf->time.tv_sec < *end_first_scan) {
                     mdebug2("Alert discarded, first scan (rc). File '%s'", f_name);
-                    sk_sum_clean(&newsum);
-                    os_free(lf->data);
-                    os_free(wazuhdb_query);
-                    os_free(new_check_sum);
-                    os_free(old_check_sum);
-                    os_free(response);
-                    return (0);
-=======
-
-                if(end_first_scan) {
-                    if(lf->time.tv_sec < *end_first_scan) {
-                        mdebug2("Alert discarded, first scan (rc). File '%s'", f_name);
-                        goto exit_ok;
-                    }
->>>>>>> 2b43d452
-                }
-
-<<<<<<< HEAD
-            if(Config.syscheck_alert_new == 0) {
-                mdebug2("Alert discarded (alert_new_files = no). File '%s'", f_name);
-                sk_sum_clean(&newsum);
-                os_free(lf->data);
-                os_free(wazuhdb_query);
-                os_free(new_check_sum);
-                os_free(old_check_sum);
-                os_free(response);
-                return (0);
-=======
+                    goto exit_ok;
+                }
+
                 if((Config.syscheck_alert_new == 0) && (lf->event_type == FIM_ADDED)) {
                     mdebug2("Alert discarded (alert_new_files = no). File '%s'", f_name);
                     goto exit_ok;
                 }
->>>>>>> 2b43d452
-            }
+            }
+            w_mutex_unlock(&control_msg_mutex);
 
             break;
 
         default: // Error in fim check sum
             merror("at fim_db_search: Couldn't decode fim sum '%s' from file '%s'.",
                     new_check_sum, f_name);
-<<<<<<< HEAD
-            sk_sum_clean(&newsum);
-            os_free(lf->data);
-            os_free(wazuhdb_query);
-            os_free(new_check_sum);
-            os_free(old_check_sum);
-            os_free(response);
-            return (-1);
-=======
             goto exit_fail;
->>>>>>> 2b43d452
     }
 
     sk_fill_event(lf, f_name, &newsum);
@@ -482,17 +390,7 @@
 
     if(fim_alert(f_name, &oldsum, &newsum, lf, sdb) == -1) {
         //No changes in checksum
-<<<<<<< HEAD
-        sk_sum_clean(&newsum);
-        os_free(lf->data);
-        os_free(response);
-        os_free(new_check_sum);
-        os_free(old_check_sum);
-        os_free(wazuhdb_query);
-        return (0);
-=======
         goto exit_ok;
->>>>>>> 2b43d452
     }
     sk_sum_clean(&newsum);
     os_free(response);
