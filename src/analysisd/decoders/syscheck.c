--- conflicted
+++ resolved
@@ -46,19 +46,11 @@
 
 
 // Initialize the necessary information to process the syscheck information
-<<<<<<< HEAD
 int fim_init(void) {
-    // Create decoder
-    os_calloc(1, sizeof(OSDecoderInfo), fim_decoder);
-    if (!fim_decoder) {
-        merror(MEM_ERROR, errno, strerror(errno));
-        return (0);
-    }
-    
-=======
-void fim_init(void) {
     //Create hash table for agent information
     fim_agentinfo = OSHash_Create();
+    if (fim_agentinfo == NULL) return 0;
+    return 1;
 }
 
 // Initialize the necessary information to process the syscheck information
@@ -69,7 +61,6 @@
     sdb_clean(localsdb);
 
     // Create decoder
->>>>>>> e180f6f7
     fim_decoder->id = getDecoderfromlist(SYSCHECK_MOD);
     fim_decoder->name = SYSCHECK_MOD;
     fim_decoder->type = OSSEC_RL;
@@ -79,7 +70,7 @@
     if (!fim_decoder->fields) {
         merror(MEM_ERROR, errno, strerror(errno));
         free(fim_decoder);
-        return (0);
+        return;
     }
     
     fim_decoder->fields[SK_FILE] = "file";
@@ -109,28 +100,6 @@
     fim_decoder->fields[SK_PPID] = "ppid";
     fim_decoder->fields[SK_PROC_ID] = "process_id";
     fim_decoder->fields[SK_TAG] = "tag";
-<<<<<<< HEAD
-
-    //Create hash table for agent information
-    fim_agentinfo = OSHash_Create();
-    if (!fim_agentinfo) {
-        merror(MEM_ERROR, errno, strerror(errno));
-        free(fim_decoder->fields);
-        free(fim_decoder);
-        return (0);
-    }
-    
-    return (1);
-}
-
-// Initialize the necessary information to process the syscheck information
-void sdb_init(_sdb *localsdb) {
-    localsdb->db_err = 0;
-    localsdb->socket = -1;
-
-    sdb_clean(localsdb);
-=======
->>>>>>> e180f6f7
 }
 
 // Initialize the necessary information to process the syscheck information
