--- conflicted
+++ resolved
@@ -31,11 +31,9 @@
 static void dispatch_send_local(dbsync_context_t * ctx, const char * query) {
     int sock;
 
-<<<<<<< HEAD
-    if (strncmp(ctx->component, "syscheck", 8) == 0 || strncmp(ctx->component, "syscollector", 12) == 0) {
-=======
-    if (strcmp(ctx->component, "syscheck") == 0 || strcmp(ctx->component, "fim_file") == 0) {
->>>>>>> 68209a0e
+    if (strncmp(ctx->component, "syscheck", 8) == 0 ||
+        strncmp(ctx->component, "fim_file", 8) == 0 ||
+        strncmp(ctx->component, "syscollector", 12) == 0) {
         sock = OS_ConnectUnixDomain(SYS_LOCAL_SOCK, SOCK_STREAM, OS_MAXSTR);
     } else {
         merror("dbsync: unknown location '%s'", ctx->component);
