--- conflicted
+++ resolved
@@ -96,12 +96,8 @@
 #include "wm_fluent.h"
 #include "wm_control.h"
 #include "wm_gcp.h"
-<<<<<<< HEAD
 #include "agent_upgrade/wm_agent_upgrade.h"
-=======
-#include "wm_agent_upgrade.h"
 #include "task_manager/wm_task_manager.h"
->>>>>>> f2ffce41
 
 extern wmodule *wmodules;       // Loaded modules.
 extern int wm_task_nice;        // Nice value for tasks.
