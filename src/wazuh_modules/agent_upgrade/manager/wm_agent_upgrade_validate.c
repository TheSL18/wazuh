--- conflicted
+++ resolved
@@ -22,49 +22,6 @@
 // Mutex needed to download a WPK file
 pthread_mutex_t download_mutex = PTHREAD_MUTEX_INITIALIZER;
 
-<<<<<<< HEAD
-=======
-/**
- * Check if agent version is valid to upgrade to a non-customized version
- * @param agent_version Wazuh version of agent to validate
- * @param agent_info pointer to agent_info struture
- * @param task pointer to wm_upgrade_task with the params
- * @param manager_configs manager configuration parameters
- * @return return_code
- * @retval WM_UPGRADE_SUCCESS
- * @retval WM_UPGRADE_NEW_VERSION_LEES_OR_EQUAL_THAT_CURRENT
- * @retval WM_UPGRADE_NEW_VERSION_GREATER_MASTER
- * @retval WM_UPGRADE_GLOBAL_DB_FAILURE
- * */
-STATIC int wm_agent_upgrade_validate_non_custom_version(const char *agent_version, const wm_agent_info *agent_info, wm_upgrade_task *task, const wm_manager_configs* manager_configs) __attribute__((nonnull));
-
-/**
- * Check if WPK exists for this agent
- * @param platform platform of agent to validate
- * @param os_major OS major version of agent to validate
- * @param os_minor OS minor version of agent to validate
- * @param arch architecture of agent to validate
- * @return return_code
- * @retval WM_UPGRADE_SUCCESS
- * @retval WM_UPGRADE_SYSTEM_NOT_SUPPORTED
- * @retval WM_UPGRADE_GLOBAL_DB_FAILURE
- * */
-STATIC int wm_agent_upgrade_validate_system(const char *platform, const char *os_major, const char *os_minor, const char *arch);
-
-/**
- * Check if a WPK exist for the upgrade version
- * @param agent_info structure with the agent information
- * @param task structure with the task information
- * @param wpk_version version to validate
- * @param wpk_repository_config char pointer with the repository url set in module config
- * @return return_code
- * @retval WM_UPGRADE_SUCCESS
- * @retval WM_UPGRADE_URL_NOT_FOUND
- * @retval WM_UPGRADE_WPK_VERSION_DOES_NOT_EXIST
- * */
-STATIC int wm_agent_upgrade_validate_wpk_version(const wm_agent_info *agent_info, wm_upgrade_task *task, char *wpk_version, const char *wpk_repository_config) __attribute__((nonnull(1, 2, 3)));
-
->>>>>>> 5129e700
 static const char* invalid_platforms[] = {
     "darwin",
     "solaris",
@@ -175,7 +132,7 @@
     if (!task->wpk_repository) {
         if (wpk_repository_config) {
             os_strdup(wpk_repository_config, task->wpk_repository);
-        } else if (wm_agent_upgrade_compare_versions(wpk_version, "v4.0.0") < 0) {
+        } else if (wm_agent_upgrade_compare_versions(task->wpk_version, "v4.0.0") < 0) {
             os_strdup(WM_UPGRADE_WPK_REPO_URL_3_X, task->wpk_repository);
         } else {
             os_strdup(WM_UPGRADE_WPK_REPO_URL_4_X, task->wpk_repository);
