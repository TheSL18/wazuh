/*
 * Wazuh SysCollector Test tool
 * Copyright (C) 2015-2020, Wazuh Inc.
 * October 7, 2020.
 *
 * This program is free software; you can redistribute it
 * and/or modify it under the terms of the GNU General Public
 * License (version 2) as published by the FSF - Free Software
 * Foundation.
 */

#include <fstream>
#include <iostream>
#include <stdio.h>
#include <memory>
#include <chrono>
#include "defs.h"
#include "dbsync.hpp"
#include "rsync.hpp"
#include "sysInfo.hpp"
#include "syscollector.hpp"

<<<<<<< HEAD
constexpr auto DEFAULT_SLEEP_TIME { 60 };

static void logFunction(const char* msg)
{
    std::cout << msg << std::endl;
}

int main(int argc, const char* argv[])
=======
int main(int /*argc*/, const char** /*argv[]*/)
>>>>>>> 25f59795
{
    auto timedMainLoop { false };
    auto sleepTime { DEFAULT_SLEEP_TIME };
    if (2 == argc)
    {
        timedMainLoop = true;
        std::string firstArgument { argv[1] };

        sleepTime = firstArgument.find_first_not_of("0123456789") == std::string::npos ? std::stoi(firstArgument) : DEFAULT_SLEEP_TIME;

    }
    else if (2 < argc)
    {
        return -1;
    }

    const auto reportDiffFunction
    {
        [](const std::string& payload)
        {
            std::cout << "diff output payload:" << std::endl;
            std::cout << payload << std::endl;
        }
    };
    const auto reportSyncFunction
    {
        [](const std::string& payload)
        {
            std::cout << "sync output payload:" << std::endl;
            std::cout << payload << std::endl;
        }
    };

    const auto logFunction
    {
        [](const syscollector_log_level_t level, const std::string& log)
        {
            static const std::map<syscollector_log_level_t, std::string> s_logStringMap
            {
                {SYS_LOG_ERROR, "ERROR"},
                {SYS_LOG_INFO, "INFO"},
                {SYS_LOG_DEBUG, "DEBUG"},
                {SYS_LOG_DEBUG_VERBOSE, "DEBUG2"}
            };
            std::cout << s_logStringMap.at(level) << ": " << log << std::endl;
        }
    };

    const auto logErrorFunction
    {
        [](const std::string& log)
        {
            std::cout << "ERROR: " << log << std::endl;
        }
    };

    const std::chrono::milliseconds timeout{5000};
    const auto spInfo{ std::make_shared<SysInfo>() };
    RemoteSync::initialize(logErrorFunction);
    DBSync::initialize(logErrorFunction);
    try
    {
        std::thread thread
        {
            [timedMainLoop, sleepTime]
            {
                if (!timedMainLoop)
                {
                    while(std::cin.get() != 'q');
                }
                else
                {
                    std::this_thread::sleep_for(std::chrono::seconds(sleepTime));
                }
                Syscollector::instance().destroy();
            }
        };

        Syscollector::instance().init(spInfo,
                                      reportDiffFunction,
                                      reportSyncFunction,
                                      logFunction,
                                      SYSCOLLECTOR_DB_DISK_PATH,
                                      SYSCOLLECTOR_NORM_CONFIG_DISK_PATH,
                                      SYSCOLLECTOR_NORM_TYPE,
                                      15ul,
                                      true,
                                      true,
                                      true,
                                      true,
                                      true,
                                      true,
                                      true,
                                      true,
                                      true);

        if (thread.joinable())
        {
            thread.join();
        }
    }
    catch(const std::exception& ex)
    {
        std::cout << ex.what() << std::endl;
    }
    RemoteSync::teardown();
    DBSync::teardown();
    return 0;
}<|MERGE_RESOLUTION|>--- conflicted
+++ resolved
@@ -20,7 +20,6 @@
 #include "sysInfo.hpp"
 #include "syscollector.hpp"
 
-<<<<<<< HEAD
 constexpr auto DEFAULT_SLEEP_TIME { 60 };
 
 static void logFunction(const char* msg)
@@ -29,9 +28,6 @@
 }
 
 int main(int argc, const char* argv[])
-=======
-int main(int /*argc*/, const char** /*argv[]*/)
->>>>>>> 25f59795
 {
     auto timedMainLoop { false };
     auto sleepTime { DEFAULT_SLEEP_TIME };
