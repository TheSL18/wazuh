cmake_minimum_required(VERSION 3.12.4)

project(syscollector)

enable_testing()

if(NOT CMAKE_BUILD_TYPE)
  set(CMAKE_BUILD_TYPE Release)
endif()

get_filename_component(SRC_FOLDER     ${CMAKE_SOURCE_DIR}/../../ ABSOLUTE)
get_filename_component(FLATBUFFERS_FOLDER ${CMAKE_SOURCE_DIR}/schemas/ ABSOLUTE)
get_filename_component(DELTA_FLATBUFFERS_FOLDER ${SRC_FOLDER}/shared_modules/utils/flatbuffers/schemas/ ABSOLUTE)
get_filename_component(FLATC_PATH ${SRC_FOLDER}/external/flatbuffers/build/ ABSOLUTE)

if(CMAKE_SYSTEM_NAME STREQUAL "HP-UX")
  add_definitions(-DPROMISE_TYPE=PromiseType::SLEEP)
else()
  add_definitions(-DPROMISE_TYPE=PromiseType::NORMAL)
endif(CMAKE_SYSTEM_NAME STREQUAL "HP-UX")

if(COVERITY)
  add_definitions(-D__GNUC__=8)
endif(COVERITY)

set(CMAKE_CXX_FLAGS "-Wall -Wextra -Wshadow -Wnon-virtual-dtor -Woverloaded-virtual -Wunused -Wcast-align -Wformat=2 -std=c++14 -pthread")

set(CMAKE_CXX_FLAGS_DEBUG "-g")
if(CMAKE_CXX_COMPILER_ID MATCHES "Clang")
  set(CMAKE_CXX_FLAGS_RELEASE "-O3")
else()
  set(CMAKE_CXX_FLAGS_RELEASE "-O3 -s")
endif(CMAKE_CXX_COMPILER_ID MATCHES "Clang")

if(FSANITIZE)
  set(CMAKE_CXX_FLAGS_DEBUG "-g -fsanitize=address,leak,undefined")
endif(FSANITIZE)

set(CMAKE_ARCHIVE_OUTPUT_DIRECTORY ${CMAKE_BINARY_DIR}/lib)
set(CMAKE_LIBRARY_OUTPUT_DIRECTORY ${CMAKE_BINARY_DIR}/lib)
set(CMAKE_RUNTIME_OUTPUT_DIRECTORY ${CMAKE_BINARY_DIR}/bin)

if(APPLE)
  set(CMAKE_MACOSX_RPATH 1)
endif(APPLE)

include_directories(${SRC_FOLDER}/headers/)
include_directories(${SRC_FOLDER}/external/sqlite/)
include_directories(${SRC_FOLDER}/external/nlohmann/)
include_directories(${SRC_FOLDER}/external/cJSON/)
include_directories(${SRC_FOLDER}/external/procps/)
include_directories(${SRC_FOLDER}/external/bzip2/)
include_directories(${SRC_FOLDER}/external/openssl/include/)
include_directories(${SRC_FOLDER}/shared_modules/utils)
include_directories(${SRC_FOLDER}/shared_modules/dbsync/include/)
include_directories(${SRC_FOLDER}/shared_modules/rsync/include/)
include_directories(${SRC_FOLDER}/shared_modules/common/)
include_directories(${SRC_FOLDER}/data_provider/include/)
include_directories(${CMAKE_SOURCE_DIR}/include)

link_directories(${SRC_FOLDER}/shared_modules/dbsync/build/lib)
link_directories(${SRC_FOLDER}/shared_modules/rsync/build/lib)
link_directories(${SRC_FOLDER}/data_provider/build/lib)
link_directories(${SRC_FOLDER})

link_directories(${SRC_FOLDER}/external/openssl/)
link_directories(${SRC_FOLDER}/external/sqlite/)
link_directories(${SRC_FOLDER}/external/cJSON/)
link_directories(${SRC_FOLDER}/external/procps/)
link_directories(${SRC_FOLDER}/external/bzip2/)
link_directories(${SRC_FOLDER}/external/flatbuffers/build/)

# add_custom_command does not create a new target. You have to define targets explicitly
# by add_executable, add_library or add_custom_target in order to make them visible to make
# For this reason, add_custom_target adds a target with the given name that executes the given commands.
# The target has no output file and is always considered out of date even if the commands try to create a
# file with the name of the target.

if (NOT ${TARGET} STREQUAL "")
  if(${TARGET} STREQUAL "server")
    list(APPEND Schemas
              common_agentInfo
              hotfix_synchronization
              hwinfo_synchronization
              networkAddress_synchronization
              networkIface_synchronization
              osinfo_synchronization
              package_synchronization
              ports_synchronization
              processes_synchronization
              syscollector_synchronization
    )
    message("Compile schemas")
    message("${SRC_FOLDER}/external/flatbuffers/build/flatc")
    add_custom_target(compile_schemas)
    foreach(schema IN LISTS Schemas)
      set(FILE "${FLATBUFFERS_FOLDER}/${schema}.fbs")
      message("Analizing file ${FILE}")
      add_custom_command(
          TARGET compile_schemas
          COMMAND ${SRC_FOLDER}/external/flatbuffers/build/flatc
          ARGS --cpp
          ARGS -o "${CMAKE_CURRENT_SOURCE_DIR}/include" "${FILE}"
          COMMENT "Building C++ header for ${schema} schema."
          DEPENDS ${FILE}
          WORKING_DIRECTORY ${CMAKE_CURRENT_SOURCE_DIR})
    endforeach()
  endif()
endif()


if(CMAKE_SYSTEM_NAME STREQUAL "Windows")
  add_definitions(-DWIN32=1
                  -D_WIN32_WINNT=0x600
                  -DWIN_EXPORT)
endif(CMAKE_SYSTEM_NAME STREQUAL "Windows")

file(GLOB SYSCOLLECTOR_SRC
    "${CMAKE_SOURCE_DIR}/src/*.cpp"
    )

<<<<<<< HEAD
add_library(syscollector SHARED ${SYSCOLLECTOR_SRC})
if (NOT ${TARGET} STREQUAL "")
  if(${TARGET} STREQUAL "server")
    add_dependencies(${PROJECT_NAME} compile_schemas) #Add a dependency between top-level targets.
  endif()
endif()
=======
add_library(syscollector SHARED
    ${SYSCOLLECTOR_SRC}
    ${SRC_FOLDER}/${RESOURCE_OBJ}
    )
>>>>>>> 75153725

if(CMAKE_SYSTEM_NAME STREQUAL "Windows")
  set_target_properties(syscollector PROPERTIES
        PREFIX ""
        SUFFIX ".dll"
        LINK_FLAGS "-Wl,--add-stdcall-alias"
        POSITION_INDEPENDENT_CODE 0 # this is to avoid MinGW warning;
        # MinGW generates position-independent-code for DLL by default
  )
elseif(UNIX AND NOT APPLE)
  if(NOT CMAKE_SYSTEM_NAME STREQUAL "AIX")
    string(APPEND CMAKE_SHARED_LINKER_FLAGS " -Wl,-rpath=$ORIGIN")
  endif(NOT CMAKE_SYSTEM_NAME STREQUAL "AIX")
endif(CMAKE_SYSTEM_NAME STREQUAL "Windows")

if (NOT ${TARGET} STREQUAL "")
  if(${TARGET} STREQUAL "server")
    list(APPEND DeltaSchemas
                          netiface_data
                          netproto_data
                          netaddr_data
                          osinfo_data
                          hwinfo_data
                          ports_data
                          programs_data
                          hotfixes_data
                          processes_data
                          syscollector_deltas
                          common_agentInfo
    )

    foreach(schema IN LISTS DeltaSchemas)
      if (${schema} STREQUAL "common_agentInfo")
        set(FBS_FILE "${DELTA_FLATBUFFERS_FOLDER}/common/${schema}.fbs")
      else()
        set(FBS_FILE "${DELTA_FLATBUFFERS_FOLDER}/syscollectorDeltas/${schema}.fbs")
      endif()
      add_custom_target(${schema}_target
        COMMAND ${FLATC_PATH}/flatc -c -o ${DELTA_FLATBUFFERS_FOLDER}/../include/ ${FBS_FILE}
        COMMENT "Executing flatc to generate ${schema} header file."
      )
      add_dependencies(${PROJECT_NAME} ${schema}_target)
    endforeach()
  endif()
endif()

if(NOT CMAKE_SYSTEM_NAME STREQUAL "AIX")
  target_link_libraries(syscollector dbsync rsync sysinfo wazuhext)
else()
  string(REPLACE ";" ":" CXX_IMPLICIT_LINK_DIRECTORIES_STR "${CMAKE_CXX_IMPLICIT_LINK_DIRECTORIES}")
  string(REPLACE ";" ":" PLATFORM_REQUIRED_RUNTIME_PATH_STR "${CMAKE_PLATFORM_REQUIRED_RUNTIME_PATH}")
  target_link_libraries(syscollector dbsync rsync sysinfo wazuhext -Wl,-blibpath:${INSTALL_PREFIX}/lib:${CXX_IMPLICIT_LINK_DIRECTORIES_STR}:${PLATFORM_REQUIRED_RUNTIME_PATH_STR})
endif(NOT CMAKE_SYSTEM_NAME STREQUAL "AIX")

if(UNIT_TEST)
  if(CMAKE_CXX_COMPILER_ID MATCHES "Clang")
    target_link_libraries(syscollector -fprofile-arcs)
  else()
    target_link_libraries(syscollector gcov)
  endif(CMAKE_CXX_COMPILER_ID MATCHES "Clang")

  add_subdirectory(tests)
else()
  if(FSANITIZE)
    target_link_libraries(syscollector gcov)
  endif(FSANITIZE)
  add_subdirectory(testtool)
endif(UNIT_TEST)<|MERGE_RESOLUTION|>--- conflicted
+++ resolved
@@ -119,19 +119,16 @@
     "${CMAKE_SOURCE_DIR}/src/*.cpp"
     )
 
-<<<<<<< HEAD
-add_library(syscollector SHARED ${SYSCOLLECTOR_SRC})
+add_library(syscollector SHARED
+    ${SYSCOLLECTOR_SRC}
+    ${SRC_FOLDER}/${RESOURCE_OBJ}
+    )
+
 if (NOT ${TARGET} STREQUAL "")
   if(${TARGET} STREQUAL "server")
     add_dependencies(${PROJECT_NAME} compile_schemas) #Add a dependency between top-level targets.
   endif()
 endif()
-=======
-add_library(syscollector SHARED
-    ${SYSCOLLECTOR_SRC}
-    ${SRC_FOLDER}/${RESOURCE_OBJ}
-    )
->>>>>>> 75153725
 
 if(CMAKE_SYSTEM_NAME STREQUAL "Windows")
   set_target_properties(syscollector PROPERTIES
