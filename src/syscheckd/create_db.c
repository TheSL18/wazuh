--- conflicted
+++ resolved
@@ -57,12 +57,8 @@
     struct timespec start;
     struct timespec end;
     clock_t cputime_start;
-<<<<<<< HEAD
     unsigned int nodes_count = 0;
-=======
-    unsigned int nodes_count;
     struct fim_element item;
->>>>>>> a4fb00bb
 
     cputime_start = clock();
     gettime(&start);
