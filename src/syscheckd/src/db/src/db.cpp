--- conflicted
+++ resolved
@@ -86,51 +86,7 @@
     {
         auto retVal {FIMDBErrorCode::FIMDB_ERR};
 
-<<<<<<< HEAD
         try
-=======
-                    if (json.at("type") == "state")
-                    {
-                        std::string perm_string = json["data"]["attributes"]["perm"];
-                        auto perm_json = nlohmann::json::parse(perm_string, nullptr, false);
-
-                        if (!perm_json.is_discarded())
-                        {
-                            json["data"]["attributes"].erase("perm");
-                            json["data"]["attributes"]["perm"] = perm_json;
-                        }
-
-                        json["data"]["attributes"]["type"] = "file";
-                        json["data"]["attributes"].erase("dev");
-                        json["data"]["attributes"].erase("last_event");
-                        json["data"]["attributes"].erase("mode");
-                        json["data"]["attributes"].erase("options");
-                        json["data"]["attributes"].erase("path");
-                        json["data"]["attributes"].erase("scanned");
-                        auto& obj = json.at("data").at("attributes");
-
-                        if (obj.contains("inode") && !obj["inode"].is_string())
-                        {
-                            obj["inode"] = obj["inode"].dump();
-                        }
-
-                        FIMDB::instance().setTimeLastSyncMsg();
-                    }
-
-                    try
-                    {
-                        sync_callback(FIM_COMPONENT_FILE, json.dump().c_str());
-                    }
-                    catch (std::exception& err)
-                    {
-                        FIMDB::instance().logFunction(LOG_ERROR, err.what());
-                    }
-                }
-            }
-        };
-
-        std::function<void(const std::string&)> callbackSyncRegistryWrapper
->>>>>>> 6217c97a
         {
             std::function<void(modules_log_level_t, const std::string&)> callbackLogWrapper {
                 [log_callback](modules_log_level_t level, const std::string& log)
@@ -196,29 +152,16 @@
                 }
             }
 
-<<<<<<< HEAD
             try
             {
-
-                const std::unique_ptr<cJSON, CJsonSmartDeleter> jsInput {
-                    cJSON_Parse((*syncItem->toJSON()).dump().c_str())};
-
-                if (dbsync_sync_txn_row(txn_handler, jsInput.get()) == 0)
-                {
-                    retval = FIMDB_OK;
-                }
+                DBSyncTxn txn(txn_handler);
+                txn.syncTxnRow(*syncItem->toJSON());
+                retval = FIMDB_OK;
             }
             catch (std::exception& err)
             {
                 FIMDB::instance().logFunction(LOG_ERROR, err.what());
             }
-=======
-        try
-        {
-            DBSyncTxn txn(txn_handler);
-            txn.syncTxnRow(*syncItem->toJSON());
-            retval = FIMDB_OK;
->>>>>>> 6217c97a
         }
 
         return retval;
