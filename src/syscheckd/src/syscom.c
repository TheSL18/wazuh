--- conflicted
+++ resolved
@@ -107,35 +107,29 @@
             os_set_restart_syscheck();
             return 0;
         }
-<<<<<<< HEAD
     } else if (strncmp(command, FIM_SYNC_HEADER, strlen(FIM_SYNC_HEADER)) == 0) {
-        char *data = command;
-
-        data += strlen(FIM_SYNC_HEADER);
-
-        mdebug2("WMCOM Syncing module with data '%s'.", data);
-
-        int ret = 0;
-        // TODO: int ret = fim_sync_response(data);
-
-        if (ret != 0) {
-            mdebug1("WMCOM Error syncing module.");
-            os_strdup("err Error syncing module", *output);
-            return strlen(*output);
-        }
-
-        return 0;
-=======
-    } else if (strncmp(command, HC_FIM_SYNC, strlen(HC_FIM_SYNC)) == 0) {
         if (syscheck.enable_synchronization) {
-            // fim_sync_push_msg(command);
+            char *data = command;
+
+            data += strlen(FIM_SYNC_HEADER);
+
+            mdebug2("WMCOM Syncing module with data '%s'.", data);
+
+            int ret = 0;
+            // ret fim_sync_push_msg(data);
+
+            if (ret != 0) {
+                mdebug1("WMCOM Error syncing module");
+                os_strdup("err Error syncing module", *output);
+                return strlen(*output);
+            }
+
             return 0;
         } else {
             mdebug1("FIM synchronization is disabled");
             os_strdup("err FIM synchronization is disabled", *output);
             return strlen(*output);
         }
->>>>>>> cf348581
     }
 
     mdebug1(FIM_SYSCOM_UNRECOGNIZED_COMMAND, command);
