--- conflicted
+++ resolved
@@ -42,22 +42,9 @@
 
 def test_opensearch_health(opensearch):
     url = 'http://localhost:9200/_cluster/health'
-<<<<<<< HEAD
-    attempts = 10
-    while attempts > 0:
-        response = requests.get(url)
-        LOGGER.debug(f"Status: {response.text}")
-        if response.status_code == 200:
-            if response.json()['status'] == 'green':
-                break
-        time.sleep(1)
-        attempts -= 1
-    assert response.json()['status'] == 'green', f"Error: {response.text}"
-=======
     response = requests.get(url)
     assert response.status_code == 200
     assert response.json()['status'] == 'green' or response.json()['status'] == 'yellow'
->>>>>>> b176ef98
 
 def test_initialize_indexer_connector(opensearch):
     os.chdir(Path(__file__).parent.parent.parent.parent)
