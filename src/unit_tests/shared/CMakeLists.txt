#include wrappers
include(${SRC_FOLDER}/unit_tests/wrappers/wazuh/shared/shared.cmake)

if(${TARGET} STREQUAL "winagent")
    link_directories(${SRC_FOLDER}/syscheckd/build/bin)
endif(${TARGET} STREQUAL "winagent")

# Tests list and flags
list(APPEND shared_tests_names "test_list_op")
set(LIST_OP_BASE_FLAGS "-Wl,--wrap,pthread_mutex_unlock -Wl,--wrap,pthread_mutex_lock \
                        -Wl,--wrap,pthread_rwlock_rdlock -Wl,--wrap,pthread_rwlock_unlock \
                        -Wl,--wrap,pthread_rwlock_wrlock ${DEBUG_OP_WRAPPERS}")
if(${TARGET} STREQUAL "winagent")
list(APPEND shared_tests_flags "${LIST_OP_BASE_FLAGS} -Wl,--wrap,syscom_dispatch -Wl,--wrap,Start_win32_Syscheck \
                                -Wl,--wrap=is_fim_shutdown -Wl,--wrap=_imp__dbsync_initialize \
                                -Wl,--wrap=fim_db_teardown")
else()
list(APPEND shared_tests_flags "${LIST_OP_BASE_FLAGS}")
endif()

list(APPEND shared_tests_names "test_file_op")
if(NOT ${TARGET} STREQUAL "winagent")
    set(FILE_OP_BASE_FLAGS "-Wl,--wrap,stat,--wrap,chmod,--wrap,getpid,--wrap,wfopen \
                            -Wl,--wrap,unlink,--wrap,fopen,--wrap,fflush,--wrap,fclose \
                            -Wl,--wrap,fread,--wrap,ftell,--wrap,fseek,--wrap,fwrite,--wrap,remove \
                            -Wl,--wrap,fprintf,--wrap,fgets,--wrap,File_DateofChange \
                            -Wl,--wrap,bzip2_uncompress,--wrap,lstat,--wrap,popen \
                            -Wl,--wrap,gzopen,--wrap,gzread,--wrap,gzclose,--wrap,fgetc \
                            -Wl,--wrap,gzeof,--wrap,gzerror,--wrap,gzwrite,--wrap,fgetpos \
                            -Wl,--wrap,realpath,--wrap,getenv,--wrap,atexit ${DEBUG_OP_WRAPPERS} \
                            -Wl,--wrap,merror,--wrap,fseek,--wrap,access")
    list(APPEND shared_tests_flags "${FILE_OP_BASE_FLAGS}")
else()
    list(APPEND shared_tests_flags "-Wl,--wrap,get_windows_file_time_epoch,--wrap,mdebug2 \
                                    -Wl,--wrap,syscom_dispatch -Wl,--wrap,Start_win32_Syscheck \
                                    -Wl,--wrap=is_fim_shutdown -Wl,--wrap=_imp__dbsync_initialize -Wl,--wrap=CreateProcessW \
                                    -Wl,--wrap=fim_db_teardown -Wl,--wrap=getpid \
                                    -Wl,--wrap=access -Wl,--wrap=CreateFile -Wl,--wrap=opendir -Wl,--wrap=stat \
                                    -Wl,--wrap=utf8_CreateFile -Wl,--wrap=utf8_stat64 ${DEBUG_OP_WRAPPERS}")
endif()

list(APPEND shared_tests_names "test_rbtree_op")
if(${TARGET} STREQUAL "winagent")
list(APPEND shared_tests_flags "-Wl,--wrap,syscom_dispatch -Wl,--wrap,Start_win32_Syscheck ${DEBUG_OP_WRAPPERS}")
else()
list(APPEND shared_tests_flags " ")
endif()

list(APPEND shared_tests_names "test_validate_op")
set(VALIDATE_OP_FLAGS "-Wl,--wrap,w_expression_match -Wl,--wrap,w_calloc_expression_t \
                       -Wl,--wrap,w_expression_compile -Wl,--wrap,w_free_expression_t \
                       -Wl,--wrap,get_ipv4_numeric -Wl,--wrap,get_ipv6_numeric")
if(${TARGET} STREQUAL "winagent")
list(APPEND shared_tests_flags "${VALIDATE_OP_FLAGS} -Wl,--wrap,syscom_dispatch -Wl,--wrap,Start_win32_Syscheck \
                                -Wl,--wrap=is_fim_shutdown -Wl,--wrap=_imp__dbsync_initialize \
                                -Wl,--wrap=fim_db_teardown ${DEBUG_OP_WRAPPERS}")
else()
list(APPEND shared_tests_flags "${VALIDATE_OP_FLAGS}")
endif()

list(APPEND shared_tests_names "test_string_op")
set(STRING_OP_BASE_FLAGS "${DEBUG_OP_WRAPPERS} -Wl,--wrap,syscom_dispatch")
if(${TARGET} STREQUAL "winagent")
list(APPEND shared_tests_flags "${STRING_OP_BASE_FLAGS} -Wl,--wrap,Start_win32_Syscheck \
                                -Wl,--wrap=is_fim_shutdown -Wl,--wrap=_imp__dbsync_initialize \
                                -Wl,--wrap=fim_db_teardown")
else()
list(APPEND shared_tests_flags "${STRING_OP_BASE_FLAGS}")
endif()

list(APPEND shared_tests_names "test_expression")
set(EXPRESSION_BASE_FLAGS "-Wl,--wrap,OS_IsValidIP -Wl,--wrap,OSMatch_Execute -Wl,--wrap,OSRegex_Compile \
                           -Wl,--wrap,OSRegex_Execute -Wl,--wrap,OSRegex_Execute_ex -Wl,--wrap,OSMatch_Compile")
if(${TARGET} STREQUAL "winagent")
list(APPEND shared_tests_flags "${EXPRESSION_BASE_FLAGS} -Wl,--wrap,syscom_dispatch -Wl,--wrap,Start_win32_Syscheck \
                                -Wl,--wrap=is_fim_shutdown -Wl,--wrap=_imp__dbsync_initialize \
                                -Wl,--wrap=fim_db_teardown")
else()
list(APPEND shared_tests_flags "${EXPRESSION_BASE_FLAGS}")
endif()

list(APPEND shared_tests_names "test_version_op")
set(VERSION_OP_BASE_FLAGS "-Wl,--wrap,fopen -Wl,--wrap,fclose -Wl,--wrap,fflush -Wl,--wrap,fread -Wl,--wrap,wfopen \
                           -Wl,--wrap,fseek -Wl,--wrap,fwrite -Wl,--wrap,remove -Wl,--wrap,fprintf -Wl,--wrap,fgets \
                           -Wl,--wrap,fgetpos -Wl,--wrap,fgetc -Wl,--wrap,popen -Wl,--wrap,pclose \
                           -Wl,--wrap,get_binary_path")
if(${TARGET} STREQUAL "winagent")
list(APPEND shared_tests_flags "${VERSION_OP_BASE_FLAGS} -Wl,--wrap,syscom_dispatch -Wl,--wrap,Start_win32_Syscheck \
                                -Wl,--wrap=is_fim_shutdown -Wl,--wrap=_imp__dbsync_initialize \
                                -Wl,--wrap=fim_db_teardown")
else()
list(APPEND shared_tests_flags "${VERSION_OP_BASE_FLAGS}")
endif()

list(APPEND shared_tests_names "test_queue_op")
set(QUEUE_OP_BASE_FLAGS "-Wl,--wrap=pthread_mutex_lock,--wrap=pthread_mutex_unlock,--wrap=pthread_cond_wait \
                         -Wl,--wrap=pthread_cond_signal,--wrap=pthread_cond_timedwait")
if(${TARGET} STREQUAL "winagent")
list(APPEND shared_tests_flags "${QUEUE_OP_BASE_FLAGS} -Wl,--wrap,syscom_dispatch -Wl,--wrap,Start_win32_Syscheck \
                                -Wl,--wrap=is_fim_shutdown -Wl,--wrap=_imp__dbsync_initialize \
                                -Wl,--wrap=fim_db_teardown")
else()
list(APPEND shared_tests_flags "${QUEUE_OP_BASE_FLAGS}")
endif()

list(APPEND shared_tests_names "test_queue_linked_op")
set(QUEUE_LINKED_OP_BASE_FLAGS  "-Wl,--wrap=pthread_mutex_lock,--wrap=pthread_mutex_unlock,--wrap=pthread_cond_wait \
                                 -Wl,--wrap=pthread_cond_signal")
if(${TARGET} STREQUAL "winagent")
list(APPEND shared_tests_flags "${QUEUE_LINKED_OP_BASE_FLAGS} -Wl,--wrap,syscom_dispatch -Wl,--wrap,Start_win32_Syscheck \
                                -Wl,--wrap=is_fim_shutdown -Wl,--wrap=_imp__dbsync_initialize \
                                -Wl,--wrap=fim_db_teardown")
else()
list(APPEND shared_tests_flags "${QUEUE_LINKED_OP_BASE_FLAGS}")
endif()

list(APPEND shared_tests_names "test_indexed_queue_op")
set(INDEXED_QUEUE_OP_FLAGS "-Wl,--wrap=pthread_mutex_lock,--wrap=pthread_mutex_unlock,--wrap=pthread_cond_wait \
                            -Wl,--wrap=pthread_cond_signal,--wrap=pthread_cond_timedwait")
if(${TARGET} STREQUAL "winagent")
list(APPEND shared_tests_flags "${INDEXED_QUEUE_OP_FLAGS} -Wl,--wrap,syscom_dispatch -Wl,--wrap,Start_win32_Syscheck \
                                -Wl,--wrap=is_fim_shutdown -Wl,--wrap=_imp__dbsync_initialize \
                                -Wl,--wrap=fim_db_teardown")
else()
list(APPEND shared_tests_flags "${INDEXED_QUEUE_OP_FLAGS}")
endif()

list(APPEND shared_tests_names "test_agent_op")
if(${TARGET} STREQUAL "winagent")
list(APPEND shared_tests_flags "-Wl,--wrap,wdb_get_agent_info -Wl,--wrap,_mdebug1 -Wl,--wrap,getpid \
                                -Wl,--wrap,syscom_dispatch -Wl,--wrap,Start_win32_Syscheck \
                                -Wl,--wrap=is_fim_shutdown -Wl,--wrap=_imp__dbsync_initialize \
<<<<<<< HEAD
                                -Wl,--wrap=fim_db_teardown ${DEBUG_OP_WRAPPERS}")
=======
                                -Wl,--wrap,_merror -Wl,--wrap,_mwarn -Wl,--wrap,external_socket_connect \
                                -Wl,--wrap,sleep -Wl,--wrap,strerror -Wl,--wrap,getpid -Wl,--wrap,close \
                                -Wl,--wrap,fclose -Wl,--wrap,fprintf -Wl,--wrap,wfopen -Wl,--wrap,_merror \
                                -Wl,--wrap,fflush -Wl,--wrap,fgets -Wl,--wrap,fgetpos -Wl,--wrap,fopen -Wl,--wrap,fread \
                                -Wl,--wrap,fseek -Wl,--wrap,fwrite -Wl,--wrap,remove -Wl,--wrap,fgetc -Wl,--wrap,popen \
                                -Wl,--wrap=_imp__rsync_initialize -Wl,--wrap=fim_db_teardown ${DEBUG_OP_WRAPPERS}")
>>>>>>> 51753efd
else()
list(APPEND shared_tests_flags "-Wl,--wrap,_merror -Wl,--wrap,_mwarn -Wl,--wrap,external_socket_connect \
                                -Wl,--wrap,sleep -Wl,--wrap,strerror -Wl,--wrap,getpid -Wl,--wrap,close \
                                -Wl,--wrap,fclose -Wl,--wrap,fprintf -Wl,--wrap,wfopen -Wl,--wrap,_merror \
                                -Wl,--wrap,fflush -Wl,--wrap,fgets -Wl,--wrap,fgetpos -Wl,--wrap,fopen -Wl,--wrap,fread \
                                -Wl,--wrap,fseek -Wl,--wrap,fwrite -Wl,--wrap,remove -Wl,--wrap,fgetc -Wl,--wrap,popen \
                                -Wl,--wrap,OS_SendSecureTCPCluster -Wl,--wrap,OS_RecvSecureClusterTCP ${DEBUG_OP_WRAPPERS}")
endif()

list(APPEND shared_tests_names "test_enrollment_op")
set(ENROLLMENT_OP_BASE_FLAGS "-Wl,--wrap=OS_IsValidIP,--wrap=_merror,--wrap=_mwarn,--wrap=check_x509_cert \
                              -Wl,--wrap=_minfo,--wrap=_mdebug1,--wrap=OS_GetHost,--wrap=os_ssl_keys,--wrap=OS_ConnectTCP \
                              -Wl,--wrap=SSL_new,--wrap=SSL_connect,--wrap=SSL_get_error,--wrap=SSL_set_bio \
                              -Wl,--wrap=SSL_write,--wrap=fopen,--wrap=fclose,--wrap=SSL_read \
                              -Wl,--wrap=BIO_new_socket,--wrap=_merror_exit,--wrap=TempFile,--wrap=OS_MoveFile \
                              -Wl,--wrap=fgets -Wl,--wrap,OS_CloseSocket,--wrap=wfopen,--wrap=fflush,--wrap=fgetpos \
                              -Wl,--wrap=fread,--wrap=fseek,--wrap=fwrite,--wrap=remove,--wrap=fgetc -Wl,--wrap,popen \
                              -Wl,--wrap=OS_SetRecvTimeout")

if(${TARGET} STREQUAL "winagent")
    list(APPEND shared_tests_flags "${ENROLLMENT_OP_BASE_FLAGS} -Wl,--wrap,syscom_dispatch -Wl,--wrap,Start_win32_Syscheck \
                                    -Wl,--wrap=is_fim_shutdown -Wl,--wrap=_imp__dbsync_initialize \
                                    -Wl,--wrap=fim_db_teardown")
else()
    list(APPEND shared_tests_flags "${ENROLLMENT_OP_BASE_FLAGS} -Wl,--wrap=fprintf,--wrap=gethostname \
                                    -Wl,--wrap=fgets,--wrap=chmod,--wrap=stat,--wrap=getpid")
endif()

list(APPEND shared_tests_names "test_time_op")
if(${TARGET} STREQUAL "winagent")
list(APPEND shared_tests_flags "-Wl,--wrap,syscom_dispatch -Wl,--wrap,Start_win32_Syscheck ${DEBUG_OP_WRAPPERS}")
else()
list(APPEND shared_tests_flags " ")
endif()

list(APPEND shared_tests_names "test_buffer_op")
if(${TARGET} STREQUAL "winagent")
list(APPEND shared_tests_flags "-Wl,--wrap,syscom_dispatch -Wl,--wrap,Start_win32_Syscheck ${DEBUG_OP_WRAPPERS}")
else()
list(APPEND shared_tests_flags " ")
endif()

list(APPEND shared_tests_names "test_utf8_op")
if(${TARGET} STREQUAL "winagent")
list(APPEND shared_tests_flags "-Wl,--wrap,syscom_dispatch -Wl,--wrap,Start_win32_Syscheck \
                                -Wl,--wrap=is_fim_shutdown -Wl,--wrap=_imp__dbsync_initialize \
                                -Wl,--wrap=fim_db_teardown")
else()
list(APPEND shared_tests_flags " ")
endif()

list(APPEND shared_tests_names "test_log_builder")
if(${TARGET} STREQUAL "winagent")
list(APPEND shared_tests_flags "-Wl,--wrap,getDefine_Int -Wl,--wrap,syscom_dispatch -Wl,--wrap,Start_win32_Syscheck \
                                -Wl,--wrap=is_fim_shutdown -Wl,--wrap=_imp__dbsync_initialize \
                                -Wl,--wrap=fim_db_teardown")
else()
list(APPEND shared_tests_flags "-Wl,--wrap,getDefine_Int,--wrap,control_check_connection,--wrap,send,--wrap,recv,--wrap,close \
                                -Wl,--wrap,getpid,--wrap,fcntl")
endif()

list(APPEND shared_tests_names "test_custom_output_search_replace")
if(${TARGET} STREQUAL "winagent")
list(APPEND shared_tests_flags "-Wl,--wrap,syscom_dispatch -Wl,--wrap,Start_win32_Syscheck ${DEBUG_OP_WRAPPERS}")
else()
list(APPEND shared_tests_flags " ")
endif()

list(APPEND shared_tests_names "test_binaries_op")
set(BINARIES_OP_BASE_FLAGS "-Wl,--wrap,IsFile -Wl,--wrap,wfopen")
if(${TARGET} STREQUAL "winagent")
list(APPEND shared_tests_flags "${BINARIES_OP_BASE_FLAGS} -Wl,--wrap,get_windows_file_time_epoch,--wrap,mdebug2 \
                                -Wl,--wrap,syscom_dispatch -Wl,--wrap,Start_win32_Syscheck \
                                -Wl,--wrap=is_fim_shutdown -Wl,--wrap=_imp__dbsync_initialize \
                                -Wl,--wrap=fim_db_teardown")
else()
list(APPEND shared_tests_flags "${BINARIES_OP_BASE_FLAGS} -Wl,--wrap,getenv")
endif()


if(${TARGET} STREQUAL "server")
list(APPEND shared_tests_names "test_bzip2_op")
list(APPEND shared_tests_flags "-Wl,--wrap=fopen,--wrap=fread,--wrap=fclose,--wrap=fwrite,--wrap=BZ2_bzWriteOpen \
                                -Wl,--wrap=BZ2_bzWriteClose -Wl,--wrap=BZ2_bzReadClose,--wrap=BZ2_bzReadOpen \
                                -Wl,--wrap=BZ2_bzRead,--wrap=BZ2_bzWrite,--wrap=_mdebug2,--wrap=fflush \
                                -Wl,--wrap=fgets,--wrap=fprintf,--wrap=fseek,--wrap=remove -Wl,--wrap,fgetpos \
                                -Wl,--wrap=fgetc,--wrap=wfopen -Wl,--wrap,popen")

list(APPEND shared_tests_names "test_schedule_scan")
list(APPEND shared_tests_flags "-Wl,--wrap=OS_StrIsNum,--wrap=_merror,--wrap=w_time_delay,--wrap=time,--wrap=_mwarn \
                                -Wl,--wrap=OSRegex_Compile -Wl,--wrap=OSRegex_Execute -Wl,--wrap,OSMatch_Execute \
                                -Wl,--wrap,OSRegex_Execute_ex")

list(APPEND shared_tests_names "test_rootcheck_op")
set(ROOTCHECK_OP_BASE_FLAGS "-Wl,--wrap=wdbc_query_ex -Wl,--wrap=_merror,--wrap=close")
if(${TARGET} STREQUAL "winagent")
list(APPEND shared_tests_flags "${ROOTCHECK_OP_BASE_FLAGS}")
else()
list(APPEND shared_tests_flags "${ROOTCHECK_OP_BASE_FLAGS} -Wl,--wrap=getpid")
endif()

list(APPEND shared_tests_names "test_fs_op")
list(APPEND shared_tests_flags " ")

list(APPEND shared_tests_names "test_wazuhdb_op")
list(APPEND shared_tests_flags "-Wl,--wrap,OS_ConnectUnixDomain -Wl,--wrap,OS_SendSecureTCP -Wl,--wrap,OS_RecvSecureTCP")
endif()

list(APPEND shared_tests_names "test_syscheck_op")
set(SYSCHECK_OP_BASE_FLAGS "-Wl,--wrap,rmdir_ex -Wl,--wrap,wreaddir -Wl,--wrap,getpwuid_r -Wl,--wrap,w_getgrgid \
                            -Wl,--wrap,wstr_split -Wl,--wrap,OS_ConnectUnixDomain -Wl,--wrap,OS_SendSecureTCP \
                            -Wl,--wrap,sysconf -Wl,--wrap,win_strerror -Wl,--wrap,wfopen ${DEBUG_OP_WRAPPERS}")
if(${TARGET} STREQUAL "winagent")
    # cJSON_CreateArray@0 instead of cJSON_CreateArray since linker will be looking for cdecl forma
    # More info at: (https://devblogs.microsoft.com/oldnewthing/20040108-00/?p=41163)
    list(APPEND shared_tests_flags "${SYSCHECK_OP_BASE_FLAGS} -Wl,--wrap=syscom_dispatch -Wl,--wrap=is_fim_shutdown \
                                    -Wl,--wrap,cJSON_CreateArray@0 -Wl,--wrap,cJSON_CreateObject@0 -Wl,--wrap=Start_win32_Syscheck \
                                    -Wl,--wrap,utf8_CreateFile -Wl,--wrap,utf8_GetFileSecurity -Wl,--wrap,utf8_GetFileAttributes \
                                    -Wl,--wrap,utf8_LookupAccountSid")
else()
    list(APPEND shared_tests_flags "${SYSCHECK_OP_BASE_FLAGS} -Wl,--wrap=cJSON_CreateArray,--wrap=cJSON_CreateObject -Wl,--wrap,getpid")
endif()

if(NOT ${TARGET} STREQUAL "winagent")
list(APPEND shared_tests_names "test_json_op")
list(APPEND shared_tests_flags "-Wl,--wrap,w_get_file_content -Wl,--wrap,cJSON_ParseWithOpts \
                                -Wl,--wrap,cJSON_PrintUnformatted -Wl,--wrap,fopen \
                                -Wl,--wrap,fwrite -Wl,--wrap,fclose -Wl,--wrap,wfopen \
                                -Wl,--wrap,fflush -Wl,--wrap,fgets \
                                -Wl,--wrap,fgetpos -Wl,--wrap,fgetc \
                                -Wl,--wrap,fread -Wl,--wrap,remove \
                                -Wl,--wrap,fseek -Wl,--wrap,popen ${DEBUG_OP_WRAPPERS}")

list(APPEND shared_tests_names "test_audit_op")
list(APPEND shared_tests_flags "-Wl,--wrap,audit_send -Wl,--wrap,popen \
                                -Wl,--wrap,select -Wl,--wrap,audit_get_reply -Wl,--wrap,wpopenv -Wl,--wrap,fgets \
                                -Wl,--wrap,wpclose -Wl,--wrap,audit_open -Wl,--wrap,audit_add_watch_dir \
                                -Wl,--wrap,audit_update_watch_perms -Wl,--wrap,audit_errno_to_name -Wl,--wrap,wfopen \
                                -Wl,--wrap,audit_rule_fieldpair_data -Wl,--wrap,fopen -Wl,--wrap,audit_add_rule_data \
                                -Wl,--wrap,audit_delete_rule_data -Wl,--wrap,audit_close -Wl,--wrap,fclose \
                                -Wl,--wrap,fflush -Wl,--wrap,fprintf -Wl,--wrap,fread -Wl,--wrap,fseek \
                                -Wl,--wrap,fwrite -Wl,--wrap,remove -Wl,--wrap,fgetpos -Wl,--wrap=fgetc \
                                -Wl,--wrap,get_binary_path ${DEBUG_OP_WRAPPERS}")

list(APPEND shared_tests_names "test_privsep_op")
list(APPEND shared_tests_flags "-Wl,--wrap=sysconf,--wrap=getpwnam_r,--wrap=getgrnam_r,--wrap=getpid")

list(APPEND shared_tests_names "test_mq_op")
list(APPEND shared_tests_flags "-Wl,--wrap,OS_BindUnixDomainWithPerms -Wl,--wrap,OS_ConnectUnixDomain -Wl,--wrap,sleep \
                                -Wl,--wrap,OS_SendUnix -Wl,--wrap,OS_getsocketsize ${DEBUG_OP_WRAPPERS}")

list(APPEND shared_tests_names "test_remoted_op")
list(APPEND shared_tests_flags "${DEBUG_OP_WRAPPERS}")

endif()

if(${TARGET} STREQUAL "server")
list(APPEND shared_tests_names "test_json-queue")
list(APPEND shared_tests_flags "${DEBUG_OP_WRAPPERS} -Wl,--wrap,fopen -Wl,--wrap,fclose -Wl,--wrap,wfopen \
                                -Wl,--wrap,fflush -Wl,--wrap,fread -Wl,--wrap,fseek -Wl,--wrap,fwrite \
                                -Wl,--wrap,remove -Wl,--wrap,fprintf -Wl,--wrap,fgets -Wl,--wrap,w_ftell \
                                -Wl,--wrap,fgetpos -Wl,--wrap,fgetc,--wrap,stat,--wrap,sleep,--wrap,getpid,--wrap,clearerr -Wl,--wrap,popen")

list(APPEND shared_tests_names "test_bqueue")
list(APPEND shared_tests_flags "-Wl,--wrap,_merror -Wl,--wrap,_mdebug2")

endif()

list(APPEND shared_tests_names "test_atomic")

if(${TARGET} STREQUAL "winagent")
list(APPEND shared_tests_flags "-Wl,--wrap,pthread_mutex_lock -Wl,--wrap,pthread_mutex_unlock \
                                -Wl,--wrap,syscom_dispatch -Wl,--wrap,Start_win32_Syscheck \
                                -Wl,--wrap=is_fim_shutdown -Wl,--wrap=_imp__dbsync_initialize \
                                -Wl,--wrap=fim_db_teardown")
else()
list(APPEND shared_tests_flags "-Wl,--wrap,pthread_mutex_lock -Wl,--wrap,pthread_mutex_unlock")
endif()

list(APPEND shared_tests_names "test_url")
list(APPEND shared_tests_flags "-Wl,--wrap,curl_slist_free_all -Wl,--wrap,curl_easy_cleanup \
                                -Wl,--wrap,curl_easy_init -Wl,--wrap,curl_easy_setopt -Wl,--wrap,wfopen \
                                -Wl,--wrap,curl_slist_append -Wl,--wrap,curl_easy_perform \
                                -Wl,--wrap,curl_easy_getinfo -Wl,--wrap,FileSize ${DEBUG_OP_WRAPPERS}")

list(APPEND shared_tests_names "test_sysinfo_utils")

if(${TARGET} STREQUAL "winagent")
    # cJSON_CreateArray@0 instead of cJSON_CreateArray since linker will be looking for cdecl forma
    # More info at: (https://devblogs.microsoft.com/oldnewthing/20040108-00/?p=41163)
    list(APPEND shared_tests_flags "-Wl,--wrap,so_free_library -Wl,--wrap,so_get_function_sym \
                                -Wl,--wrap,so_get_module_handle -Wl,--wrap,so_get_module_handle_on_path \
                                -Wl,--wrap,sysinfo_os -Wl,--wrap,sysinfo_processes -Wl,--wrap,sysinfo_free_result \
                                -Wl,--wrap,cJSON_GetObjectItem@8 -Wl,--wrap,cJSON_GetStringValue@4 \
                                -Wl,--wrap,syscom_dispatch -Wl,--wrap,Start_win32_Syscheck \
                                -Wl,--wrap=is_fim_shutdown -Wl,--wrap=_imp__dbsync_initialize \
                                -Wl,--wrap=fim_db_teardown")
else()
    list(APPEND shared_tests_flags "-Wl,--wrap,so_free_library -Wl,--wrap,so_get_function_sym \
                                -Wl,--wrap,so_get_module_handle -Wl,--wrap,so_get_module_handle_on_path \
                                -Wl,--wrap,sysinfo_os -Wl,--wrap,sysinfo_processes -Wl,--wrap,sysinfo_free_result \
                                -Wl,--wrap,cJSON_GetObjectItem -Wl,--wrap,cJSON_GetStringValue")
endif()

list(APPEND shared_tests_names "test_rwlock_op")
list(APPEND shared_tests_flags "${DEBUG_OP_WRAPPERS}")

# Compiling tests
list(LENGTH shared_tests_names count)
math(EXPR count "${count} - 1")
foreach(counter RANGE ${count})
    list(GET shared_tests_names ${counter} test_name)
    list(GET shared_tests_flags ${counter} test_flags)

    add_executable(${test_name} ${test_name}.c)

    if(${TARGET} STREQUAL "server")
        target_link_libraries(
            ${test_name}
            ${WAZUHLIB}
            ${WAZUHEXT}
            ${TEST_DEPS}
        )
    else()
        target_link_libraries(
            ${test_name}
            ${TEST_DEPS}
        )
        if(${TARGET} STREQUAL "winagent")
          target_link_libraries(${test_name} fimdb)
        endif(${TARGET} STREQUAL "winagent")
    endif()

    if(NOT test_flags STREQUAL " ")
        target_link_libraries(
            ${test_name}
            ${test_flags}
        )
    endif()
    add_test(NAME ${test_name} COMMAND ${test_name})
endforeach()<|MERGE_RESOLUTION|>--- conflicted
+++ resolved
@@ -130,16 +130,7 @@
 list(APPEND shared_tests_flags "-Wl,--wrap,wdb_get_agent_info -Wl,--wrap,_mdebug1 -Wl,--wrap,getpid \
                                 -Wl,--wrap,syscom_dispatch -Wl,--wrap,Start_win32_Syscheck \
                                 -Wl,--wrap=is_fim_shutdown -Wl,--wrap=_imp__dbsync_initialize \
-<<<<<<< HEAD
                                 -Wl,--wrap=fim_db_teardown ${DEBUG_OP_WRAPPERS}")
-=======
-                                -Wl,--wrap,_merror -Wl,--wrap,_mwarn -Wl,--wrap,external_socket_connect \
-                                -Wl,--wrap,sleep -Wl,--wrap,strerror -Wl,--wrap,getpid -Wl,--wrap,close \
-                                -Wl,--wrap,fclose -Wl,--wrap,fprintf -Wl,--wrap,wfopen -Wl,--wrap,_merror \
-                                -Wl,--wrap,fflush -Wl,--wrap,fgets -Wl,--wrap,fgetpos -Wl,--wrap,fopen -Wl,--wrap,fread \
-                                -Wl,--wrap,fseek -Wl,--wrap,fwrite -Wl,--wrap,remove -Wl,--wrap,fgetc -Wl,--wrap,popen \
-                                -Wl,--wrap=_imp__rsync_initialize -Wl,--wrap=fim_db_teardown ${DEBUG_OP_WRAPPERS}")
->>>>>>> 51753efd
 else()
 list(APPEND shared_tests_flags "-Wl,--wrap,_merror -Wl,--wrap,_mwarn -Wl,--wrap,external_socket_connect \
                                 -Wl,--wrap,sleep -Wl,--wrap,strerror -Wl,--wrap,getpid -Wl,--wrap,close \
