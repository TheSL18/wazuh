--- conflicted
+++ resolved
@@ -765,14 +765,11 @@
 
     expect_string(__wrap__mdebug1, formatted_msg, "DB(000) Invalid DB query syntax.");
     expect_string(__wrap__mdebug2, formatted_msg, "DB(000) query error near: osinfo");
-<<<<<<< HEAD
     expect_string(__wrap_w_is_file, file, "queue/db/000.db");
     will_return(__wrap_w_is_file, 1);
-=======
 
     expect_function_call(__wrap_wdb_pool_leave);
 
->>>>>>> c6cceb94
     ret = wdb_parse(query, data->output, 0);
 
     assert_string_equal(data->output, "err Invalid DB query syntax, near 'osinfo'");
@@ -790,14 +787,11 @@
     expect_value(__wrap_wdb_open_agent2, agent_id, atoi(data->wdb->id));
     will_return(__wrap_wdb_open_agent2, data->wdb);
     expect_string(__wrap__mdebug2, formatted_msg, "Agent 000 query: osinfo invalid");
-<<<<<<< HEAD
     expect_string(__wrap_w_is_file, file, "queue/db/000.db");
     will_return(__wrap_w_is_file, 1);
-=======
 
     expect_function_call(__wrap_wdb_pool_leave);
 
->>>>>>> c6cceb94
     ret = wdb_parse(query, data->output, 0);
 
     assert_string_equal(data->output, "err Invalid osinfo action: invalid");
@@ -1221,364 +1215,6 @@
     os_free(query);
 }
 
-<<<<<<< HEAD
-=======
-/* Tests vuln_cves */
-
-void test_vuln_cves_syntax_error(void **state) {
-    int ret = -1;
-    test_struct_t *data  = (test_struct_t *)*state;
-    char *query = NULL;
-
-    os_strdup("agent 000 vuln_cves", query);
-
-    expect_value(__wrap_wdb_open_agent2, agent_id, atoi(data->wdb->id));
-    will_return(__wrap_wdb_open_agent2, data->wdb);
-    expect_string(__wrap__mdebug2, formatted_msg, "Agent 000 query: vuln_cves");
-
-    expect_string(__wrap__mdebug1, formatted_msg, "DB(000) Invalid vuln_cves query syntax.");
-    expect_string(__wrap__mdebug2, formatted_msg, "DB(000) vuln_cves query error near: vuln_cves");
-
-    expect_function_call(__wrap_wdb_pool_leave);
-
-    ret = wdb_parse(query, data->output, 0);
-
-    assert_string_equal(data->output, "err Invalid vuln_cves query syntax, near 'vuln_cves'");
-    assert_int_equal(ret, OS_INVALID);
-
-    os_free(query);
-}
-
-void test_vuln_cves_invalid_action(void **state) {
-    int ret = -1;
-    test_struct_t *data  = (test_struct_t *)*state;
-    char *query = NULL;
-
-    os_strdup("agent 000 vuln_cves invalid", query);
-    expect_value(__wrap_wdb_open_agent2, agent_id, atoi(data->wdb->id));
-    will_return(__wrap_wdb_open_agent2, data->wdb);
-    expect_string(__wrap__mdebug2, formatted_msg, "Agent 000 query: vuln_cves invalid");
-
-    expect_function_call(__wrap_wdb_pool_leave);
-
-    ret = wdb_parse(query, data->output, 0);
-
-    assert_string_equal(data->output, "err Invalid vuln_cves action: invalid");
-    assert_int_equal(ret, OS_INVALID);
-
-    os_free(query);
-}
-
-void test_vuln_cves_missing_action(void **state) {
-    int ret = -1;
-    test_struct_t *data  = (test_struct_t *)*state;
-    char *query = NULL;
-
-    os_strdup("", query);
-
-    ret = wdb_parse_vuln_cves(data->wdb, query, data->output);
-
-    assert_string_equal(data->output, "err Missing vuln_cves action");
-    assert_int_equal(ret, OS_INVALID);
-
-    os_free(query);
-}
-
-void test_vuln_cves_insert_syntax_error(void **state) {
-    int ret = OS_INVALID;
-    test_struct_t *data  = (test_struct_t *)*state;
-    char *query = NULL;
-
-    os_strdup("insert {\"name\":\"package\",\"version\":}", query);
-
-    // wdb_parse_agents_insert_vuln_cves
-    expect_string(__wrap__mdebug1, formatted_msg, "Invalid vuln_cves JSON syntax when inserting vulnerable package.");
-    expect_string(__wrap__mdebug2, formatted_msg, "JSON error near: }");
-
-    ret = wdb_parse_vuln_cves(data->wdb, query, data->output);
-
-    assert_string_equal(data->output, "err Invalid JSON syntax, near '{\"name\":\"package\",\"version\":}'");
-    assert_int_equal(ret, OS_INVALID);
-
-    os_free(query);
-}
-
-void test_vuln_cves_insert_constraint_error(void **state) {
-    int ret = OS_INVALID;
-    test_struct_t *data  = (test_struct_t *)*state;
-    char *query = NULL;
-
-    os_strdup("insert {\"name\":\"package\",\"version\":\"2.2\",\"architecture\":\"x86\"}", query);
-
-    // wdb_parse_agents_insert_vuln_cves
-    expect_string(__wrap__mdebug1, formatted_msg, "Invalid vuln_cves JSON data when inserting vulnerable package."
-    " Not compliant with constraints defined in the database.");
-
-    ret = wdb_parse_vuln_cves(data->wdb, query, data->output);
-
-    assert_string_equal(data->output, "err Invalid JSON data, missing required fields");
-    assert_int_equal(ret, OS_INVALID);
-
-    os_free(query);
-}
-
-void test_vuln_cves_insert_command_error(void **state) {
-    int ret = OS_INVALID;
-    test_struct_t *data  = (test_struct_t *)*state;
-    char *query = NULL;
-
-    os_strdup("insert {\"name\":\"package\",\"version\":\"2.2\",\"architecture\":\"x86\",\"cve\":\"CVE-2021-1500\","
-              "\"reference\":\"8549fd9faf9b124635298e9311ccf672c2ad05d1\",\"type\":\"PACKAGE\",\"status\":\"VALID\","
-              "\"check_pkg_existence\":true,\"severity\":null,\"cvss2_score\":0,\"cvss3_score\":0}", query);
-
-    // wdb_parse_agents_insert_vuln_cves
-    expect_string(__wrap_wdb_agents_insert_vuln_cves, name, "package");
-    expect_string(__wrap_wdb_agents_insert_vuln_cves, version, "2.2");
-    expect_string(__wrap_wdb_agents_insert_vuln_cves, architecture, "x86");
-    expect_string(__wrap_wdb_agents_insert_vuln_cves, cve, "CVE-2021-1500");
-    expect_string(__wrap_wdb_agents_insert_vuln_cves, reference, "8549fd9faf9b124635298e9311ccf672c2ad05d1");
-    expect_string(__wrap_wdb_agents_insert_vuln_cves, type, "PACKAGE");
-    expect_string(__wrap_wdb_agents_insert_vuln_cves, status, "VALID");
-    expect_value(__wrap_wdb_agents_insert_vuln_cves, check_pkg_existence, true);
-    expect_value(__wrap_wdb_agents_insert_vuln_cves, severity, NULL);
-    expect_value(__wrap_wdb_agents_insert_vuln_cves, cvss2_score, 0);
-    expect_value(__wrap_wdb_agents_insert_vuln_cves, cvss3_score, 0);
-    will_return(__wrap_cJSON_PrintUnformatted, NULL);
-
-    will_return(__wrap_wdb_agents_insert_vuln_cves, NULL);
-
-    expect_string(__wrap__mdebug1, formatted_msg, "Error inserting vulnerability in vuln_cves.");
-
-    ret = wdb_parse_vuln_cves(data->wdb, query, data->output);
-
-    assert_string_equal(data->output, "err Error inserting vulnerability in vuln_cves.");
-    assert_int_equal(ret, OS_INVALID);
-
-    os_free(query);
-}
-
-void test_vuln_cves_insert_command_success(void **state) {
-    int ret = OS_INVALID;
-    test_struct_t *data  = (test_struct_t *)*state;
-    char *query = NULL;
-    char *result = NULL;
-    os_strdup("[{\"test\":\"TEST\"}]", result);
-    os_strdup("insert {\"name\":\"package\",\"version\":\"2.2\",\"architecture\":\"x86\",\"cve\":\"CVE-2021-1500\","
-              "\"reference\":\"8549fd9faf9b124635298e9311ccf672c2ad05d1\",\"type\":\"PACKAGE\",\"status\":\"VALID\","
-              "\"check_pkg_existence\":true,\"severity\":\"MEDIUM\",\"cvss2_score\":5.2,\"cvss3_score\":6,"
-              "\"external_references\":[\"https.//refs.com/refs1\",\"https.//refs.com/refs1\"],\"condition\":\"Package unfixes\","
-              "\"title\":\"CVE-2021-1500 affects package\",\"published\":\"01-01-2020\",\"updated\":\"02-01-2020\"}", query);
-
-    cJSON *test =  cJSON_CreateObject();
-
-    // wdb_parse_agents_insert_vuln_cves
-    expect_string(__wrap_wdb_agents_insert_vuln_cves, name, "package");
-    expect_string(__wrap_wdb_agents_insert_vuln_cves, version, "2.2");
-    expect_string(__wrap_wdb_agents_insert_vuln_cves, architecture, "x86");
-    expect_string(__wrap_wdb_agents_insert_vuln_cves, cve, "CVE-2021-1500");
-    expect_string(__wrap_wdb_agents_insert_vuln_cves, reference, "8549fd9faf9b124635298e9311ccf672c2ad05d1");
-    expect_string(__wrap_wdb_agents_insert_vuln_cves, type, "PACKAGE");
-    expect_string(__wrap_wdb_agents_insert_vuln_cves, status, "VALID");
-    expect_value(__wrap_wdb_agents_insert_vuln_cves, check_pkg_existence, true);
-    expect_string(__wrap_wdb_agents_insert_vuln_cves, severity, "MEDIUM");
-    expect_value(__wrap_wdb_agents_insert_vuln_cves, cvss2_score, 5.2);
-    expect_value(__wrap_wdb_agents_insert_vuln_cves, cvss3_score, 6);
-    will_return(__wrap_wdb_agents_insert_vuln_cves, test);
-    will_return(__wrap_cJSON_PrintUnformatted, strdup("[\"https.//refs.com/refs1\",\"https.//refs.com/refs1\"]"));
-
-    will_return(__wrap_cJSON_PrintUnformatted, result);
-
-    ret = wdb_parse_vuln_cves(data->wdb, query, data->output);
-
-    assert_string_equal(data->output, "ok [{\"test\":\"TEST\"}]");
-    assert_int_equal(ret, OS_SUCCESS);
-
-    os_free(query);
-}
-
-void test_vuln_cves_update_status_syntax_error(void **state){
-    int ret = -1;
-    test_struct_t *data  = (test_struct_t *)*state;
-    char *query = NULL;
-
-    os_strdup("update_status {\"old_status\",\"new_status\"}", query);
-
-    // wdb_parse_agents_update_status_vuln_cves
-    expect_string(__wrap__mdebug1, formatted_msg, "Invalid vuln_cves JSON syntax when updating status value.");
-    expect_string(__wrap__mdebug2, formatted_msg, "JSON error near: ,\"new_status\"}");
-
-    ret = wdb_parse_vuln_cves(data->wdb, query, data->output);
-
-    assert_string_equal(data->output, "err Invalid JSON syntax, near '{\"old_status\",\"new_status\"}'");
-    assert_int_equal(ret, OS_INVALID);
-
-    os_free(query);
-}
-
-void test_vuln_cves_update_status_constraint_error(void **state){
-    int ret = -1;
-    test_struct_t *data  = (test_struct_t *)*state;
-    char *query = NULL;
-
-    os_strdup("update_status {\"old_status\":\"new_status\"}", query);
-
-    // wdb_parse_agents_update_status_vuln_cves
-    expect_string(__wrap__mdebug1, formatted_msg, "Invalid vuln_cves JSON data when updating CVE's status.");
-
-    ret = wdb_parse_vuln_cves(data->wdb, query, data->output);
-
-    assert_string_equal(data->output, "err Invalid JSON data, missing or wrong required fields");
-    assert_int_equal(ret, OS_INVALID);
-
-    os_free(query);
-}
-
-void test_vuln_cves_update_status_command_error(void **state){
-    int ret = -1;
-    test_struct_t *data  = (test_struct_t *)*state;
-    char *query = NULL;
-
-    os_strdup("update_status {\"old_status\":\"valid\",\"new_status\":\"obsolete\"}", query);
-
-    // wdb_parse_agents_update_status_vuln_cves
-    will_return(__wrap_wdb_agents_update_vuln_cves_status, OS_INVALID);
-    expect_string(__wrap_wdb_agents_update_vuln_cves_status, old_status, "valid");
-    expect_string(__wrap_wdb_agents_update_vuln_cves_status, new_status, "obsolete");
-    expect_value(__wrap_wdb_agents_update_vuln_cves_status, type, NULL);
-    will_return_count(__wrap_sqlite3_errmsg, "ERROR MESSAGE", -1);
-    expect_string(__wrap__mdebug1, formatted_msg, "DB(000) Cannot execute vuln_cves update_status command; SQL err: ERROR MESSAGE");
-
-    ret = wdb_parse_vuln_cves(data->wdb, query, data->output);
-
-    assert_string_equal(data->output, "err Cannot execute vuln_cves update_status command; SQL err: ERROR MESSAGE");
-    assert_int_equal(ret, OS_INVALID);
-
-    os_free(query);
-}
-
-void test_vuln_cves_update_status_command_success(void **state){
-    int ret = -1;
-    test_struct_t *data  = (test_struct_t *)*state;
-    char *query = NULL;
-
-    os_strdup("update_status {\"old_status\":\"valid\",\"new_status\":\"obsolete\"}", query);
-
-    // wdb_parse_agents_update_status_vuln_cves
-    will_return(__wrap_wdb_agents_update_vuln_cves_status, OS_SUCCESS);
-    expect_string(__wrap_wdb_agents_update_vuln_cves_status, old_status, "valid");
-    expect_string(__wrap_wdb_agents_update_vuln_cves_status, new_status, "obsolete");
-    expect_value(__wrap_wdb_agents_update_vuln_cves_status, type, NULL);
-
-    ret = wdb_parse_vuln_cves(data->wdb, query, data->output);
-
-    assert_string_equal(data->output, "ok");
-    assert_int_equal(ret, OS_SUCCESS);
-
-    os_free(query);
-}
-
-void test_vuln_cves_update_status_by_type_command_error(void **state){
-    int ret = -1;
-    test_struct_t *data  = (test_struct_t *)*state;
-    char *query = NULL;
-
-    os_strdup("update_status {\"type\":\"PACKAGES\",\"new_status\":\"VALID\"}", query);
-
-    // wdb_parse_agents_update_status_vuln_cves
-    will_return(__wrap_wdb_agents_update_vuln_cves_status, OS_INVALID);
-    expect_string(__wrap_wdb_agents_update_vuln_cves_status, type, "PACKAGES");
-    expect_string(__wrap_wdb_agents_update_vuln_cves_status, new_status, "VALID");
-    expect_value(__wrap_wdb_agents_update_vuln_cves_status, old_status, NULL);
-    will_return_count(__wrap_sqlite3_errmsg, "ERROR MESSAGE", -1);
-    expect_string(__wrap__mdebug1, formatted_msg, "DB(000) Cannot execute vuln_cves update_status command; SQL err: ERROR MESSAGE");
-
-    ret = wdb_parse_vuln_cves(data->wdb, query, data->output);
-
-    assert_string_equal(data->output, "err Cannot execute vuln_cves update_status command; SQL err: ERROR MESSAGE");
-    assert_int_equal(ret, OS_INVALID);
-
-    os_free(query);
-}
-
-void test_vuln_cves_update_status_by_type_command_success(void **state){
-    int ret = -1;
-    test_struct_t *data  = (test_struct_t *)*state;
-    char *query = NULL;
-
-    os_strdup("update_status {\"type\":\"PACKAGES\",\"new_status\":\"VALID\"}", query);
-
-    // wdb_parse_agents_update_status_vuln_cves
-    will_return(__wrap_wdb_agents_update_vuln_cves_status, OS_SUCCESS);
-    expect_string(__wrap_wdb_agents_update_vuln_cves_status, type, "PACKAGES");
-    expect_string(__wrap_wdb_agents_update_vuln_cves_status, new_status, "VALID");
-    expect_value(__wrap_wdb_agents_update_vuln_cves_status, old_status, NULL);
-
-    ret = wdb_parse_vuln_cves(data->wdb, query, data->output);
-
-    assert_string_equal(data->output, "ok");
-    assert_int_equal(ret, OS_SUCCESS);
-
-    os_free(query);
-}
-
-void test_vuln_cves_remove_syntax_error(void **state){
-    int ret = -1;
-    test_struct_t *data  = (test_struct_t *)*state;
-    char *query = NULL;
-
-    os_strdup("remove {\"status\"}", query);
-
-    // wdb_parse_agents_update_status_vuln_cves
-    expect_string(__wrap__mdebug1, formatted_msg, "Invalid vuln_cves JSON syntax when removing vulnerabilities.");
-    expect_string(__wrap__mdebug2, formatted_msg, "JSON error near: }");
-
-    ret = wdb_parse_vuln_cves(data->wdb, query, data->output);
-
-    assert_string_equal(data->output, "err Invalid JSON syntax, near '{\"status\"}'");
-    assert_int_equal(ret, OS_INVALID);
-
-    os_free(query);
-}
-
-void test_vuln_cves_remove_json_data_error(void **state){
-    int ret = -1;
-    test_struct_t *data  = (test_struct_t *)*state;
-    char *query = NULL;
-
-    os_strdup("remove {}", query);
-
-    // wdb_parse_agents_update_status_vuln_cves
-    expect_string(__wrap__mdebug1, formatted_msg, "Invalid vuln_cves JSON data to remove vulnerabilities.");
-
-    ret = wdb_parse_vuln_cves(data->wdb, query, data->output);
-
-    assert_string_equal(data->output, "err Invalid JSON data");
-    assert_int_equal(ret, OS_INVALID);
-
-    os_free(query);
-}
-
-void test_vuln_cves_remove_by_status_success(void **state){
-    int ret = -1;
-    test_struct_t *data  = (test_struct_t *)*state;
-    char *query = NULL;
-
-    os_strdup("remove {\"status\":\"OBSOLETE\"}", query);
-
-    // wdb_agents_remove_vuln_cves_by_status
-    expect_string(__wrap_wdb_agents_remove_vuln_cves_by_status, status, "OBSOLETE");
-    will_return(__wrap_wdb_agents_remove_vuln_cves_by_status, "{\"cve\":\"cve-xxxx-yyyy\"}");
-    will_return(__wrap_wdb_agents_remove_vuln_cves_by_status, WDBC_OK);
-
-    ret = wdb_parse_vuln_cves(data->wdb, query, data->output);
-
-    assert_string_equal(data->output, "ok {\"cve\":\"cve-xxxx-yyyy\"}");
-    assert_int_equal(ret, OS_SUCCESS);
-
-    os_free(query);
-}
-
->>>>>>> c6cceb94
 /* wdb_parse_packages */
 
 /* get */
@@ -2488,12 +2124,9 @@
     expect_string(__wrap__mdebug1, formatted_msg, "Global DB Invalid DB query syntax for backup.");
     expect_string(__wrap__mdebug2, formatted_msg, "Global DB query error near: backup");
 
-<<<<<<< HEAD
     expect_string(__wrap_w_is_file, file, "queue/db/global.db");
     will_return(__wrap_w_is_file, 1);
-=======
     expect_function_call(__wrap_wdb_pool_leave);
->>>>>>> c6cceb94
 
     result = wdb_parse(query, data->output, 0);
 
@@ -2544,12 +2177,9 @@
     will_return(__wrap_wdb_global_create_backup, OS_INVALID);
     expect_string(__wrap__merror, formatted_msg, "Creating Global DB snapshot on demand failed: ERROR MESSAGE");
 
-<<<<<<< HEAD
     expect_string(__wrap_w_is_file, file, "queue/db/global.db");
     will_return(__wrap_w_is_file, 1);
-=======
     expect_function_call(__wrap_wdb_pool_leave);
->>>>>>> c6cceb94
 
     result = wdb_parse(query, data->output, 0);
 
@@ -2599,14 +2229,11 @@
     expect_function_call(__wrap_wdb_finalize_all_statements);
 
     expect_string(__wrap__mdebug1, formatted_msg, "DB(000) Cannot end transaction.");
-<<<<<<< HEAD
     expect_string(__wrap_w_is_file, file, "queue/db/000.db");
     will_return(__wrap_w_is_file, 1);
-=======
 
     expect_function_call(__wrap_wdb_pool_leave);
 
->>>>>>> c6cceb94
     result = wdb_parse(query, data->output, 0);
 
     assert_string_equal(data->output, "err Cannot end transaction");
@@ -2632,14 +2259,11 @@
     will_return(__wrap_wdb_vacuum, OS_INVALID);
 
     expect_string(__wrap__mdebug1, formatted_msg, "DB(000) Cannot vacuum database.");
-<<<<<<< HEAD
     expect_string(__wrap_w_is_file, file, "queue/db/000.db");
     will_return(__wrap_w_is_file, 1);
-=======
 
     expect_function_call(__wrap_wdb_pool_leave);
 
->>>>>>> c6cceb94
     result = wdb_parse(query, data->output, 0);
 
     assert_string_equal(data->output, "err Cannot vacuum database");
@@ -2667,14 +2291,11 @@
     will_return(__wrap_wdb_get_db_state, OS_INVALID);
 
     expect_string(__wrap__mdebug1, formatted_msg, "DB(000) Couldn't get fragmentation after vacuum for the database.");
-<<<<<<< HEAD
     expect_string(__wrap_w_is_file, file, "queue/db/000.db");
     will_return(__wrap_w_is_file, 1);
-=======
 
     expect_function_call(__wrap_wdb_pool_leave);
 
->>>>>>> c6cceb94
     result = wdb_parse(query, data->output, 0);
 
     assert_string_equal(data->output, "err Vacuum performed, but couldn't get fragmentation information after vacuum");
@@ -2707,14 +2328,11 @@
     will_return(__wrap_wdb_update_last_vacuum_data, OS_INVALID);
 
     expect_string(__wrap__mdebug1, formatted_msg, "DB(000) Couldn't update last vacuum info for the database.");
-<<<<<<< HEAD
     expect_string(__wrap_w_is_file, file, "queue/db/000.db");
     will_return(__wrap_w_is_file, 1);
-=======
 
     expect_function_call(__wrap_wdb_pool_leave);
 
->>>>>>> c6cceb94
     result = wdb_parse(query, data->output, 0);
 
     assert_string_equal(data->output, "err Vacuum performed, but last vacuum information couldn't be updated in the metadata table");
@@ -2777,14 +2395,11 @@
     will_return(__wrap_wdb_get_db_free_pages_percentage, 10);
 
     expect_string(__wrap__mdebug1, formatted_msg, "DB(000) Cannot get database fragmentation.");
-<<<<<<< HEAD
     expect_string(__wrap_w_is_file, file, "queue/db/000.db");
     will_return(__wrap_w_is_file, 1);
-=======
 
     expect_function_call(__wrap_wdb_pool_leave);
 
->>>>>>> c6cceb94
     result = wdb_parse(query, data->output, 0);
 
     assert_string_equal(data->output, "err Cannot get database fragmentation");
@@ -2808,14 +2423,11 @@
     will_return(__wrap_wdb_get_db_free_pages_percentage, OS_INVALID);
 
     expect_string(__wrap__mdebug1, formatted_msg, "DB(000) Cannot get database fragmentation.");
-<<<<<<< HEAD
     expect_string(__wrap_w_is_file, file, "queue/db/000.db");
     will_return(__wrap_w_is_file, 1);
-=======
 
     expect_function_call(__wrap_wdb_pool_leave);
 
->>>>>>> c6cceb94
     result = wdb_parse(query, data->output, 0);
 
     assert_string_equal(data->output, "err Cannot get database fragmentation");
