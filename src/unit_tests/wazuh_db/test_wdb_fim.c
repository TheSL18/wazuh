/*
 * Copyright (C) 2015-2021, Wazuh Inc.
 *
 * This program is free software; you can redistribute it
 * and/or modify it under the terms of the GNU General Public
 * License (version 2) as published by the FSF - Free Software
 * Foundation.
 */

#include <stdarg.h>
#include <stddef.h>
#include <setjmp.h>
#include <cmocka.h>
#include <stdio.h>
#include <string.h>

#include "../wazuh_db/wdb.h"
#include "../headers/shared.h"

#include "../wrappers/externals/sqlite/sqlite3_wrappers.h"
#include "../wrappers/wazuh/shared/debug_op_wrappers.h"
#include "../wrappers/wazuh/wazuh_db/wdb_wrappers.h"
#include "../wrappers/externals/cJSON/cJSON_wrappers.h"

static const char *VALID_ENTRY = "{\"path\":\"/test\",\"timestamp\":10,\"version\":2,\"attributes\":{\"type\":\"file\"}}";

#define BASE_WIN_ALLOWED_ACE \
    "["                      \
    "\"delete\","            \
    "\"read_control\","      \
    "\"write_dac\","         \
    "\"write_owner\","       \
    "\"synchronize\","       \
    "\"read_data\","         \
    "\"write_data\","        \
    "\"append_data\","       \
    "\"read_ea\","           \
    "\"write_ea\","          \
    "\"execute\","           \
    "\"read_attributes\","   \
    "\"write_attributes\""   \
    "]"

#define BASE_WIN_DENIED_ACE \
    "["                     \
    "\"read_control\","     \
    "\"synchronize\","      \
    "\"read_data\","        \
    "\"read_ea\","          \
    "\"execute\","          \
    "\"read_attributes\""   \
    "]"

#define BASE_WIN_ACE                         \
    "{"                                      \
    "\"name\": \"Users\","                   \
    "\"allowed\": " BASE_WIN_ALLOWED_ACE "," \
    "\"denied\": " BASE_WIN_DENIED_ACE "}"

#define BASE_WIN_SID "S-1-5-32-636"

static cJSON *create_win_permissions_object() {
    static const char *const BASE_WIN_PERMS = "{\"" BASE_WIN_SID "\": " BASE_WIN_ACE "}";
    return cJSON_Parse(BASE_WIN_PERMS);
}

typedef enum { PERM_JSON = 0, PERM_STRING = 1 } perm_format_t;

#define prepare_valid_entry(inode) _prepare_valid_entry(inode, "yes", PERM_STRING)
#define prepare_valid_entry_json(inode, perm) _prepare_valid_entry(inode, perm, PERM_JSON)

static cJSON *_prepare_valid_entry(sqlite3_int64 inode, void *perm, perm_format_t perm_format) {
    cJSON* data = cJSON_Parse(VALID_ENTRY);
    cJSON *object = cJSON_CreateObject();

    cJSON_AddItemToObject(object, "size", cJSON_CreateNumber(2048));
    cJSON_AddItemToObject(object, "mtime", cJSON_CreateNumber(10));
    cJSON_AddItemToObject(object, "inode", cJSON_CreateNumber(inode));
<<<<<<< HEAD
    cJSON_AddItemToObject(object, "type", cJSON_CreateString("test_type"));

    if (perm_format == PERM_JSON) {
        cJSON_AddItemToObject(object, "perm", perm);
    } else if (perm_format == PERM_STRING) {
        cJSON_AddItemToObject(object, "perm", cJSON_CreateString(perm));
    } else {
        fail_msg("Invalid format for permission (%d)", perm_format);
    }

=======
    cJSON_AddItemToObject(object, "type", cJSON_CreateString("file"));
    cJSON_AddItemToObject(object, "perm", cJSON_CreateString("yes"));
>>>>>>> 591b9775
    cJSON_AddItemToObject(object, "uid", cJSON_CreateString("00000"));
    cJSON_AddItemToObject(object, "gid", cJSON_CreateString("AAAAA"));
    cJSON_AddItemToObject(object, "hash_md5", cJSON_CreateString("AAAA23BCD1113A"));
    cJSON_AddItemToObject(object, "hash_sha1", cJSON_CreateString("AAAA23BCD1113A"));
    cJSON_AddItemToObject(object, "user_name", cJSON_CreateString("user"));
    cJSON_AddItemToObject(object, "group_name", cJSON_CreateString("group"));
    cJSON_AddItemToObject(object, "hash_sha256", cJSON_CreateString("AAAA23BCD1113AASDASDASD"));
    cJSON_AddItemToObject(object, "symbolic_path", cJSON_CreateString("/path/second-path"));
    cJSON_AddItemToObject(object, "checksum", cJSON_CreateString("GGGGGGGGGGGG"));
    cJSON_AddItemToObject(object, "attributes", cJSON_CreateString("readonly"));

    cJSON_ReplaceItemInObject(data, "attributes", object);

    return data;
}

/* expect functions */
#define expect_wdb_fim_insert_entry2_success(inode) _expect_wdb_fim_insert_entry2_success(inode, "yes")
#define expect_wdb_fim_insert_entry2_perm_success(inode, perm) _expect_wdb_fim_insert_entry2_success(inode, perm)

<<<<<<< HEAD
void _expect_wdb_fim_insert_entry2_success(sqlite3_int64 inode, const char *const perm) {
    expect_cJSON_GetStringValue_call("/test");
    expect_cJSON_IsNumber_call(true);
    expect_cJSON_IsObject_call(true);
    expect_cJSON_GetStringValue_call("file");

=======
void expect_wdb_fim_insert_entry2_success(sqlite3_int64 inode) {
>>>>>>> 591b9775
    expect_wdb_stmt_cache_call(1);

    expect_sqlite3_bind_text_call(1, "/test", 1);
    expect_sqlite3_bind_text_call(2, "file", 1);
    expect_sqlite3_bind_int64_call(3, 10, 0);
    expect_sqlite3_bind_text_call(18, NULL, 1);
    expect_sqlite3_bind_text_call(19, NULL, 1);
    expect_sqlite3_bind_text_call(21, "/test", 1);

    expect_sqlite3_bind_int_call(4, 2048, 1);
    expect_sqlite3_bind_int_call(12, 10, 1);
    expect_sqlite3_bind_int64_call(13, inode, 1);

    expect_sqlite3_bind_text_call(5, perm, 1);
    expect_sqlite3_bind_text_call(6, "00000", 1);
    expect_sqlite3_bind_text_call(7, "AAAAA", 1);
    expect_sqlite3_bind_text_call(8, "AAAA23BCD1113A", 1);
    expect_sqlite3_bind_text_call(9, "AAAA23BCD1113A", 1);
    expect_sqlite3_bind_text_call(10, "user", 1);
    expect_sqlite3_bind_text_call(11, "group", 1);
    expect_sqlite3_bind_text_call(14, "AAAA23BCD1113AASDASDASD", 1);
    expect_sqlite3_bind_text_call(16, "/path/second-path", 1);
    expect_sqlite3_bind_text_call(17, "GGGGGGGGGGGG", 1);
    expect_sqlite3_bind_text_call(15, "readonly", 1);

    expect_sqlite3_step_call(SQLITE_DONE);
}

/* setup/teardown */
static int setup_wdb_t(void **state) {
    wdb_t *data = calloc(1, sizeof(wdb_t));

    if(!data) {
        return -1;
    }

    data->id = strdup("000");

    *state = data;

    return 0;
}

static int teardown_wdb_t(void **state) {
    wdb_t *data = *state;

    if(data) {
        os_free(data->id);
        os_free(data);
    }

    return 0;
}

/* tests */

static void test_wdb_syscheck_save2_wbs_null(void **state) {
    int ret;

    expect_string(__wrap__merror, formatted_msg, "WDB object cannot be null.");

    ret = wdb_syscheck_save2(NULL, "{}");

    assert_int_equal(ret, -1);
}

static void test_wdb_syscheck_save2_payload_null(void **state) {
    int ret;
    wdb_t * wdb = *state;

    expect_string(__wrap__mdebug1, formatted_msg, "DB(000): cannot parse FIM payload: ''");

    ret = wdb_syscheck_save2(wdb, NULL);

    assert_int_equal(ret, -1);
}

static void test_wdb_syscheck_save2_data_null(void **state) {
    int ret;
    wdb_t * wdb = *state;

    will_return(__wrap_wdb_begin2, 0);

    expect_string(__wrap__merror, formatted_msg, "DB(000) fim/save request with no file path argument.");
    expect_string(__wrap__mdebug1, formatted_msg, "DB(000) Can't insert file entry.");

    ret = wdb_syscheck_save2(wdb, "{}");

    assert_int_equal(ret, -1);
}

static void test_wdb_syscheck_save2_fail_transaction(void **state) {
    int ret;
    wdb_t * wdb = *state;

    wdb->transaction = 0;

    will_return(__wrap_wdb_begin2, -1);

    expect_string(__wrap__merror, formatted_msg, "DB(000) Can't begin transaction.");

    ret = wdb_syscheck_save2(wdb, "{}");

    assert_int_equal(ret, -1);
}

static void test_wdb_syscheck_save2_fail_file_entry(void **state) {
    int ret;
    wdb_t * wdb = *state;

    wdb->transaction = 1;

    expect_string(__wrap__merror, formatted_msg, "DB(000) fim/save request with no file path argument.");
    expect_string(__wrap__mdebug1, formatted_msg, "DB(000) Can't insert file entry.");

    const char *entry =
        "{"
        "\"timestamp\": \"123456789\"\n"
        "}";

    ret = wdb_syscheck_save2(wdb, entry);

    assert_int_equal(ret, -1);
}

static void test_wdb_syscheck_save2_success(void **state) {
    int ret;
    wdb_t * wdb = *state;
    cJSON *data = prepare_valid_entry(2);
    char *unformatted_data = cJSON_PrintUnformatted(data);

    wdb->transaction = 1;

    expect_wdb_fim_insert_entry2_success(2);

    ret = wdb_syscheck_save2(wdb, unformatted_data);

    cJSON_Delete(data);
    free(unformatted_data);
    assert_int_equal(ret, 0);
}


static void test_wdb_fim_insert_entry2_wdb_null(void **state) {
    (void) state; /* unused */
    int ret;
    cJSON * data = cJSON_Parse(VALID_ENTRY);

    expect_string(__wrap__merror, formatted_msg, "WDB object cannot be null.");

    ret = wdb_fim_insert_entry2(NULL, data);

    cJSON_Delete(data);
    assert_int_equal(ret, -1);
}

static void test_wdb_fim_insert_entry2_data_null(void **state) {
    int ret;

    wdb_t * wdb = *state;

    expect_string(__wrap__merror, formatted_msg, "DB(000) fim/save request with no file path argument.");

    ret = wdb_fim_insert_entry2(wdb, NULL);

    assert_int_equal(ret, -1);
}

static void test_wdb_fim_insert_entry2_path_null(void **state) {
    int ret;
    wdb_t * wdb = *state;
    cJSON* data = cJSON_CreateObject();

    expect_string(__wrap__merror, formatted_msg, "DB(000) fim/save request with no file path argument.");

    ret = wdb_fim_insert_entry2(wdb, data);

    cJSON_Delete(data);
    assert_int_equal(ret, -1);
}

static void test_wdb_fim_insert_entry2_timestamp_null(void **state) {
    int ret;
    cJSON* data = cJSON_Parse(VALID_ENTRY);
    wdb_t * wdb = *state;

    cJSON_ReplaceItemInObject(data, "timestamp", cJSON_CreateString(""));

    expect_string(__wrap__merror, formatted_msg, "DB(000) fim/save request with no timestamp path argument.");

    ret = wdb_fim_insert_entry2(wdb, data);

    cJSON_Delete(data);
    assert_int_equal(ret, -1);
}

static void test_wdb_fim_insert_entry2_attributes_null(void **state) {
    int ret;
    cJSON* data = cJSON_Parse(VALID_ENTRY);
    wdb_t * wdb = *state;

    cJSON_ReplaceItemInObject(data, "attributes", cJSON_CreateString(""));

    expect_string(__wrap__merror, formatted_msg, "DB(000) fim/save request with no valid attributes.");

    ret = wdb_fim_insert_entry2(wdb, data);

    cJSON_Delete(data);
    assert_int_equal(ret, -1);
}

static void test_wdb_fim_insert_entry2_fail_cache(void **state) {
    int ret;
    wdb_t * wdb = *state;
    cJSON *data = cJSON_Parse(VALID_ENTRY);

    will_return(__wrap_wdb_stmt_cache, -1);

    expect_string(__wrap__merror, formatted_msg, "DB(000) Can't cache statement");

    ret = wdb_fim_insert_entry2(wdb, data);

    cJSON_Delete(data);
    assert_int_equal(ret, -1);
}

static void test_wdb_fim_insert_entry2_fail_element_string(void **state) {
    int ret;
    wdb_t * wdb = *state;
    cJSON* data = cJSON_Parse(VALID_ENTRY);
    cJSON *array = cJSON_GetObjectItem(data, "attributes");

    cJSON_AddItemToObject(array, "invalid_attribute", cJSON_CreateString("sasssss"));

    expect_wdb_stmt_cache_call(1);

    expect_sqlite3_bind_text_call(1, "/test", 1);
    expect_sqlite3_bind_text_call(2, "file", 1);
    expect_sqlite3_bind_int64_call(3, 10, 0);
    expect_sqlite3_bind_text_call(18, NULL, 1);
    expect_sqlite3_bind_text_call(19, NULL, 1);
    expect_sqlite3_bind_text_call(21, "/test", 1);

    expect_string(__wrap__merror, formatted_msg, "DB(000) Invalid attribute name: invalid_attribute");

    ret = wdb_fim_insert_entry2(wdb, data);

    cJSON_Delete(data);
    assert_int_equal(ret, -1);
}

static void test_wdb_fim_insert_entry2_fail_element_number(void **state) {
    int ret;
    wdb_t * wdb = *state;
    cJSON* data = cJSON_Parse(VALID_ENTRY);
    cJSON *array = cJSON_GetObjectItem(data, "attributes");


    cJSON_AddItemToObject(array, "invalid_attribute", cJSON_CreateNumber(1000));

    expect_wdb_stmt_cache_call(1);

    expect_sqlite3_bind_text_call(1, "/test", 1);
    expect_sqlite3_bind_text_call(2, "file", 1);
    expect_sqlite3_bind_int64_call(3, 10, 0);
    expect_sqlite3_bind_text_call(18, NULL, 1);
    expect_sqlite3_bind_text_call(19, NULL, 1);
    expect_sqlite3_bind_text_call(21, "/test", 1);

    expect_string(__wrap__merror, formatted_msg, "DB(000) Invalid attribute name: invalid_attribute");

    ret = wdb_fim_insert_entry2(wdb, data);

    cJSON_Delete(data);
    assert_int_equal(ret, -1);
}

static void test_wdb_fim_insert_entry2_fail_sqlite3_stmt(void **state) {
    int ret;
    wdb_t * wdb = *state;
    cJSON* data = cJSON_Parse(VALID_ENTRY);

    expect_wdb_stmt_cache_call(1);

    expect_sqlite3_bind_text_call(1, "/test", 1);
    expect_sqlite3_bind_text_call(2, "file", 1);
    expect_sqlite3_bind_int64_call(3, 10, 0);
    expect_sqlite3_bind_text_call(18, NULL, 1);
    expect_sqlite3_bind_text_call(19, NULL, 1);
    expect_sqlite3_bind_text_call(21, "/test", 1);

    expect_sqlite3_step_call(0);

    expect_string(__wrap__mdebug1, formatted_msg, "DB(000) sqlite3_step(): out of memory");

    ret = wdb_fim_insert_entry2(wdb, data);

    cJSON_Delete(data);
    assert_int_equal(ret, -1);
}

static void test_wdb_fim_insert_entry2_registry_arch_null(void **state) {
    int ret;
    wdb_t * wdb = *state;
    cJSON* data = cJSON_Parse(VALID_ENTRY);

    cJSON_ReplaceItemInObject(data, "path", cJSON_CreateString("HKEY_LOCAL_MACHINE\\System\\TEST\\key"));
    cJSON_ReplaceItemInObject(cJSON_GetObjectItem(data, "attributes"), "type", cJSON_CreateString("registry_value"));

    expect_string(__wrap__merror, formatted_msg, "DB(000) fim/save registry request with no arch argument.");

    ret = wdb_fim_insert_entry2(wdb, data);

    cJSON_Delete(data);
    assert_int_equal(ret, -1);
}

static void test_wdb_fim_insert_entry2_registry_value_name_null(void **state) {
    int ret;
    wdb_t * wdb = *state;
    cJSON* data = cJSON_Parse(VALID_ENTRY);

    cJSON_ReplaceItemInObject(data, "path", cJSON_CreateString("HKEY_LOCAL_MACHINE\\System\\TEST\\key"));
    cJSON_ReplaceItemInObject(cJSON_GetObjectItem(data, "attributes"), "type", cJSON_CreateString("registry_value"));
    cJSON_AddItemToObject(data, "arch", cJSON_CreateString("[x32]"));

    expect_string(__wrap__merror,
                  formatted_msg,
                  "DB(000) fim/save registry value request with no value name argument.");

    ret = wdb_fim_insert_entry2(wdb, data);

    cJSON_Delete(data);
    assert_int_equal(ret, -1);
}

static void test_wdb_fim_insert_entry2_item_type_null(void **state) {
    int ret;
    wdb_t * wdb = *state;
    cJSON* data = cJSON_Parse(VALID_ENTRY);

    cJSON_ReplaceItemInObject(data, "path", cJSON_CreateString("HKEY_LOCAL_MACHINE\\System\\TEST\\key"));
    cJSON_DeleteItemFromObject(cJSON_GetObjectItem(data, "attributes"), "type");

    expect_string(__wrap__merror, formatted_msg, "DB(000) fim/save request with no type attribute.");

    ret = wdb_fim_insert_entry2(wdb, data);

    cJSON_Delete(data);
    assert_int_equal(ret, -1);
}

static void test_wdb_fim_insert_entry2_invalid_item_type(void **state) {
    int ret;
    wdb_t * wdb = *state;
    cJSON* data = cJSON_Parse(VALID_ENTRY);

    if (data == NULL) {
        fail_msg("Unable to parse base json");
    }

    cJSON_ReplaceItemInObject(data, "path", cJSON_CreateString("[x32] HKEY_LOCAL_MACHINE\\System\\TEST\\key"));
    cJSON_ReplaceItemInObject(cJSON_GetObjectItem(data, "attributes"), "type", cJSON_CreateString("invalid"));

    expect_string(__wrap__merror, formatted_msg, "DB(000) fim/save request with invalid 'invalid' type argument.");

    ret = wdb_fim_insert_entry2(wdb, data);

    cJSON_Delete(data);
    assert_int_equal(ret, -1);
}

static void test_wdb_fim_insert_entry2_registry_invalid_item_type(void **state) {
    int ret;
    wdb_t * wdb = *state;
    cJSON* data = cJSON_Parse(VALID_ENTRY);

    if (data == NULL) {
        fail_msg("Unable to parse base json");
    }

    cJSON_ReplaceItemInObject(data, "path", cJSON_CreateString("HKEY_LOCAL_MACHINE\\System\\TEST\\key"));
    cJSON_ReplaceItemInObject(cJSON_GetObjectItem(data, "attributes"), "type", cJSON_CreateString("registry_invalid"));
    cJSON_AddItemToObject(data, "arch", cJSON_CreateString("[x32]"));

    expect_string(__wrap__merror, formatted_msg,
                  "DB(000) fim/save request with invalid 'registry_invalid' type argument.");

    ret = wdb_fim_insert_entry2(wdb, data);

    cJSON_Delete(data);
    assert_int_equal(ret, -1);
}

static void test_wdb_fim_insert_entry2_registry_succesful(void **state) {
    int ret;
    wdb_t * wdb = *state;
    cJSON* data = cJSON_Parse(VALID_ENTRY);

    if (data == NULL) {
        fail_msg("Unable to parse base json");
    }

    cJSON_ReplaceItemInObject(data, "path", cJSON_CreateString("[x32] HKEY_LOCAL_MACHINE\\System\\TEST\\key"));
    cJSON_ReplaceItemInObject(cJSON_GetObjectItem(data, "attributes"), "type", cJSON_CreateString("registry"));

    expect_wdb_stmt_cache_call(1);

    expect_sqlite3_bind_text_call(1, "[x32] HKEY_LOCAL_MACHINE\\System\\TEST\\key", 1);
    expect_sqlite3_bind_text_call(2, "registry_key", 1);
    expect_sqlite3_bind_int64_call(3, 10, 0);
    expect_sqlite3_bind_text_call(18, NULL, 1);
    expect_sqlite3_bind_text_call(19, NULL, 1);
    expect_sqlite3_bind_text_call(21, "[x32] HKEY_LOCAL_MACHINE\\System\\TEST\\key", 1);

    expect_sqlite3_step_call(SQLITE_DONE);

    ret = wdb_fim_insert_entry2(wdb, data);

    cJSON_Delete(data);
    assert_int_equal(ret, 0);
}

static void test_wdb_fim_insert_entry2_registry_key_succesful(void **state) {
    int ret;
    wdb_t * wdb = *state;
    cJSON* data = cJSON_Parse(VALID_ENTRY);

    if (data == NULL) {
        fail_msg("Unable to parse base json");
    }

    cJSON_ReplaceItemInObject(data, "path", cJSON_CreateString("HKEY_LOCAL_MACHINE\\System\\TEST\\key"));
    cJSON_ReplaceItemInObject(cJSON_GetObjectItem(data, "attributes"), "type", cJSON_CreateString("registry_key"));
    cJSON_AddItemToObject(data, "arch", cJSON_CreateString("[x32]"));

    expect_wdb_stmt_cache_call(1);

    expect_sqlite3_bind_text_call(1, "HKEY_LOCAL_MACHINE\\System\\TEST\\key", 1);
    expect_sqlite3_bind_text_call(2, "registry_key", 1);
    expect_sqlite3_bind_int64_call(3, 10, 0);
    expect_sqlite3_bind_text_call(18, "[x32]", 1);
    expect_sqlite3_bind_text_call(19, NULL, 1);
    expect_sqlite3_bind_text_call(21, "[x32] HKEY_LOCAL_MACHINE\\\\System\\\\TEST\\\\key", 1);

    expect_sqlite3_step_call(SQLITE_DONE);

    ret = wdb_fim_insert_entry2(wdb, data);

    cJSON_Delete(data);
    assert_int_equal(ret, 0);
}

static void test_wdb_fim_insert_entry2_registry_value_succesful(void **state) {
    int ret;
    wdb_t * wdb = *state;
    cJSON* data = cJSON_Parse(VALID_ENTRY);

    if (data == NULL) {
        fail_msg("Unable to parse base json");
    }

    cJSON *attributes = cJSON_GetObjectItem(data, "attributes");

    if (attributes == NULL) {
        cJSON_Delete(data);
        fail_msg("Unable to retrieve 'attributes'");
    }

    cJSON_ReplaceItemInObject(data, "path", cJSON_CreateString("HKEY_LOCAL_MACHINE\\System\\TEST\\key"));
    cJSON_ReplaceItemInObject(attributes, "type", cJSON_CreateString("registry_value"));
    cJSON_AddItemToObject(data, "arch", cJSON_CreateString("[x32]"));
    cJSON_AddItemToObject(data, "value_name", cJSON_CreateString("testname"));
    cJSON_AddStringToObject(attributes, "value_type", "REG_SZ");

    expect_wdb_stmt_cache_call(1);

    expect_sqlite3_bind_text_call(1, "HKEY_LOCAL_MACHINE\\System\\TEST\\key", 1);
    expect_sqlite3_bind_text_call(2, "registry_value", 1);
    expect_sqlite3_bind_int64_call(3, 10, 0);
    expect_sqlite3_bind_text_call(18, "[x32]", 1);
    expect_sqlite3_bind_text_call(19, "testname", 1);
    expect_sqlite3_bind_text_call(21, "[x32] HKEY_LOCAL_MACHINE\\\\System\\\\TEST\\\\key:testname", 1);
    expect_sqlite3_bind_text_call(20, "REG_SZ", 1);

    expect_sqlite3_step_call(SQLITE_DONE);

    ret = wdb_fim_insert_entry2(wdb, data);

    cJSON_Delete(data);
    assert_int_equal(ret, 0);
}

static void test_wdb_fim_insert_entry2_success(void **state) {
    int ret;
    wdb_t * wdb = *state;
    cJSON* data = prepare_valid_entry(2);

    expect_wdb_fim_insert_entry2_success(2);

    ret = wdb_fim_insert_entry2(wdb, data);

    cJSON_Delete(data);
    assert_int_equal(ret, 0);
}

static void test_wdb_fim_insert_entry2_large_inode(void **state) {
    int ret;

    wdb_t * wdb = *state;
    cJSON* data = prepare_valid_entry(2311061769);

    expect_wdb_fim_insert_entry2_success(2311061769);

    ret = wdb_fim_insert_entry2(wdb, data);

    cJSON_Delete(data);
    assert_int_equal(ret, 0);
}

static void test_wdb_fim_insert_entry2_json_perms(void **state) {
    wdb_t *wdb = *state;
    int ret;
    cJSON *win_perms = create_win_permissions_object();

    if (win_perms == NULL) {
        fail_msg("Failed to create Windows permissions object");
    }

    char * win_perms_str = cJSON_PrintUnformatted(win_perms);
    if (win_perms_str == NULL) {
        fail_msg("Failed formatting Windows permissions object");
    }

    cJSON *data = prepare_valid_entry_json(2311061769, win_perms);

    expect_wdb_fim_insert_entry2_perm_success(2311061769, win_perms_str);

    ret = wdb_fim_insert_entry2(wdb, data);

    cJSON_Delete(data);
    free(win_perms_str);
    assert_int_equal(ret, 0);
}

static void test_wdb_fim_insert_entry2_invalid_json_object(void **state) {
    wdb_t *wdb = *state;
    int ret;
    cJSON *object = cJSON_CreateObject();
    cJSON* data = cJSON_Parse(VALID_ENTRY);

    if (object == NULL || data == NULL) {
        fail_msg("Failed to create object");
    }

    cJSON_AddItemToObject(cJSON_GetObjectItem(data, "attributes"), "invalid", object);

    expect_cJSON_GetStringValue_call("/test");
    expect_cJSON_IsNumber_call(true);
    expect_cJSON_IsObject_call(true);
    expect_cJSON_GetStringValue_call("file");

    expect_wdb_stmt_cache_call(1);

    expect_sqlite3_bind_text_call(1, "/test", 1);
    expect_sqlite3_bind_text_call(2, "file", 1);
    expect_sqlite3_bind_int64_call(3, 10, 0);
    expect_sqlite3_bind_text_call(18, NULL, 1);
    expect_sqlite3_bind_text_call(19, NULL, 1);
    expect_sqlite3_bind_text_call(21, "/test", 1);

    expect_string(__wrap__merror, formatted_msg, "DB(000) Invalid attribute name: invalid");

    ret = wdb_fim_insert_entry2(wdb, data);

    cJSON_Delete(data);
    assert_int_equal(ret, -1);
}

int main(void) {
    const struct CMUnitTest tests[] = {
        // Test wdb_syscheck_save2
        cmocka_unit_test(test_wdb_syscheck_save2_wbs_null),
        cmocka_unit_test(test_wdb_syscheck_save2_payload_null),
        cmocka_unit_test(test_wdb_syscheck_save2_data_null),
        cmocka_unit_test(test_wdb_syscheck_save2_fail_transaction),
        cmocka_unit_test(test_wdb_syscheck_save2_fail_file_entry),
        cmocka_unit_test(test_wdb_syscheck_save2_success),

        // Test wdb_fim_insert_entry2
        cmocka_unit_test(test_wdb_fim_insert_entry2_wdb_null),
        cmocka_unit_test(test_wdb_fim_insert_entry2_data_null),
        cmocka_unit_test(test_wdb_fim_insert_entry2_path_null),
        cmocka_unit_test(test_wdb_fim_insert_entry2_timestamp_null),
        cmocka_unit_test(test_wdb_fim_insert_entry2_attributes_null),
        cmocka_unit_test(test_wdb_fim_insert_entry2_fail_cache),
        cmocka_unit_test(test_wdb_fim_insert_entry2_fail_element_string),
        cmocka_unit_test(test_wdb_fim_insert_entry2_fail_element_number),
        cmocka_unit_test(test_wdb_fim_insert_entry2_fail_sqlite3_stmt),
        cmocka_unit_test(test_wdb_fim_insert_entry2_registry_arch_null),
        cmocka_unit_test(test_wdb_fim_insert_entry2_registry_value_name_null),
        cmocka_unit_test(test_wdb_fim_insert_entry2_item_type_null),
        cmocka_unit_test(test_wdb_fim_insert_entry2_invalid_item_type),
        cmocka_unit_test(test_wdb_fim_insert_entry2_registry_invalid_item_type),
        cmocka_unit_test(test_wdb_fim_insert_entry2_registry_succesful),
        cmocka_unit_test(test_wdb_fim_insert_entry2_registry_key_succesful),
        cmocka_unit_test(test_wdb_fim_insert_entry2_registry_value_succesful),
        cmocka_unit_test(test_wdb_fim_insert_entry2_success),
        cmocka_unit_test(test_wdb_fim_insert_entry2_large_inode),
        cmocka_unit_test(test_wdb_fim_insert_entry2_json_perms),
        cmocka_unit_test(test_wdb_fim_insert_entry2_invalid_json_object),
    };

    return cmocka_run_group_tests(tests, setup_wdb_t, teardown_wdb_t);
}<|MERGE_RESOLUTION|>--- conflicted
+++ resolved
@@ -76,9 +76,7 @@
     cJSON_AddItemToObject(object, "size", cJSON_CreateNumber(2048));
     cJSON_AddItemToObject(object, "mtime", cJSON_CreateNumber(10));
     cJSON_AddItemToObject(object, "inode", cJSON_CreateNumber(inode));
-<<<<<<< HEAD
-    cJSON_AddItemToObject(object, "type", cJSON_CreateString("test_type"));
-
+    cJSON_AddItemToObject(object, "type", cJSON_CreateString("file"));
     if (perm_format == PERM_JSON) {
         cJSON_AddItemToObject(object, "perm", perm);
     } else if (perm_format == PERM_STRING) {
@@ -86,11 +84,6 @@
     } else {
         fail_msg("Invalid format for permission (%d)", perm_format);
     }
-
-=======
-    cJSON_AddItemToObject(object, "type", cJSON_CreateString("file"));
-    cJSON_AddItemToObject(object, "perm", cJSON_CreateString("yes"));
->>>>>>> 591b9775
     cJSON_AddItemToObject(object, "uid", cJSON_CreateString("00000"));
     cJSON_AddItemToObject(object, "gid", cJSON_CreateString("AAAAA"));
     cJSON_AddItemToObject(object, "hash_md5", cJSON_CreateString("AAAA23BCD1113A"));
@@ -111,16 +104,8 @@
 #define expect_wdb_fim_insert_entry2_success(inode) _expect_wdb_fim_insert_entry2_success(inode, "yes")
 #define expect_wdb_fim_insert_entry2_perm_success(inode, perm) _expect_wdb_fim_insert_entry2_success(inode, perm)
 
-<<<<<<< HEAD
 void _expect_wdb_fim_insert_entry2_success(sqlite3_int64 inode, const char *const perm) {
-    expect_cJSON_GetStringValue_call("/test");
-    expect_cJSON_IsNumber_call(true);
-    expect_cJSON_IsObject_call(true);
-    expect_cJSON_GetStringValue_call("file");
-
-=======
-void expect_wdb_fim_insert_entry2_success(sqlite3_int64 inode) {
->>>>>>> 591b9775
+
     expect_wdb_stmt_cache_call(1);
 
     expect_sqlite3_bind_text_call(1, "/test", 1);
@@ -677,11 +662,6 @@
     }
 
     cJSON_AddItemToObject(cJSON_GetObjectItem(data, "attributes"), "invalid", object);
-
-    expect_cJSON_GetStringValue_call("/test");
-    expect_cJSON_IsNumber_call(true);
-    expect_cJSON_IsObject_call(true);
-    expect_cJSON_GetStringValue_call("file");
 
     expect_wdb_stmt_cache_call(1);
 
