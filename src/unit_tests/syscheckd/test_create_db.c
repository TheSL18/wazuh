--- conflicted
+++ resolved
@@ -4368,13 +4368,8 @@
     will_return(__wrap_lstat, 0);
     will_return(__wrap_lstat, -1);
 #else
-<<<<<<< HEAD
     expect_string(__wrap_stat, __file, path);
-    will_return(__wrap_stat, 0);
-=======
-    expect_string(__wrap_stat, __file, "/test");
     will_return(__wrap_stat, &stat_buf);
->>>>>>> 8098a47a
     will_return(__wrap_stat, -1);
 #endif
     errno = ENOENT;
