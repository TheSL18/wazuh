--- conflicted
+++ resolved
@@ -316,19 +316,16 @@
     return mock();
 }
 
-<<<<<<< HEAD
 int __wrap_send_log_msg(const char * msg) {
     check_expected(msg);
     return 1;
 }
 
-=======
 int __wrap_count_watches() {
     function_called();
 
     return mock();
 }
->>>>>>> ca00819e
 
 #ifdef TEST_WINAGENT
 int __wrap_pthread_mutex_lock (pthread_mutex_t *__mutex) {
@@ -505,7 +502,6 @@
     return 0;
 }
 
-<<<<<<< HEAD
 static int setup_file_limit(void **state) {
     syscheck.file_limit = 0;
 
@@ -514,7 +510,10 @@
 
 static int teardown_file_limit(void **state) {
     syscheck.file_limit = 50000;
-=======
+
+    return 0;
+}
+
 static int teardown_fim_scan_realtime(void **state) {
     int *dir_opts = *state;
     int it = 0;
@@ -525,7 +524,6 @@
     }
 
     free(dir_opts);
->>>>>>> ca00819e
 
     return 0;
 }
@@ -1926,9 +1924,55 @@
     fim_checker(path, fim_data->item, NULL, 1);
 }
 
-<<<<<<< HEAD
 static void test_fim_scan_db_full_double_scan(void **state) {
-=======
+    expect_string(__wrap__minfo, formatted_msg, FIM_FREQUENCY_STARTED);
+
+    // In fim_checker
+    will_return_count(__wrap_lstat, 0, 7);
+
+    int it = 0;
+
+    while (syscheck.dir[it]) {
+        expect_string(__wrap_HasFilesystem, path, syscheck.dir[it]);
+        it++;
+    }
+    
+    will_return_count(__wrap_HasFilesystem, 0, 7);
+
+    expect_string(__wrap_realtime_adddir, dir, "/boot");
+    expect_string(__wrap_realtime_adddir, dir, "/home");
+    expect_string(__wrap_realtime_adddir, dir, "/media");
+
+    will_return(__wrap_fim_db_get_count_entry_path, 50000);
+
+    expect_value(__wrap_fim_db_get_not_scanned, fim_sql, syscheck.database);
+    expect_value(__wrap_fim_db_get_not_scanned, storage, FIM_DB_DISK);
+    will_return(__wrap_fim_db_get_not_scanned, NULL);
+    will_return(__wrap_fim_db_get_not_scanned, FIMDB_OK);
+
+    expect_value(__wrap_fim_db_set_all_unscanned, fim_sql, syscheck.database);
+    will_return(__wrap_fim_db_set_all_unscanned, 0);
+
+    will_return(__wrap_fim_db_get_count_entry_path, 45000);
+
+    expect_string(__wrap_HasFilesystem, path, "/boot");
+
+    will_return(__wrap_fim_db_get_count_entry_path, 50000);
+
+    expect_string(__wrap__mdebug2, formatted_msg, "(6342): Maximum number of files to be monitored: '50000'");
+
+    expect_value(__wrap_fim_db_set_all_unscanned, fim_sql, syscheck.database);
+    will_return(__wrap_fim_db_set_all_unscanned, 0);
+
+    will_return(__wrap_fim_db_get_count_entry_path, 50000);
+
+    expect_string(__wrap__minfo, formatted_msg, "(6041): Sending DB 100% full alert.");
+    expect_string(__wrap_send_log_msg, msg, "wazuh: FIM DB: {\"file_limit\":50000,\"file_count\":50000,\"alert_type\":\"full\"}");
+
+    expect_string(__wrap__minfo, formatted_msg, FIM_FREQUENCY_ENDED);
+
+    fim_scan();
+}
 static void test_fim_scan_no_realtime(void **state) {
     int *dir_opts = calloc(6, sizeof(int));
     int it = 0;
@@ -1945,23 +1989,19 @@
 
     *state = dir_opts;
 
->>>>>>> ca00819e
     expect_string(__wrap__minfo, formatted_msg, FIM_FREQUENCY_STARTED);
 
     // In fim_checker
     will_return_count(__wrap_lstat, 0, 7);
 
-    expect_string(__wrap_HasFilesystem, path, "/boot");
-    expect_string(__wrap_HasFilesystem, path, "/etc");
-    expect_string(__wrap_HasFilesystem, path, "/home");
-    expect_string(__wrap_HasFilesystem, path, "/media");
-    expect_string(__wrap_HasFilesystem, path, "/usr/bin");
-    expect_string(__wrap_HasFilesystem, path, "/usr/sbin");
+    it = 0;
+
+    while (syscheck.dir[it]) {
+        expect_string(__wrap_HasFilesystem, path, syscheck.dir[it]);
+        it++;
+    }
+
     will_return_count(__wrap_HasFilesystem, 0, 7);
-
-    expect_string(__wrap_realtime_adddir, dir, "/boot");
-    expect_string(__wrap_realtime_adddir, dir, "/home");
-    expect_string(__wrap_realtime_adddir, dir, "/media");
 
     will_return(__wrap_fim_db_get_count_entry_path, 50000);
 
@@ -2008,19 +2048,22 @@
     expect_string(__wrap_HasFilesystem, path, "/usr/sbin");
     will_return_count(__wrap_HasFilesystem, 0, 6);
 
-<<<<<<< HEAD
     expect_string(__wrap_realtime_adddir, dir, "/boot");
     expect_string(__wrap_realtime_adddir, dir, "/home");
-=======
+    expect_string(__wrap_realtime_adddir, dir, "/media");
+
+    will_return_count(__wrap_fim_db_get_count_entry_path, 50000, 3);
+
     expect_value(__wrap_fim_db_get_not_scanned, fim_sql, syscheck.database);
     expect_value(__wrap_fim_db_get_not_scanned, storage, FIM_DB_DISK);
     will_return(__wrap_fim_db_get_not_scanned, NULL);
     will_return(__wrap_fim_db_get_not_scanned, FIMDB_OK);
 
+    expect_string(__wrap__mdebug2, formatted_msg, "(6342): Maximum number of files to be monitored: '50000'");
+
     expect_value(__wrap_fim_db_set_all_unscanned, fim_sql, syscheck.database);
     will_return(__wrap_fim_db_set_all_unscanned, 0);
 
-    // In fim_scan
     expect_string(__wrap__minfo, formatted_msg, FIM_FREQUENCY_ENDED);
 
     fim_scan();
@@ -2058,7 +2101,6 @@
     expect_string(__wrap_realtime_adddir, dir, "/etc");
     expect_string(__wrap_realtime_adddir, dir, "/usr/bin");
     expect_string(__wrap_realtime_adddir, dir, "/usr/sbin");
->>>>>>> ca00819e
     expect_string(__wrap_realtime_adddir, dir, "/media");
 
     will_return_count(__wrap_fim_db_get_count_entry_path, 50000, 3);
@@ -2533,13 +2575,11 @@
     will_return(__wrap_fim_db_get_not_scanned, NULL);
     will_return(__wrap_fim_db_get_not_scanned, FIMDB_OK);
 
-<<<<<<< HEAD
     expect_value(__wrap_fim_db_set_all_unscanned, fim_sql, syscheck.database);
     will_return(__wrap_fim_db_set_all_unscanned, 0);
-=======
+
     // In fim_scan
     expect_string(__wrap__minfo, formatted_msg, FIM_FREQUENCY_ENDED);
->>>>>>> ca00819e
 
     will_return(__wrap_fim_db_get_count_entry_path, 45000);
 
@@ -3821,7 +3861,6 @@
         cmocka_unit_test_setup(test_fim_file_error_on_insert, setup_fim_entry),
 
         /* fim_scan */
-<<<<<<< HEAD
         cmocka_unit_test(test_fim_scan_db_full_double_scan),
         #ifdef TEST_WINAGENT
         cmocka_unit_test(test_fim_scan_db_full_double_scan_winreg_check),
@@ -3856,14 +3895,12 @@
         cmocka_unit_test(test_fim_check_db_state_full_to_90_percentage),
         cmocka_unit_test(test_fim_check_db_state_90_percentage_to_80_percentage),
         cmocka_unit_test(test_fim_check_db_state_80_percentage_to_normal),
-=======
         #ifndef TEST_WINAGENT
         cmocka_unit_test_teardown(test_fim_scan_no_realtime, teardown_fim_scan_realtime),
         cmocka_unit_test_teardown(test_fim_scan_realtime_enabled, teardown_fim_scan_realtime),
         #else
         cmocka_unit_test(test_fim_scan),
         #endif
->>>>>>> ca00819e
 
         /* fim_checker */
         cmocka_unit_test(test_fim_checker_scheduled_configuration_directory_error),
