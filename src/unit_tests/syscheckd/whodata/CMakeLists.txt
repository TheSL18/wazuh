include_directories(${SRC_FOLDER}/syscheckd/include)
include_directories(${SRC_FOLDER}/syscheckd/src)
include_directories(${SRC_FOLDER}/unit_tests)
include_directories(${SRC_FOLDER}/config)

#include wrappers
include(${SRC_FOLDER}/unit_tests/wrappers/wazuh/shared/shared.cmake)

if(NOT ${TARGET} STREQUAL "winagent")
    # test_audit_healthcheck tests
    add_executable(test_audit_healthcheck test_audit_healthcheck.c)
    target_compile_options(test_audit_healthcheck PRIVATE "-Wall")

    set(AUDIT_HC_FLAGS "-Wl,--wrap=_mdebug1,--wrap=_mdebug2 -Wl,--wrap,audit_add_rule \
                        -Wl,--wrap,pthread_cond_wait -Wl,--wrap,pthread_mutex_lock \
                        -Wl,--wrap,pthread_mutex_unlock -Wl,--wrap,CreateThread -Wl,--wrap,wfopen \
                        -Wl,--wrap,fopen -Wl,--wrap,fclose -Wl,--wrap,fflush -Wl,--wrap,fgets -Wl,--wrap,fgetpos \
                        -Wl,--wrap,fread -Wl,--wrap,fseek -Wl,--wrap,fwrite -Wl,--wrap,remove -Wl,--wrap,fgetc \
                        -Wl,--wrap,getpid -Wl,--wrap,sleep -Wl,--wrap,unlink -Wl,--wrap,audit_delete_rule \
                        -Wl,--wrap,select -Wl,--wrap,audit_parse -Wl,--wrap=abspath -Wl,--wrap,atomic_int_get \
                        -Wl,--wrap,atomic_int_set -Wl,--wrap,atomic_int_dec -Wl,--wrap,atomic_int_inc \
                        -Wl,--wrap,pthread_cond_timedwait -Wl,--wrap,gettime -Wl,--wrap,fim_db_init \
                        -Wl,--wrap=fim_db_file_pattern_search,--wrap=fim_db_remove_path -Wl,--wrap,fim_db_get_path \
                        -Wl,--wrap=fim_db_file_update,--wrap=fim_db_file_inode_search -Wl,--wrap,fim_db_get_count_file_inode \
                        -Wl,--wrap=fim_db_get_count_file_entry -Wl,--wrap=fim_run_integrity -Wl,--wrap=fim_db_transaction_start \
                        -Wl,--wrap=fim_db_transaction_sync_row -Wl,--wrap=fim_db_transaction_deleted_rows -Wl,--wrap,popen \
                        -Wl,--wrap,asp_create -Wl,--wrap,asp_sync_module -Wl,--wrap,asp_parse_response_buffer -Wl,--wrap,asp_persist_diff")

    target_link_libraries(test_audit_healthcheck SYSCHECK_O ${TEST_DEPS})

    target_link_libraries(test_audit_healthcheck "${AUDIT_HC_FLAGS}")
    add_test(NAME test_audit_healthcheck COMMAND test_audit_healthcheck)

    # test_syscheck_rule_handling tests
    add_executable(test_audit_rule_handling test_audit_rule_handling.c)
    target_compile_options(test_audit_rule_handling PRIVATE "-Wall")

    set(SYSCHECK_AUDIT_FLAGS "-Wl,--wrap=_mdebug1,--wrap=_mdebug2,--wrap=_merror,--wrap=_mwarn,--wrap=audit_add_rule\
                              -Wl,--wrap=pthread_mutex_lock,--wrap=pthread_mutex_unlock,--wrap=fim_db_init \
                              -Wl,--wrap=pthread_rwlock_rdlock,--wrap=pthread_rwlock_wrlock,--wrap=pthread_rwlock_unlock \
                              -Wl,--wrap=fopen,--wrap=fclose,--wrap=fflush,--wrap=fgets,--wrap=fgetpos,--wrap=wfopen \
                              -Wl,--wrap=fread,--wrap=fseek,--wrap=fwrite,--wrap=remove,--wrap=fgetc \
                              -Wl,--wrap=getpid,--wrap=sleep,--wrap=unlink,--wrap=audit_delete_rule \
                              -Wl,--wrap=select,--wrap=audit_parse,--wrap=audit_get_rule_list,--wrap=audit_close \
                              -Wl,--wrap=search_audit_rule,--wrap=audit_open -Wl,--wrap,atomic_int_get \
                              -Wl,--wrap,atomic_int_set -Wl,--wrap,atomic_int_dec -Wl,--wrap,atomic_int_inc \
                              -Wl,--wrap=fim_db_file_pattern_search,--wrap=fim_db_remove_path -Wl,--wrap,fim_db_get_path \
                              -Wl,--wrap=fim_db_file_update,--wrap=fim_db_file_inode_search -Wl,--wrap,fim_db_get_count_file_inode \
                              -Wl,--wrap=fim_db_get_count_file_entry -Wl,--wrap=fim_run_integrity -Wl,--wrap=fim_db_transaction_start \
                              -Wl,--wrap=fim_db_transaction_sync_row -Wl,--wrap=fim_db_transaction_deleted_rows -Wl,--wrap,popen \
                              -Wl,--wrap,asp_create -Wl,--wrap,asp_sync_module -Wl,--wrap,asp_parse_response_buffer -Wl,--wrap,asp_persist_diff")

    target_link_libraries(test_audit_rule_handling SYSCHECK_O ${TEST_DEPS})

    target_link_libraries(test_audit_rule_handling "${SYSCHECK_AUDIT_FLAGS}")
    add_test(NAME test_audit_rule_handling COMMAND test_audit_rule_handling)

    # test_syscheck_audit tests
    add_executable(test_syscheck_audit test_syscheck_audit.c)
    target_compile_options(test_syscheck_audit PRIVATE "-Wall")

    set(SYSCHECK_AUDIT_FLAGS "-Wl,--wrap,pthread_cond_wait -Wl,--wrap,pthread_mutex_lock \
                              -Wl,--wrap,openproc -Wl,--wrap,readproc -Wl,--wrap,freeproc -Wl,--wrap,popen \
                              -Wl,--wrap,OS_ConnectUnixDomain -Wl,--wrap,audit_add_rule -Wl,--wrap,audit_restart  \
                              -Wl,--wrap,pthread_mutex_unlock -Wl,--wrap,closeproc  -Wl,--wrap,recv -Wl,--wrap,IsDir \
                              -Wl,--wrap,IsLink -Wl,--wrap,IsFile -Wl,--wrap,IsSocket -Wl,--wrap,fprintf -Wl,--wrap,wfopen \
                              -Wl,--wrap,fopen -Wl,--wrap,fclose -Wl,--wrap,fflush -Wl,--wrap,fgets -Wl,--wrap,fgetpos \
                              -Wl,--wrap,fread -Wl,--wrap,fseek -Wl,--wrap,fwrite -Wl,--wrap,remove -Wl,--wrap,fgetc \
                              -Wl,--wrap,getpid -Wl,--wrap,sleep -Wl,--wrap,unlink -Wl,--wrap,audit_delete_rule \
                              -Wl,--wrap,select -Wl,--wrap,audit_parse -Wl,--wrap,symlink -Wl,--wrap,SendMSG \
                              -Wl,--wrap,audit_get_rule_list -Wl,--wrap,fim_audit_reload_rules \
                              -Wl,--wrap,search_audit_rule -Wl,--wrap,abspath -Wl,--wrap,atomic_int_get \
                              -Wl,--wrap,atomic_int_set -Wl,--wrap,atomic_int_dec -Wl,--wrap,atomic_int_inc \
                              -Wl,--wrap,pthread_rwlock_wrlock -Wl,--wrap,pthread_rwlock_unlock \
                              -Wl,--wrap,pthread_rwlock_rdlock -Wl,--wrap,OS_SHA1_Str -Wl,--wrap,fim_db_init \
                              -Wl,--wrap,OS_SHA1_File -Wl,--wrap,audit_open -Wl,--wrap,audit_close \
                              -Wl,--wrap=fim_db_file_pattern_search,--wrap=fim_db_remove_path -Wl,--wrap,fim_db_get_path \
                              -Wl,--wrap=fim_db_file_update,--wrap=fim_db_file_inode_search -Wl,--wrap,fim_db_get_count_file_inode \
                              -Wl,--wrap=fim_db_get_count_file_entry -Wl,--wrap=fim_run_integrity -Wl,--wrap=fim_db_transaction_start \
                              -Wl,--wrap=fim_db_transaction_sync_row -Wl,--wrap=fim_db_transaction_deleted_rows \
                              -Wl,--wrap,asp_create -Wl,--wrap,asp_sync_module -Wl,--wrap,asp_parse_response_buffer -Wl,--wrap,asp_persist_diff \
                              ${DEBUG_OP_WRAPPERS}")

    target_link_libraries(test_syscheck_audit SYSCHECK_O ${TEST_DEPS})

    target_link_libraries(test_syscheck_audit "${SYSCHECK_AUDIT_FLAGS}")
    add_test(NAME test_syscheck_audit COMMAND test_syscheck_audit)

    # test_audit_parse tests
    add_executable(test_audit_parse test_audit_parse.c)
    target_compile_options(test_audit_parse PRIVATE "-Wall")

    set(AUDIT_PARSE_FLAGS "-Wl,--wrap=_mdebug1,--wrap=_mdebug2 -Wl,--wrap=_mwarn -Wl,--wrap=_minfo \
                           -Wl,--wrap,audit_add_rule -Wl,--wrap,pthread_mutex_lock -Wl,--wrap,popen \
                           -Wl,--wrap,pthread_mutex_unlock -Wl,--wrap,fopen -Wl,--wrap,fclose -Wl,--wrap,fflush \
                           -Wl,--wrap,fgets -Wl,--wrap,fgetpos -Wl,--wrap,fread -Wl,--wrap,fseek -Wl,--wrap,fwrite\
                           -Wl,--wrap,remove -Wl,--wrap,fgetc -Wl,--wrap,getpid -Wl,--wrap,sleep -Wl,--wrap,unlink \
                           -Wl,--wrap,audit_delete_rule -Wl,--wrap,realpath -Wl,--wrap,atexit -Wl,--wrap,audit_open\
                           -Wl,--wrap,get_user -Wl,--wrap,get_group -Wl,--wrap,readlink -Wl,--wrap,audit_get_rule_list \
                           -Wl,--wrap,SendMSG -Wl,--wrap,fim_whodata_event -Wl,--wrap,search_audit_rule \
                           -Wl,--wrap,audit_close -Wl,--wrap,fim_manipulated_audit_rules -Wl,--wrap,wfopen \
                           -Wl,--wrap,fim_audit_reload_rules -Wl,--wrap,remove_audit_rule_syscheck \
                           -Wl,--wrap,atomic_int_get -Wl,--wrap,atomic_int_set -Wl,--wrap,atomic_int_dec \
                           -Wl,--wrap,atomic_int_inc -Wl,--wrap,pthread_rwlock_wrlock -Wl,--wrap,pthread_rwlock_unlock \
                           -Wl,--wrap=fim_db_file_pattern_search,--wrap=fim_db_remove_path -Wl,--wrap,fim_db_get_path \
                           -Wl,--wrap=fim_db_file_update,--wrap=fim_db_file_inode_search -Wl,--wrap,fim_db_get_count_file_inode \
                           -Wl,--wrap=fim_db_get_count_file_entry -Wl,--wrap=fim_db_init \
                           -Wl,--wrap,pthread_rwlock_rdlock -Wl,--wrap=fim_run_integrity -Wl,--wrap=fim_db_transaction_start \
                           -Wl,--wrap=fim_db_transaction_sync_row -Wl,--wrap=fim_db_transaction_deleted_rows \
                           -Wl,--wrap,asp_create -Wl,--wrap,asp_sync_module -Wl,--wrap,asp_parse_response_buffer -Wl,--wrap,asp_persist_diff \
                           ${DEBUG_OP_WRAPPERS}")

    target_link_libraries(test_audit_parse SYSCHECK_O ${TEST_DEPS})

    target_link_libraries(test_audit_parse "${AUDIT_PARSE_FLAGS}")
    add_test(NAME test_audit_parse COMMAND test_audit_parse)

    # test_syscheck_ebpf tests
    add_executable(test_syscheck_ebpf test_syscheck_ebpf.c ${SRC_FOLDER}/unit_tests/wrappers/linux/ebpf_wrappers.c)
    target_compile_options(test_syscheck_ebpf PRIVATE "-Wall")
    set(SYSCHECK_EBPF_FLAGS "-Wl,--wrap,fimebpf_initialize"
                            "-Wl,--wrap,ebpf_whodata_healthcheck"
			                "-Wl,--wrap=_minfo -Wl,--wrap,_merror"
                            "-Wl,--wrap,asp_create -Wl,--wrap,asp_sync_module -Wl,--wrap,asp_parse_response_buffer -Wl,--wrap,asp_persist_diff"
                            ${DEBUG_OP_WRAPPERS})

    target_link_libraries(test_syscheck_ebpf SYSCHECK_O ${TEST_DEPS} fimdb)

    target_link_libraries(test_syscheck_ebpf "${SYSCHECK_EBPF_FLAGS}")
    add_test(NAME test_syscheck_ebpf COMMAND test_syscheck_ebpf)

else()
    link_directories(${SRC_FOLDER}/syscheckd/build/bin)
    add_executable(test_win_whodata test_win_whodata.c)
    target_compile_options(test_win_whodata PRIVATE "-Wall")
    set(WIN_WHODATA_FLAGS "-Wl,--wrap,wstr_replace -Wl,--wrap,SendMSG -Wl,--wrap,popen \
                           -Wl,--wrap,free_whodata_event -Wl,--wrap,IsFile -Wl,--wrap=remove \
                           -Wl,--wrap=fim_db_get_count_registry_data -Wl,--wrap=fim_db_get_count_registry_key -Wl,--wrap=syscom_dispatch \
                           -Wl,--wrap,wm_exec -Wl,--wrap,fopen -Wl,--wrap,fclose -Wl,--wrap,atexit -Wl,--wrap,wfopen \
                           -Wl,--wrap,check_path_type -Wl,--wrap,pthread_rwlock_unlock -Wl,--wrap,fim_whodata_event \
                           -Wl,--wrap,fim_checker -Wl,--wrap,os_random -Wl,--wrap,wpopenv -Wl,--wrap,atomic_int_get\
                           -Wl,--wrap,convert_windows_string -Wl,--wrap,FOREVER -Wl,--wrap,wpclose \
                           -Wl,--wrap,fflush -Wl,--wrap,fread -Wl,--wrap,fseek -Wl,--wrap,fwrite -Wl,--wrap,fprintf \
                           -Wl,--wrap,fgets -Wl,--wrap,wstr_split -Wl,--wrap,pthread_rwlock_wrlock \
                           -Wl,--wrap,fgetpos -Wl,--wrap,fgetc -Wl,--wrap,getDefine_Int -Wl,--wrap,pthread_rwlock_rdlock \
                           -Wl,--wrap,pthread_mutex_lock -Wl,--wrap,pthread_mutex_unlock \
                           -Wl,--wrap=fim_db_file_pattern_search,--wrap=fim_db_remove_path -Wl,--wrap,fim_db_get_path \
                           -Wl,--wrap=fim_db_file_update,--wrap=fim_db_file_inode_search -Wl,--wrap,fim_db_get_count_file_inode \
                           -Wl,--wrap=fim_db_get_count_file_entry -Wl,--wrap=fim_db_init -Wl,--wrap=fim_run_integrity \
                           -Wl,--wrap=fim_db_transaction_start -Wl,--wrap=fim_db_transaction_sync_row \
                           -Wl,--wrap=fim_db_transaction_deleted_rows,--wrap=fim_sync_push_msg \
                           -Wl,--wrap=is_fim_shutdown -Wl,--wrap=_imp__dbsync_initialize \
<<<<<<< HEAD
                           -Wl,--wrap=_imp__rsync_initialize -Wl,--wrap=fim_db_teardown ${HASH_OP_WRAPPERS} \
                           -Wl,--wrap=utf8_GetNamedSecurityInfo -Wl,--wrap=utf8_SetNamedSecurityInfo \
                           -Wl,--wrap,asp_create -Wl,--wrap,asp_sync_module -Wl,--wrap,asp_parse_response_buffer -Wl,--wrap,asp_persist_diff \
                           ${DEBUG_OP_WRAPPERS}")
=======
                           -Wl,--wrap=fim_db_teardown ${HASH_OP_WRAPPERS} \
                           -Wl,--wrap=utf8_GetNamedSecurityInfo -Wl,--wrap=utf8_SetNamedSecurityInfo ${DEBUG_OP_WRAPPERS}")
>>>>>>> 8770fe43
    target_link_libraries(test_win_whodata SYSCHECK_EVENT_O ${TEST_EVENT_DEPS} fimdb)

    target_link_libraries(test_win_whodata "${WIN_WHODATA_FLAGS}")
    add_test(NAME test_win_whodata COMMAND test_win_whodata)

endif()<|MERGE_RESOLUTION|>--- conflicted
+++ resolved
@@ -150,15 +150,10 @@
                            -Wl,--wrap=fim_db_transaction_start -Wl,--wrap=fim_db_transaction_sync_row \
                            -Wl,--wrap=fim_db_transaction_deleted_rows,--wrap=fim_sync_push_msg \
                            -Wl,--wrap=is_fim_shutdown -Wl,--wrap=_imp__dbsync_initialize \
-<<<<<<< HEAD
-                           -Wl,--wrap=_imp__rsync_initialize -Wl,--wrap=fim_db_teardown ${HASH_OP_WRAPPERS} \
+                           -Wl,--wrap=fim_db_teardown ${HASH_OP_WRAPPERS} \
                            -Wl,--wrap=utf8_GetNamedSecurityInfo -Wl,--wrap=utf8_SetNamedSecurityInfo \
                            -Wl,--wrap,asp_create -Wl,--wrap,asp_sync_module -Wl,--wrap,asp_parse_response_buffer -Wl,--wrap,asp_persist_diff \
                            ${DEBUG_OP_WRAPPERS}")
-=======
-                           -Wl,--wrap=fim_db_teardown ${HASH_OP_WRAPPERS} \
-                           -Wl,--wrap=utf8_GetNamedSecurityInfo -Wl,--wrap=utf8_SetNamedSecurityInfo ${DEBUG_OP_WRAPPERS}")
->>>>>>> 8770fe43
     target_link_libraries(test_win_whodata SYSCHECK_EVENT_O ${TEST_EVENT_DEPS} fimdb)
 
     target_link_libraries(test_win_whodata "${WIN_WHODATA_FLAGS}")
