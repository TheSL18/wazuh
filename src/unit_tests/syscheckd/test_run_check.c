--- conflicted
+++ resolved
@@ -303,11 +303,7 @@
 
     expect_StartMQ_call(DEFAULTQUEUE, WRITE, -1);
 
-<<<<<<< HEAD
-    expect_string(__wrap__merror_exit, formatted_msg, "(1211): Unable to access queue: 'queue/ossec/queue'. Giving up.");
-=======
-    expect_string(__wrap__merror_exit, formatted_msg, "(1211): Unable to access queue: '/var/ossec/queue/sockets/queue'. Giving up.");
->>>>>>> 564f122c
+    expect_string(__wrap__merror_exit, formatted_msg, "(1211): Unable to access queue: 'queue/sockets/queue'. Giving up.");
 
     // This code shouldn't run
     expect_w_send_sync_msg("test", SYSCHECK, SYSCHECK_MQ, -1);
