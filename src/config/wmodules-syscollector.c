/*
 * Wazuh Syscollector Module Configuration
 * Copyright (C) 2015, Wazuh Inc.
 * March 9, 2017.
 *
 * This program is free software; you can redistribute it
 * and/or modify it under the terms of the GNU General Public
 * License (version 2) as published by the FSF - Free Software
 * Foundation.
 */

#ifdef ENABLE_SYSC
#include "wazuh_modules/wmodules.h"

static const char *XML_INTERVAL = "interval";
static const char *XML_SCAN_ON_START = "scan_on_start";
static const char *XML_DISABLED = "disabled";
static const char *XML_MAX_EPS = "max_eps";
static const char *XML_NOTIFY_FIRST_SCAN = "notify_first_scan";
static const char *XML_NETWORK = "network";
static const char *XML_OS_SCAN = "os";
static const char *XML_HARDWARE = "hardware";
static const char *XML_PACKAGES = "packages";
static const char *XML_PORTS = "ports";
static const char *XML_PROCS = "processes";
static const char *XML_HOTFIXES = "hotfixes";
static const char *XML_SYNC = "synchronization";
static const char *XML_GROUPS = "groups";
static const char *XML_USERS = "users";
static const char *XML_SERVICES = "services";
static const char *XML_BROWSER_EXTENSIONS = "browser_extensions";

static void parse_synchronization_section(wm_sys_t * syscollector, XML_NODE node) {
    const char *XML_DB_SYNC_ENABLED = "enabled";
    const char *XML_DB_SYNC_INTERVAL = "interval";
    const char *XML_DB_SYNC_RESPONSE_TIMEOUT = "response_timeout";
    const char *XML_DB_SYNC_MAX_EPS = "max_eps";

    for (int i = 0; node[i]; ++i) {
        if (strcmp(node[i]->element, XML_DB_SYNC_ENABLED) == 0) {
            int r = w_parse_bool(node[i]->content);

            if (r < 0) {
                mwarn(XML_VALUEERR, node[i]->element, node[i]->content);
            } else {
                syscollector->sync.enable_synchronization = r;
            }
        } else if (strcmp(node[i]->element, XML_DB_SYNC_INTERVAL) == 0) {
            long t = w_parse_time(node[i]->content);

            if (t <= 0) {
                mwarn(XML_VALUEERR, node[i]->element, node[i]->content);
            } else {
                syscollector->sync.sync_interval = t;
            }
        } else if (strcmp(node[i]->element, XML_DB_SYNC_RESPONSE_TIMEOUT) == 0) {
            long response_timeout = w_parse_time(node[i]->content);

            if (response_timeout < 0) {
                mwarn(XML_VALUEERR, node[i]->element, node[i]->content);
            } else {
                syscollector->sync.sync_response_timeout = (uint32_t) response_timeout;
            }
        } else if (strcmp(node[i]->element, XML_DB_SYNC_MAX_EPS) == 0) {
            char * end;
            const long value = strtol(node[i]->content, &end, 10);

            if (value < 0 || value > 1000000 || *end) {
                mwarn(XML_VALUEERR, node[i]->element, node[i]->content);
            } else {
                syscollector->sync.sync_max_eps = value;
            }
        } else {
            mwarn(XML_INVELEM, node[i]->element);
        }
    }
}

// Parse XML configuration
int wm_syscollector_read(const OS_XML *xml, XML_NODE node, wmodule *module) {
    wm_sys_t *syscollector;
    int i;

    if(!module->data) {
        os_calloc(1, sizeof(wm_sys_t), syscollector);
        // System provider config values
        syscollector->flags.enabled = 1;
        syscollector->interval = WM_SYSCOLLECTOR_DEFAULT_INTERVAL;
        syscollector->flags.scan_on_start = 1;
        syscollector->flags.netinfo = 1;
        syscollector->flags.osinfo = 1;
        syscollector->flags.hwinfo = 1;
        syscollector->flags.programinfo = 1;
#ifdef WIN32
        syscollector->flags.hotfixinfo = 1;
#endif
        syscollector->flags.portsinfo = 1;
        syscollector->flags.allports = 0;
        syscollector->flags.procinfo = 1;
        syscollector->flags.groups = 1;
        syscollector->flags.users = 1;
        syscollector->flags.services = 1;
        syscollector->flags.browser_extensions = 1;

        // Database synchronization config values
        syscollector->sync.enable_synchronization = 1;
        syscollector->sync.sync_interval = 300;
        syscollector->sync.sync_response_timeout = 30;
        syscollector->sync.sync_max_eps = 10;

        syscollector->max_eps = 50;
        syscollector->flags.notify_first_scan = 0; // Default value, no notification on first scan

        module->context = &WM_SYS_CONTEXT;
        module->tag = strdup(module->context->name);
        module->data = syscollector;
    }

    syscollector = module->data;

    if (!node)
        return 0;

    // Iterate over elements

    for (i = 0; node[i]; i++) {
        if (!node[i]->element) {
            merror(XML_ELEMNULL);
            return OS_INVALID;
        } else if (!strcmp(node[i]->element, XML_INTERVAL)) {
            if (!node[i]->content || !strlen(node[i]->content)) {
                merror("Invalid interval at module '%s'", WM_SYS_CONTEXT.name);
                return OS_INVALID;
            }
            char *endptr;
            syscollector->interval = strtoul(node[i]->content, &endptr, 0);

            if (syscollector->interval == 0 || syscollector->interval == UINT_MAX) {
                merror("Invalid interval at module '%s'", WM_SYS_CONTEXT.name);
                return OS_INVALID;
            }

            switch (*endptr) {
            case 'd':
                syscollector->interval *= W_DAY_SECONDS;
                break;
            case 'h':
                syscollector->interval *= W_HOUR_SECONDS;
                break;
            case 'm':
                syscollector->interval *= W_MINUTE_SECONDS;
                break;
            case 's':
            case '\0':
                break;
            default:
                merror("Invalid interval at module '%s'", WM_SYS_CONTEXT.name);
                return OS_INVALID;
            }

        } else if (!strcmp(node[i]->element, XML_SCAN_ON_START)) {
            if (!node[i]->content || !strlen(node[i]->content) ||
                (strcmp(node[i]->content, "yes") && strcmp(node[i]->content, "no"))) {
                merror("Invalid content for tag '%s' at module '%s'.", XML_SCAN_ON_START, WM_SYS_CONTEXT.name);
                return OS_INVALID;
            }
            syscollector->flags.scan_on_start = !strcmp(node[i]->content, "yes");
        } else if (!strcmp(node[i]->element, XML_DISABLED)) {
            if (!node[i]->content || !strlen(node[i]->content) ||
                (strcmp(node[i]->content, "yes") && strcmp(node[i]->content, "no"))) {
                merror("Invalid content for tag '%s' at module '%s'.", XML_DISABLED, WM_SYS_CONTEXT.name);
                return OS_INVALID;
            }
<<<<<<< HEAD
        } else if (!strcmp(node[i]->element, XML_MAX_EPS)) {
            char * end;
            long value = strtol(node[i]->content, &end, 10);

            if (value < 0 || value > 1000000 || *end) {
                mwarn(XML_VALUEERR, node[i]->element, node[i]->content);
            } else {
                syscollector->max_eps = value;
            }
        } else if(!strcmp(node[i]->element, XML_NOTIFY_FIRST_SCAN)) {
            if (strcmp(node[i]->content, "yes") == 0) {
                syscollector->flags.notify_first_scan = 1;
            } else if (strcmp(node[i]->content, "no") == 0) {
                syscollector->flags.notify_first_scan = 0;
            } else {
                merror("Invalid content for tag '%s' at module '%s'.", XML_NOTIFY_FIRST_SCAN, WM_SYS_CONTEXT.name);
                return OS_INVALID;
            }
=======
            syscollector->flags.enabled = !strcmp(node[i]->content, "no");
>>>>>>> f4eca95d
        } else if (!strcmp(node[i]->element, XML_NETWORK)) {
            if (!node[i]->content || !strlen(node[i]->content) ||
                (strcmp(node[i]->content, "yes") && strcmp(node[i]->content, "no"))) {
                merror("Invalid content for tag '%s' at module '%s'.", XML_NETWORK, WM_SYS_CONTEXT.name);
                return OS_INVALID;
            }
            syscollector->flags.netinfo = !strcmp(node[i]->content, "yes");
        } else if (!strcmp(node[i]->element, XML_OS_SCAN)) {
            if (!node[i]->content || !strlen(node[i]->content) ||
                (strcmp(node[i]->content, "yes") && strcmp(node[i]->content, "no"))) {
                merror("Invalid content for tag '%s' at module '%s'.", XML_OS_SCAN, WM_SYS_CONTEXT.name);
                return OS_INVALID;
            }
            syscollector->flags.osinfo = !strcmp(node[i]->content, "yes");
        } else if (!strcmp(node[i]->element, XML_HARDWARE)) {
            if (!node[i]->content || !strlen(node[i]->content) ||
                (strcmp(node[i]->content, "yes") && strcmp(node[i]->content, "no"))) {
                merror("Invalid content for tag '%s' at module '%s'.", XML_HARDWARE, WM_SYS_CONTEXT.name);
                return OS_INVALID;
            }
            syscollector->flags.hwinfo = !strcmp(node[i]->content, "yes");
        } else if (!strcmp(node[i]->element, XML_PACKAGES)) {
            if (!node[i]->content || !strlen(node[i]->content) ||
                (strcmp(node[i]->content, "yes") && strcmp(node[i]->content, "no"))) {
                merror("Invalid content for tag '%s' at module '%s'.", XML_PACKAGES, WM_SYS_CONTEXT.name);
                return OS_INVALID;
            }
            syscollector->flags.programinfo = !strcmp(node[i]->content, "yes");
        } else if (!strcmp(node[i]->element, XML_HOTFIXES)) {
#ifdef WIN32
                if (!node[i]->content || !strlen(node[i]->content) ||
                    (strcmp(node[i]->content, "yes") && strcmp(node[i]->content, "no"))) {
                    merror("Invalid content for tag '%s' at module '%s'.", XML_HOTFIXES, WM_SYS_CONTEXT.name);
                    return OS_INVALID;
                }
                syscollector->flags.hotfixinfo = !strcmp(node[i]->content, "yes");
#else
                mwarn("The '%s' option is only available on Windows systems. Ignoring it.", XML_HOTFIXES);
#endif
        } else if (!strcmp(node[i]->element, XML_PROCS)) {
            if (!node[i]->content || !strlen(node[i]->content) ||
                (strcmp(node[i]->content, "yes") && strcmp(node[i]->content, "no"))) {
                merror("Invalid content for tag '%s' at module '%s'.", XML_PROCS, WM_SYS_CONTEXT.name);
                return OS_INVALID;
            }
            syscollector->flags.procinfo = !strcmp(node[i]->content, "yes");
        } else if (!strcmp(node[i]->element, XML_PORTS)) {
            if (node[i]->attributes) {
                if (!strcmp(node[i]->attributes[0], "all")) {
                    if (!strcmp(node[i]->values[0], "no")) {
                        syscollector->flags.allports = 0;
                    } else if (!strcmp(node[i]->values[0], "yes")) {
                        syscollector->flags.allports = 1;
                    } else {
                        merror("Invalid content for attribute '%s' at module '%s'.", node[i]->attributes[0], WM_SYS_CONTEXT.name);
                        return OS_INVALID;
                    }
                } else {
                    merror("Invalid attribute for tag '%s' at module '%s'.", XML_PORTS, WM_SYS_CONTEXT.name);
                    return OS_INVALID;
                }
            }
            if (!strcmp(node[i]->content, "yes"))
                syscollector->flags.portsinfo = 1;
            else if (!strcmp(node[i]->content, "no"))
                syscollector->flags.portsinfo = 0;
            else {
                merror("Invalid content for tag '%s' at module '%s'.", XML_PORTS, WM_SYS_CONTEXT.name);
                return OS_INVALID;
            }
        } else if (!strcmp(node[i]->element, XML_GROUPS)) {
            if (!node[i]->content || !strlen(node[i]->content) ||
                (strcmp(node[i]->content, "yes") && strcmp(node[i]->content, "no"))) {
                merror("Invalid content for tag '%s' at module '%s'.", XML_GROUPS, WM_SYS_CONTEXT.name);
                return OS_INVALID;
            }
            syscollector->flags.groups = !strcmp(node[i]->content, "yes");
        } else if (!strcmp(node[i]->element, XML_USERS)) {
            if (!node[i]->content || !strlen(node[i]->content) ||
                (strcmp(node[i]->content, "yes") && strcmp(node[i]->content, "no"))) {
                merror("Invalid content for tag '%s' at module '%s'.", XML_USERS, WM_SYS_CONTEXT.name);
                return OS_INVALID;
            }
        } else if (!strcmp(node[i]->element, XML_SERVICES)) {
            if (!strcmp(node[i]->content, "yes"))
                syscollector->flags.services = 1;
            else if (!strcmp(node[i]->content, "no"))
                syscollector->flags.services = 0;
            else {
                merror("Invalid content for tag '%s' at module '%s'.", XML_SERVICES, WM_SYS_CONTEXT.name);
                return OS_INVALID;
            }
            syscollector->flags.users = !strcmp(node[i]->content, "yes");
        } else if (!strcmp(node[i]->element, XML_BROWSER_EXTENSIONS)) {
            if (!node[i]->content || !strlen(node[i]->content) ||
                (strcmp(node[i]->content, "yes") && strcmp(node[i]->content, "no"))) {
                merror("Invalid content for tag '%s' at module '%s'.", XML_BROWSER_EXTENSIONS, WM_SYS_CONTEXT.name);
                return OS_INVALID;
            }
            syscollector->flags.browser_extensions = !strcmp(node[i]->content, "yes");

        } else if (!strcmp(node[i]->element, XML_SYNC)) {
            // Synchronization section - Let's get the children node and iterate the values
            xml_node **children = OS_GetElementsbyNode(xml, node[i]);
            if (children) {
                parse_synchronization_section(syscollector, children);
                OS_ClearNode(children);
            }
        } else {
            merror("No such tag '%s' at module '%s'.", node[i]->element, WM_SYS_CONTEXT.name);
            return OS_INVALID;
        }
    }

    return 0;
}
#endif<|MERGE_RESOLUTION|>--- conflicted
+++ resolved
@@ -171,7 +171,7 @@
                 merror("Invalid content for tag '%s' at module '%s'.", XML_DISABLED, WM_SYS_CONTEXT.name);
                 return OS_INVALID;
             }
-<<<<<<< HEAD
+            syscollector->flags.enabled = !strcmp(node[i]->content, "no");
         } else if (!strcmp(node[i]->element, XML_MAX_EPS)) {
             char * end;
             long value = strtol(node[i]->content, &end, 10);
@@ -182,17 +182,12 @@
                 syscollector->max_eps = value;
             }
         } else if(!strcmp(node[i]->element, XML_NOTIFY_FIRST_SCAN)) {
-            if (strcmp(node[i]->content, "yes") == 0) {
-                syscollector->flags.notify_first_scan = 1;
-            } else if (strcmp(node[i]->content, "no") == 0) {
-                syscollector->flags.notify_first_scan = 0;
-            } else {
+            if (!node[i]->content || !strlen(node[i]->content) ||
+                (strcmp(node[i]->content, "yes") && strcmp(node[i]->content, "no"))) {
                 merror("Invalid content for tag '%s' at module '%s'.", XML_NOTIFY_FIRST_SCAN, WM_SYS_CONTEXT.name);
                 return OS_INVALID;
             }
-=======
-            syscollector->flags.enabled = !strcmp(node[i]->content, "no");
->>>>>>> f4eca95d
+            syscollector->flags.notify_first_scan = !strcmp(node[i]->content, "yes");
         } else if (!strcmp(node[i]->element, XML_NETWORK)) {
             if (!node[i]->content || !strlen(node[i]->content) ||
                 (strcmp(node[i]->content, "yes") && strcmp(node[i]->content, "no"))) {
