--- conflicted
+++ resolved
@@ -764,12 +764,7 @@
             log_size = strlen(key) + strlen(space);
 
             if(body_size > log_size){
-<<<<<<< HEAD
                 snprintf(printed + strlen(printed), body_size, "%s%s", key, space);
-=======
-                strncat(printed, key, body_size);
-                strncat(printed, space, strlen(space));
->>>>>>> f129a8c1
                 body_size -= log_size;
             }
 
