/* Copyright (C) 2015-2020, Wazuh Inc.
 * Copyright (C) 2009 Trend Micro Inc.
 * All rights reserved.
 *
 * This program is free software; you can redistribute it
 * and/or modify it under the terms of the GNU General Public
 * License (version 2) as published by the FSF - Free Software
 * Foundation
 */

#include "shared.h"
#include "string.h"
#include "../os_regex/os_regex.h"

#ifdef WIN32
#ifdef EVENTCHANNEL_SUPPORT
#define _WIN32_WINNT 0x0600
#endif
#endif

/* Trim CR and/or LF from the last positions of a string */
void os_trimcrlf(char *str)
{
    if (str == NULL) {
        return;
    }

    if (*str == '\0') {
        return;
    }

    size_t len = strlen(str);
    len--;

    while (str[len] == '\n' || str[len] == '\r') {
        str[len] = '\0';

        if (len == 0) {
            break;
        }

        len--;
    }
}

/* Remove offending char (e.g., double quotes) from source */
char *os_strip_char(const char *source, char remove)
{
    char *clean;
    const char *iterator = source;
    size_t length = 0;
    int i;

    /* Figure out how much memory to allocate */
    for ( ; *iterator; iterator++ ) {
        if ( *iterator != remove ) {
            length++;
        }
    }

    /* Allocate the memory */
    if ( (clean = (char *) malloc( length + 1 )) == NULL ) {
        // Return NULL
        return NULL;
    }
    memset(clean, '\0', length + 1);

    /* Remove the characters */
    iterator = source;
    for ( i = 0; *iterator; iterator++ ) {
        if ( *iterator != remove ) {
            clean[i] = *iterator;
            i++;
        }
    }

    return clean;
}

/* Do a substring */
int os_substr(char *dest, const char *src, size_t position, ssize_t length)
{
    dest[0] = '\0';

    if ( length <= 0  ) {
        /* Unsupported negative length string */
        return -3;
    }
    if ( src == NULL ) {
        return -2;
    }
    if ( position >= strlen(src) ) {
        return -1;
    }

    strncat(dest, (src + position), (size_t) length);

    return 0;
}

/* Escape a set of characters */
char *os_shell_escape(const char *src)
{
    /* Maximum Length of the String is 2 times the current length */
    char shell_escapes[22] = { '\\', '"', '\'', '\t', ';', '`', '>', '<', '|', '#',
                             '*', '[', ']', '{', '}', '&', '$', '!', ':', '(', ')'
                           };

    char *escaped_string;
    size_t length = 0;
    int i = 0;

    if (src == NULL) {
        return NULL;
    }

    /* Determine how long the string will be */
    const char *iterator = src;
    for (; *iterator; iterator++) {
        if ( strchr(shell_escapes, *iterator) ) {
            length++;
        }
        length++;
    }
    /* Allocate memory */
    if ( (escaped_string = (char *) calloc(1, length + 1 )) == NULL ) {
        // Return NULL
        return NULL;
    }

    /* Escape the escapable characters */
    iterator = src;
    for ( i = 0; *iterator; iterator++ ) {
        if ( strchr(shell_escapes, *iterator) ) {
            escaped_string[i] = '\\';
            i++;
        }
        escaped_string[i] = *iterator;
        i++;
    }

    return escaped_string;
}

/* Count the number of repetitions of needle at haystack */
size_t os_strcnt(const char *haystack, char needle) {
    size_t count = 0;
    char *ptr;

    for (ptr = strchr(haystack, needle); ptr; ptr = strchr(ptr + 1, needle))
        count++;

    return count;
}

// Trim whitespaces from string

char * w_strtrim(char * string) {
    char *c;
    char *d;

    if(string != NULL) {
        string = &string[strspn(string, " ")];
        for (c = string + strcspn(string, " "); *(d = c + strspn(c, " ")); c = d + strcspn(d, " "));
        *c = '\0';
    }
    return string;
}

// Add a dynamic field with object nesting
void W_JSON_AddField(cJSON *root, const char *key, const char *value) {

    cJSON *object;
    char *current;
    char *nest = strchr(key, '.');
    size_t length;

    if (nest) {
        length = nest - key;
        os_malloc(length + 1, current);
        strncpy(current, key, length);
        current[length] = '\0';

        if (object = cJSON_GetObjectItem(root, current), object) {
            if (cJSON_IsObject(object)) {
                W_JSON_AddField(object, nest + 1, value);
            }
        } else {
            cJSON_AddItemToObject(root, current, object = cJSON_CreateObject());
            W_JSON_AddField(object, nest + 1, value);
        }

        free(current);
    } else if (!cJSON_GetObjectItem(root, key)) {
        const char *jsonErrPtr;
        cJSON * value_json = NULL;

        if (*value == '[' &&
           (value_json = cJSON_ParseWithOpts(value, &jsonErrPtr, 0), value_json) &&
           (*jsonErrPtr == '\0')) {
            cJSON_AddItemToObject(root, key, value_json);
        } else {
            if (value_json) {
                cJSON_Delete(value_json);
            }
            cJSON_AddStringToObject(root, key, value);
        }
    }
}

void csv_list_to_json_str_array(char * const csv_list, char **buffer)
{
    cJSON *array = cJSON_CreateArray();
    char *remaining_str = NULL;
    char *element = strtok_r(csv_list, ",", &remaining_str);

    while (element) {
        cJSON *obj = cJSON_CreateString(element);
        cJSON_AddItemToArray(array, obj);
        element = strtok_r(NULL, ",", &remaining_str);
    }
    *buffer = cJSON_Print(array);
    cJSON_Delete(array);
}

// Searches haystack for needle. Returns 1 if needle is found in haystack.
int w_str_in_array(const char * needle, const char ** haystack) {
    int i;

    if (!(needle && haystack)) {
        return 0;
    }

    for (i = 0; haystack[i]; i++) {
        if (strcmp(needle, haystack[i]) == 0) {
            return 1;
        }
    }

    return 0;
}

/* Filter escape characters */

char* filter_special_chars(const char *string) {
    int i, j = 0;
    int n = strlen(string);
    char *filtered = malloc(n + 1);

    if (!filtered)
        return NULL;

    for (i = 0; i <= n; i++)
        filtered[j++] = (string[i] == '\\') ? string[++i] : string[i];

    return filtered;
}

// Replace substrings

char * wstr_replace(const char * string, const char * search, const char * replace) {
    char * result;
    const char * scur;
    const char * snext;
    size_t wi = 0;
    size_t zcur;

    if (!(string && search && replace)) {
        return NULL;
    }

    const size_t ZSEARCH = strlen(search);
    const size_t ZREPLACE = strlen(replace);

    os_malloc(sizeof(char), result);

    for (scur = string; snext = strstr(scur, search), snext; scur = snext + ZSEARCH) {
        zcur = snext - scur;
        os_realloc(result, wi + zcur + ZREPLACE + 1, result);
        memcpy(result + wi, scur, zcur);
        wi += zcur;
        memcpy(result + wi, replace, ZREPLACE);
        wi += ZREPLACE;
    }

    // Copy last chunk

    zcur = strlen(scur);
    os_realloc(result, wi + zcur + 1, result);
    memcpy(result + wi, scur, zcur);
    wi += zcur;

    result[wi] = '\0';
    return result;
}

// Locate first occurrence of non escaped character in string

char * wstr_chr(char * str, int character) {
    char escaped = 0;

    for (;*str != '\0'; str++) {
        if (!escaped) {
            if (*str == character) {
                return str;
            }
            if (*str == '\\') {
                escaped = 1;
            }
        } else {
            escaped = 0;
        }
    }

    return NULL;
}

#ifdef WIN32

char *convert_windows_string(LPCWSTR string)
{
    char *dest = NULL;
    size_t size = 0;
    int result = 0;

    if (string == NULL) {
        return (NULL);
    }

    /* Determine size required */
    size = WideCharToMultiByte(CP_UTF8,
                               WC_ERR_INVALID_CHARS,
                               string,
                               -1,
                               NULL,
                               0,
                               NULL,
                               NULL);

    if (size == 0) {
        mferror(
            "Could not WideCharToMultiByte() when determining size which returned (%lu)",
            GetLastError());
        return (NULL);
    }

    if ((dest = calloc(size, sizeof(char))) == NULL) {
        mferror(
            "Could not calloc() memory for WideCharToMultiByte() which returned [(%d)-(%s)]",
            errno,
            strerror(errno)
        );
        return (NULL);
    }

    result = WideCharToMultiByte(CP_UTF8,
                                 WC_ERR_INVALID_CHARS,
                                 string,
                                 -1,
                                 dest,
                                 size,
                                 NULL,
                                 NULL);

    if (result == 0) {
        mferror(
            "Could not WideCharToMultiByte() which returned (%lu)",
            GetLastError());
        free(dest);
        return (NULL);
    }

    return (dest);
}

#endif

// Free string array
void free_strarray(char ** array) {
    int i;

    if (array) {
        for (i = 0; array[i]; ++i) {
            free(array[i]);
        }

        free(array);
    }
}

/* Returns 0 if str is found */
int wstr_find_in_folder(char *path,const char *str,int strip_new_line){
    DIR *dp;
    FILE *fp = NULL;
    char ** files;
    int i;
    int status = -1;

    dp = opendir(path);
    if (!dp) {
        mdebug1("At wstr_find_in_folder(): Opening directory: '%s': %s", path, strerror(errno));
        return status;
    }

    // Try to open directory, avoid TOCTOU hazard
    if (files = wreaddir(path), !files) {
        if (errno != ENOTDIR) {
            mdebug1("Could not open directory '%s'", path);
        }
        closedir(dp);
        return status;
    }

    /* Read directory */
    for (i = 0; files[i]; ++i) {
        char buffer[OS_SIZE_65536 + 1] = {0};
        char file[PATH_MAX + 1] = {0};

        snprintf(file, PATH_MAX + 1, "%s/%s", path, files[i]);
        if (files[i][0] == '.') {
            continue;
        }

        fp = fopen(file,"r");

        if (!fp) {
            continue;
        }

        if( fgets (buffer, OS_SIZE_65536, fp)!=NULL ) {

            if(strip_new_line){

                char *endl = strchr(buffer, '\n');

                if (endl) {
                    *endl = '\0';
                }
            }

            /* Found */
            if(strncmp(str,buffer,OS_SIZE_65536) == 0){
                status = 0;
                goto end;
            }
        }
        fclose(fp);
        fp = NULL;
    }

end:
    free_strarray(files);
    if(fp){
        fclose(fp);
    }

    if(dp){
        closedir(dp);
    }
    return status;
}

/* Returns 0 if str is found */
int wstr_find_line_in_file(char *file,const char *str,int strip_new_line){
    FILE *fp = NULL;
    int i = -1;
    char buffer[OS_SIZE_65536 + 1] = {0};

    fp = fopen(file,"r");

    if(!fp){
        return -1;
    }

    while(fgets (buffer, OS_SIZE_65536, fp) != NULL) {

        char *endl = strchr(buffer, '\n');

        if (endl) {
            i++;
        }

        /* Found */
        if(strip_new_line && endl){
            *endl = '\0';
        }

        if(strncmp(str,buffer,OS_SIZE_65536) == 0){
            fclose(fp);
            return i;
            break;
        }
    }
    fclose(fp);

    return -1;
}

char * wstr_delete_repeated_groups(const char * string){
    char **aux;
    char *result = NULL;
    int i, k;

    aux = OS_StrBreak(MULTIGROUP_SEPARATOR, string, MAX_GROUPS_PER_MULTIGROUP);

    for (i=0; aux[i] != NULL; i++) {
        for (k=0; k < i; k++){
            if (!strcmp(aux[k], aux[i])) {
                break;
            }
        }

        // If no duplicate found, append
        if (k == i) {
            wm_strcat(&result, aux[i], MULTIGROUP_SEPARATOR);
        }
    }

    free_strarray(aux);
    return result;
}


// Concatenate strings with optional separator

int wm_strcat(char **str1, const char *str2, char sep) {
    size_t len1;
    size_t len2;

    if (str2) {
        len2 = strlen(str2);

        if (*str1) {
            len1 = strlen(*str1);
            os_realloc(*str1, len1 + len2 + (sep ? 2 : 1), *str1);

            if (sep)
                memcpy(*str1 + (len1++), &sep, 1);
        } else {
            len1 = 0;
            os_malloc(len2 + 1, *str1);
        }

        memcpy(*str1 + len1, str2, len2 + 1);
        return 0;
    } else
        return -1;
}

int wstr_end(char *str, const char *str_end) {
    size_t str_len = strlen(str);
    size_t str_end_len = strlen(str_end);
    return str_end_len <= str_len && !strcmp(str + str_len - str_end_len, str_end);
}

void wstr_split(char *str, char *delim, char *replace_delim, int occurrences, char ***splitted_str) {
    char *new_delim = replace_delim ? replace_delim : delim;
    size_t new_delim_size = strlen(replace_delim ? replace_delim : delim);
    int count = 0;
    int splitted_count;
    char *str_cpy, *str_cpy_ref;
    char *str_it;
    char **acc_strs;
    char *saveptr;

    if (occurrences < 1) {
        return;
    }

    os_strdup(str, str_cpy);
    str_cpy_ref = str_cpy;
    str_it = strtok_r(str_cpy, delim, &saveptr);

    os_calloc(occurrences, sizeof(char *), acc_strs);

    for (splitted_count = 0; *splitted_str && (*splitted_str)[splitted_count]; splitted_count++);

    for (; str_it && *str_it; count++) {
        os_strdup(str_it, acc_strs[count]);

        if (count == occurrences - 1) {
            // Add a new term
            size_t term_size;
            char *new_term_it;

            for (count = term_size = 0; count < occurrences; count++) {
                term_size += strlen(acc_strs[count]);
            }

            term_size += (occurrences - 1) * new_delim_size + 1;

            os_realloc(*splitted_str, (splitted_count + 2) * sizeof(char *), *splitted_str);
            os_calloc(term_size, sizeof(char), (*splitted_str)[splitted_count]);
            (*splitted_str)[splitted_count + 1] = NULL;

            for (count = 0, new_term_it = (*splitted_str)[splitted_count]; count < occurrences; count++) {
                if (count) {
                    strncpy(new_term_it, new_delim, new_delim_size);
                    new_term_it += new_delim_size;
                }
                strncpy(new_term_it, acc_strs[count], strlen(acc_strs[count]));
                new_term_it += strlen(acc_strs[count]);
                os_free(acc_strs[count]);
            }

            splitted_count++;
            count = -1;
        }
        str_it = strtok_r(NULL, delim, &saveptr);
    }

    // Remove residual terms (they are discarded)
    for (count = 0; acc_strs[count]; count++) {
        free(acc_strs[count]);
    }
    free(acc_strs);
    free(str_cpy_ref);
}

/* Check if the specified string is already in the array */
int w_is_str_in_array(char *const *ar, const char *str)
{
    while (*ar) {
        if (strcmp(*ar, str) == 0) {
            return (1);
        }
        ar++;
    }
    return (0);
}

// Remove zeros from the end of the decimal number
void w_remove_zero_dec(char *str_number) {
    char *base;
    char *number_end;

    if (base = strchr(str_number, '.'), base) {
        for (number_end = base; *number_end; number_end++);
        for (--number_end; base != number_end && *number_end == '0'; number_end--) {
            *number_end = '\0';
        }
    }
}

/* Similar to strtok_r but checks for full delim appearances */
char *w_strtok_r_str_delim(const char *delim, char **remaining_str)
{
    if (!*remaining_str) {
        return NULL;
    }

    if (!delim || *delim == '\0') {
        char *str = *remaining_str;
        *remaining_str = NULL;
        return str;
    }

    char *delim_found = NULL;
    size_t delim_len = strlen(delim);

    while ((delim_found = strstr(*remaining_str, delim))) {
        if (*remaining_str == delim_found) {
            *remaining_str += delim_len;
            continue;
        }
        break;
    }

    if (**remaining_str == '\0') {
        return NULL;
    }

    char *token = *remaining_str;

    if((delim_found = strstr(*remaining_str, delim))) {
        *delim_found = '\0';
        *remaining_str = delim_found + delim_len;
    } else {
        *remaining_str = NULL;
    }

    return token;
}


// Returns the characters number of the string source if, only if, source is included completely in str, 0 in other case.
int w_compare_str(const char * source, const char * str) {
    int matching = 0;
    size_t source_lenght;

    if (!(source && str)) {
        return -1;
    }

    source_lenght = strlen(source);
    if (source_lenght > strlen(str)) {
        return -2;
    }

    // Match if result is 0
    matching = strncmp(source, str, source_lenght);

    return matching == 0 ? source_lenght : 0;
}

const char * find_string_in_array(char * const string_array[], size_t array_len, const char * const str, const size_t str_len)
{
    if (!string_array || !str){
        return NULL;
    }

    size_t i;
    for (i = 0; i < array_len; ++i) {
        if (strncmp(str, string_array[i], str_len) == 0) {
            return string_array[i];
        }
    }

    return NULL;
}

// Parse boolean string

int w_parse_bool(const char * string) {
    return (strcmp(string, "yes") == 0) ? 1 : (strcmp(string, "no") == 0) ? 0 : -1;
}

// Parse positive time string into seconds

long w_parse_time(const char * string) {
    char * end;
    long seconds = strtol(string, &end, 10);

    if (seconds < 0 || (seconds == LONG_MAX && errno == ERANGE)) {
        return -1;
    }

    switch (*end) {
    case '\0':
        break;
    case 'd':
        seconds *= 86400;
        break;
    case 'h':
        seconds *= 3600;
        break;
    case 'm':
        seconds *= 60;
        break;
    case 's':
        break;
    case 'w':
        seconds *= 604800;
        break;
    default:
        return -1;
    }

    return seconds >= 0 ? seconds : -1;
}

char* decode_hex_buffer_2_ascii_buffer(const char * const encoded_buffer, const size_t buffer_size)
{
    if (!encoded_buffer) {
        return NULL;
    }

    /* each ASCII character has 2 digits in its HEX form, hence its length must be even */
    if (buffer_size % 2 != 0) {
        return NULL;
    }

    const size_t decoded_len = buffer_size / 2;
    char *decoded_buffer;
    os_calloc(decoded_len, sizeof(char), decoded_buffer);

    size_t i;
    for(i = 0; i < decoded_len; ++i) {
        if (1 != sscanf(encoded_buffer + 2 * i, "%2hhx", decoded_buffer + i)) {
            os_free(decoded_buffer);
            return NULL;
        }
    }

    return decoded_buffer;
}

// Length of the initial segment of s which consists entirely of non-escaped bytes different from reject

size_t strcspn_escaped(const char * s, char reject) {
    char charset[3] = { '\\', reject };

    size_t len = strlen(s);
    size_t spn_len = 0;

    do {
        spn_len += strcspn(s + spn_len, charset);

        if (s[spn_len] == '\\') {
            spn_len += 2;
        } else {
            return spn_len;
        }
    } while (spn_len < len);

    return len;
}

// Escape JSON reserved characters

char * wstr_escape_json(const char * string) {
    const char escape_map[] = {
        ['\b'] = 'b',
        ['\t'] = 't',
        ['\n'] = 'n',
        ['\f'] = 'f',
        ['\r'] = 'r',
        ['\"'] = '\"',
        ['\\'] = '\\'
    };

    size_t i = 0;   // Read position
    size_t j = 0;   // Write position
    size_t z;       // Span length

    char * output;
    os_malloc(1, output);

    do {
        z = strcspn(string + i, "\b\t\n\f\r\"\\");

        if (string[i + z] == '\0') {
            // End of string
            os_realloc(output, j + z + 1, output);
            strncpy(output + j, string + i, z);
        } else {
            // Reserved character
            os_realloc(output, j + z + 3, output);
            strncpy(output + j, string + i, z);
            output[j + z] = '\\';
            output[j + z + 1] = escape_map[(int)string[i + z]];
            z++;
            j++;
        }

        j += z;
        i += z;
    } while (string[i] != '\0');

    output[j] = '\0';
    return output;
}

// Unescape JSON reserved characters

char * wstr_unescape_json(const char * string) {
    const char UNESCAPE_MAP[] = {
        ['b'] = '\b',
        ['t'] = '\t',
        ['n'] = '\n',
        ['f'] = '\f',
        ['r'] = '\r',
        ['\"'] = '\"',
        ['\\'] = '\\'
    };

    size_t i = 0;   // Read position
    size_t j = 0;   // Write position
    size_t z;       // Span length

    char * output;
    os_malloc(1, output);

    do {
        z = strcspn(string + i, "\\");

        // Extend output and copy
        os_realloc(output, j + z + 3, output);
        strncpy(output + j, string + i, z);

        i += z;
        j += z;

        if (string[i] != '\0') {
            // Peek byte following '\'
            switch (string[++i]) {
            case '\0':
                // End of string
                output[j++] = '\\';
                break;

            case 'b':
            case 't':
            case 'n':
            case 'f':
            case 'r':
            case '\"':
            case '\\':
                // Escaped character
                output[j++] = UNESCAPE_MAP[(int)string[i++]];
                break;

            default:
                // Bad escape
                output[j++] = '\\';
                output[j++] = string[i++];
            }
        }
    } while (string[i] != '\0');

    output[j] = '\0';
    return output;
}

// Lowercase a string

char * w_tolower_str(const char *string) {
    char *tolower_str;
    int count;

    if (!string) {
        return NULL;
    }

    os_malloc(1, tolower_str);

    for(count = 0; string[count]; count++) {
        os_realloc(tolower_str, count + 2, tolower_str);
        tolower_str[count] = tolower(string[count]);
    }

    tolower_str[count] = '\0';

    return tolower_str;
}

// Verify the string is not truncated after executing snprintf

int os_snprintf(char *str, size_t size, const char *format, ...) {
    size_t ret;
    va_list args;

    va_start(args, format);
    ret = vsnprintf(str, size, format, args);
    if (ret >= size) {
        mwarn("String may be truncated because it is too long.");
    }
    va_end(args);

    return ret;
}

// Remove a substring from a string

char * w_remove_substr(char *str, const char *sub) {
    char *p, *q, *r;
    if ((q = r = strstr(str, sub)) != NULL) {
        size_t len = strlen(sub);
        while ((r = strstr(p = r + len, sub)) != NULL) {
            while (p < r)
                *q++ = *p++;
        }
        while ((*q++ = *p++) != '\0')
            continue;
    }
    return str;
}

char * w_strndup(const char * str, size_t n) {

    char * str_cpy = NULL;
    size_t str_len;

    if (str == NULL) {
        return str_cpy;
    }

    if (str_len = strlen(str), str_len > n) {
        str_len = n;
    }

    os_malloc(str_len + 1, str_cpy);
    if (str_len > 0) {
        memcpy(str_cpy, str, str_len);
    }

    str_cpy[str_len] = '\0';

    return str_cpy;
}

<<<<<<< HEAD
char ** w_string_split(const char *string_to_split, const char *delim, int max_array_size) {
    char **paths = NULL;
    char *state;
    char *token;
    int i = 0;
    char *aux;
    os_strdup(string_to_split, aux);

    os_calloc(1, sizeof(char *), paths);
    for(token = strtok_r(aux, delim, &state); token; token = strtok_r(NULL, delim, &state)){
        os_realloc(paths, (i + 2) * sizeof(char *), paths);
        os_strdup(token, paths[i]);
        paths[i + 1] = NULL;
        i++;
        if (max_array_size && i > max_array_size) break;
    }
    os_free(aux);

    return paths;
=======
// Append two strings

char* w_strcat(char *a, const char *b, size_t n) {
    if (a == NULL) {
        return w_strndup(b, n);
    }

    size_t a_len = strlen(a);
    size_t output_len = a_len + n;

    os_realloc(a, output_len + 1, a);

    memcpy(a + a_len, b, n);
    a[output_len] = '\0';

    return a;
}

// Append a string into the n-th position of a string array

char** w_strarray_append(char **array, char *string, int n) {
    os_realloc(array, sizeof(char *) * (n + 2), array);
    array[n] = string;
    array[n + 1] = NULL;

    return array;
}

// Tokenize string separated by spaces, respecting double-quotes

char** w_strtok(const char *string) {
    bool quoting = false;
    int output_n = 0;
    char *accum = NULL;
    char **output;

    os_calloc(1, sizeof(char*), output);

    const char *i;
    const char *j;

    for (i = string; (j = strpbrk(i, " \"\\")) != NULL; i = j + 1) {
        switch (*j) {
        case ' ':
            if (quoting) {
                accum = w_strcat(accum, i, j - i + 1);
            } else {
                if (j > i) {
                    accum = w_strcat(accum, i, j - i);
                }

                if (accum != NULL) {
                    output = w_strarray_append(output, accum, output_n++);
                    accum = NULL;
                }
            }

            break;

        case '\"':
            if (j > i || quoting) {
                accum = w_strcat(accum, i, j - i);
            }

            quoting = !quoting;
            break;

        case '\\':
            if (j > i) {
                accum = w_strcat(accum, i, j - i);
            }

            if (j[1] != '\0') {
                accum = w_strcat(accum, ++j, 1);
            }
        }
    }

    if (*i != '\0') {
        accum = w_strcat(accum, i, strlen(i));
    }

    if (accum != NULL) {
        output = w_strarray_append(output, accum, output_n);
    }

    return output;
>>>>>>> 065d6018
}<|MERGE_RESOLUTION|>--- conflicted
+++ resolved
@@ -989,7 +989,6 @@
     return str_cpy;
 }
 
-<<<<<<< HEAD
 char ** w_string_split(const char *string_to_split, const char *delim, int max_array_size) {
     char **paths = NULL;
     char *state;
@@ -1009,7 +1008,8 @@
     os_free(aux);
 
     return paths;
-=======
+}
+
 // Append two strings
 
 char* w_strcat(char *a, const char *b, size_t n) {
@@ -1097,5 +1097,4 @@
     }
 
     return output;
->>>>>>> 065d6018
 }