/* Copyright (C) 2009 Trend Micro Inc.
 * All right reserved.
 *
 * This program is a free software; you can redistribute it
 * and/or modify it under the terms of the GNU General Public
 * License (version 2) as published by the FSF - Free Software
 * Foundation
 */

/* Functions to handle signal manipulation */

#ifndef WIN32

#include <stdio.h>
#include <stdlib.h>
#include <signal.h>
#include <string.h>

#include "shared.h"
#include "sig_op.h"
#include "file_op.h"
#include "debug_op.h"
#include "error_messages/error_messages.h"

static const char *pidfile = NULL;

void HandleExit() {
    DeletePID(pidfile);
}

void HandleSIG(int sig)
{
    minfo(SIGNAL_RECV, sig, strsignal(sig));

<<<<<<< HEAD
    DeletePID(pidfile);

    if (strcmp(__local_name, "unset")) {
        DeleteState();
    }

=======
>>>>>>> 72813944
    exit(1);
}


/* To avoid client-server communication problems */
void HandleSIGPIPE(__attribute__((unused)) int sig)
{
    return;
}

void StartSIG(const char *process_name)
{
    pidfile = process_name;

    signal(SIGHUP, SIG_IGN);
    signal(SIGINT, HandleSIG);
    signal(SIGQUIT, HandleSIG);
    signal(SIGTERM, HandleSIG);
    signal(SIGALRM, HandleSIG);
    signal(SIGPIPE, HandleSIGPIPE);

    atexit(HandleExit);
}

void StartSIG2(const char *process_name, void (*func)(int))
{
    pidfile = process_name;

    signal(SIGHUP, SIG_IGN);
    signal(SIGINT, func);
    signal(SIGQUIT, func);
    signal(SIGTERM, func);
    signal(SIGALRM, func);
    signal(SIGPIPE, HandleSIGPIPE);

    atexit(HandleExit);
}

#endif /* !WIN32 */<|MERGE_RESOLUTION|>--- conflicted
+++ resolved
@@ -26,21 +26,16 @@
 
 void HandleExit() {
     DeletePID(pidfile);
+
+    if (strcmp(__local_name, "unset")) {
+        DeleteState();
+    }
 }
 
 void HandleSIG(int sig)
 {
     minfo(SIGNAL_RECV, sig, strsignal(sig));
 
-<<<<<<< HEAD
-    DeletePID(pidfile);
-
-    if (strcmp(__local_name, "unset")) {
-        DeleteState();
-    }
-
-=======
->>>>>>> 72813944
     exit(1);
 }
 
