%if !(0%{?el} >= 6 || 0%{?rhel} >= 6)
%global debug_package %{nil}
%endif

%if %{_isstage} == no
  %define _rpmfilename %%{NAME}_%%{VERSION}-%%{RELEASE}_%%{ARCH}_%{_hashcommit}.rpm
%else
  %define _rpmfilename %%{NAME}-%%{VERSION}-%%{RELEASE}.%%{ARCH}.rpm
%endif

Summary:     Wazuh helps you to gain security visibility into your infrastructure by monitoring hosts at an operating system and application level. It provides the following capabilities: log analysis, file integrity monitoring, intrusions detection and policy and compliance monitoring
Name:        wazuh-agent
Version:     %{_version}
Release:     %{_release}
License:     GPL
Group:       System Environment/Daemons
Source0:     %{name}-%{version}.tar.gz
URL:         https://www.wazuh.com/
BuildRoot:   %{_tmppath}/%{name}-%{version}-%{release}-root-%(%{__id_u} -n)
Vendor:      Wazuh <info@wazuh.com>
Packager:    Wazuh <info@wazuh.com>
Requires(pre):    /usr/sbin/groupadd /usr/sbin/useradd
Requires(postun): /usr/sbin/groupdel /usr/sbin/userdel
Conflicts:   ossec-hids ossec-hids-agent wazuh-manager wazuh-local
AutoReqProv: no

Requires: coreutils
%if 0%{?el} >= 6 || 0%{?rhel} >= 6
BuildRequires: coreutils glibc-devel automake autoconf libtool policycoreutils-python perl
%else
BuildRequires: coreutils glibc-devel automake autoconf libtool policycoreutils perl
%endif

ExclusiveOS: linux

%description
Wazuh helps you to gain security visibility into your infrastructure by monitoring
hosts at an operating system and application level. It provides the following capabilities:
log analysis, file integrity monitoring, intrusions detection and policy and compliance monitoring

%if 0%{?el} >= 6 || 0%{?rhel} >= 6
# Build debuginfo package
%ifnarch ppc64le
%package -n wazuh-agent-debuginfo
Requires: wazuh-agent = %{_version}-%{_release}
Summary: Debug information for package %{name}.
%description -n wazuh-agent-debuginfo
This package provides debug information for package %{name}.
%endif
%endif

%prep
%setup -q

./gen_ossec.sh conf agent centos %rhel %{_localstatedir} > etc/ossec-agent.conf

%build
pushd src
# Rebuild for agent
make clean

%if 0%{?el} >= 6 || 0%{?rhel} >= 6
    make -j%{_threads} deps TARGET=agent
    make -j%{_threads} TARGET=agent USE_SELINUX=yes DEBUG=%{_debugenabled}
%else
    %ifnarch amd64
      MSGPACK="USE_MSGPACK_OPT=no"
    %endif
    deps_version=`cat Makefile | grep "DEPS_VERSION =" | cut -d " " -f 3`
    make -j%{_threads} deps RESOURCES_URL=http://packages.wazuh.com/deps/${deps_version} TARGET=agent
    make -j%{_threads} TARGET=agent USE_AUDIT=no USE_SELINUX=yes USE_EXEC_ENVIRON=no DEBUG=%{_debugenabled} ${MSGPACK}

%endif

popd

%install
# Clean BUILDROOT
rm -fr %{buildroot}

echo 'USER_LANGUAGE="en"' > ./etc/preloaded-vars.conf
echo 'USER_NO_STOP="y"' >> ./etc/preloaded-vars.conf
echo 'USER_INSTALL_TYPE="agent"' >> ./etc/preloaded-vars.conf
echo 'USER_DIR="%{_localstatedir}"' >> ./etc/preloaded-vars.conf
echo 'USER_DELETE_DIR="y"' >> ./etc/preloaded-vars.conf
echo 'USER_ENABLE_ACTIVE_RESPONSE="y"' >> ./etc/preloaded-vars.conf
echo 'USER_ENABLE_SYSCHECK="y"' >> ./etc/preloaded-vars.conf
echo 'USER_ENABLE_ROOTCHECK="y"' >> ./etc/preloaded-vars.conf
echo 'USER_ENABLE_OPENSCAP="n"' >> ./etc/preloaded-vars.conf
echo 'USER_ENABLE_SYSCOLLECTOR="y"' >> ./etc/preloaded-vars.conf
echo 'USER_ENABLE_CISCAT="y"' >> ./etc/preloaded-vars.conf
echo 'USER_UPDATE="n"' >> ./etc/preloaded-vars.conf
echo 'USER_AGENT_SERVER_IP="MANAGER_IP"' >> ./etc/preloaded-vars.conf
echo 'USER_CA_STORE="/path/to/my_cert.pem"' >> ./etc/preloaded-vars.conf
echo 'USER_AUTO_START="n"' >> ./etc/preloaded-vars.conf
./install.sh || { echo "install.sh failed! Aborting." >&2; exit 1; }

%if 0%{?el} < 6 || 0%{?rhel} < 6
  mkdir -p ${RPM_BUILD_ROOT}%{_sysconfdir}
  touch ${RPM_BUILD_ROOT}%{_sysconfdir}/ossec-init.conf
%endif

# Create directories
mkdir -p ${RPM_BUILD_ROOT}%{_initrddir}
mkdir -p ${RPM_BUILD_ROOT}%{_localstatedir}/.ssh

# Copy the installed files into RPM_BUILD_ROOT directory
cp -pr %{_localstatedir}/* ${RPM_BUILD_ROOT}%{_localstatedir}/
mkdir -p ${RPM_BUILD_ROOT}/usr/lib/systemd/system/
sed -i "s:WAZUH_HOME_TMP:%{_localstatedir}:g" src/init/templates/ossec-hids-rh.init
install -m 0755 src/init/templates/ossec-hids-rh.init ${RPM_BUILD_ROOT}%{_initrddir}/wazuh-agent
sed -i "s:WAZUH_HOME_TMP:%{_localstatedir}:g" src/init/templates/wazuh-agent.service
install -m 0644 src/init/templates/wazuh-agent.service ${RPM_BUILD_ROOT}/usr/lib/systemd/system/

# Clean the preinstalled configuration assesment files
rm -f ${RPM_BUILD_ROOT}%{_localstatedir}/ruleset/sca/*

# Install configuration assesment files and files templates
mkdir -p ${RPM_BUILD_ROOT}%{_localstatedir}/tmp/sca-%{version}-%{release}-tmp/{generic}
mkdir -p ${RPM_BUILD_ROOT}%{_localstatedir}/tmp/sca-%{version}-%{release}-tmp/amzn/{1,2,2023}
mkdir -p ${RPM_BUILD_ROOT}%{_localstatedir}/tmp/sca-%{version}-%{release}-tmp/centos/{10,9,8,7,6,5}
mkdir -p ${RPM_BUILD_ROOT}%{_localstatedir}/tmp/sca-%{version}-%{release}-tmp/ol/{9,10}
mkdir -p ${RPM_BUILD_ROOT}%{_localstatedir}/tmp/sca-%{version}-%{release}-tmp/rhel/{9,8,7,6,5}
mkdir -p ${RPM_BUILD_ROOT}%{_localstatedir}/tmp/sca-%{version}-%{release}-tmp/sles/{11,12,15}
mkdir -p ${RPM_BUILD_ROOT}%{_localstatedir}/tmp/sca-%{version}-%{release}-tmp/suse/{11,12}
mkdir -p ${RPM_BUILD_ROOT}%{_localstatedir}/tmp/sca-%{version}-%{release}-tmp/fedora/{29,30,31,32,33,34,41}
mkdir -p ${RPM_BUILD_ROOT}%{_localstatedir}/tmp/sca-%{version}-%{release}-tmp/almalinux/{8,9,10}
mkdir -p ${RPM_BUILD_ROOT}%{_localstatedir}/tmp/sca-%{version}-%{release}-tmp/rocky/{8,9,10}

cp -r ruleset/sca/{generic,centos,rhel,ol,sles,amazon,rocky,almalinux} ${RPM_BUILD_ROOT}%{_localstatedir}/tmp/sca-%{version}-%{release}-tmp

cp etc/templates/config/generic/sca.files ${RPM_BUILD_ROOT}%{_localstatedir}/tmp/sca-%{version}-%{release}-tmp/generic

cp etc/templates/config/amzn/1/sca.files ${RPM_BUILD_ROOT}%{_localstatedir}/tmp/sca-%{version}-%{release}-tmp/amzn/1
cp etc/templates/config/amzn/2/sca.files ${RPM_BUILD_ROOT}%{_localstatedir}/tmp/sca-%{version}-%{release}-tmp/amzn/2
cp etc/templates/config/amzn/2023/sca.files ${RPM_BUILD_ROOT}%{_localstatedir}/tmp/sca-%{version}-%{release}-tmp/amzn/2023

cp etc/templates/config/centos/sca.files ${RPM_BUILD_ROOT}%{_localstatedir}/tmp/sca-%{version}-%{release}-tmp/centos
cp etc/templates/config/centos/10/sca.files ${RPM_BUILD_ROOT}%{_localstatedir}/tmp/sca-%{version}-%{release}-tmp/centos/10
cp etc/templates/config/centos/9/sca.files ${RPM_BUILD_ROOT}%{_localstatedir}/tmp/sca-%{version}-%{release}-tmp/centos/9
cp etc/templates/config/centos/8/sca.files ${RPM_BUILD_ROOT}%{_localstatedir}/tmp/sca-%{version}-%{release}-tmp/centos/8
cp etc/templates/config/centos/7/sca.files ${RPM_BUILD_ROOT}%{_localstatedir}/tmp/sca-%{version}-%{release}-tmp/centos/7
cp etc/templates/config/centos/6/sca.files ${RPM_BUILD_ROOT}%{_localstatedir}/tmp/sca-%{version}-%{release}-tmp/centos/6
cp etc/templates/config/centos/5/sca.files ${RPM_BUILD_ROOT}%{_localstatedir}/tmp/sca-%{version}-%{release}-tmp/centos/5

cp etc/templates/config/ol/9/sca.files ${RPM_BUILD_ROOT}%{_localstatedir}/tmp/sca-%{version}-%{release}-tmp/ol/9
cp etc/templates/config/ol/10/sca.files ${RPM_BUILD_ROOT}%{_localstatedir}/tmp/sca-%{version}-%{release}-tmp/ol/10

cp etc/templates/config/rhel/sca.files ${RPM_BUILD_ROOT}%{_localstatedir}/tmp/sca-%{version}-%{release}-tmp/rhel
cp etc/templates/config/rhel/10/sca.files ${RPM_BUILD_ROOT}%{_localstatedir}/tmp/sca-%{version}-%{release}-tmp/rhel/10
cp etc/templates/config/rhel/9/sca.files ${RPM_BUILD_ROOT}%{_localstatedir}/tmp/sca-%{version}-%{release}-tmp/rhel/9
cp etc/templates/config/rhel/8/sca.files ${RPM_BUILD_ROOT}%{_localstatedir}/tmp/sca-%{version}-%{release}-tmp/rhel/8
cp etc/templates/config/rhel/7/sca.files ${RPM_BUILD_ROOT}%{_localstatedir}/tmp/sca-%{version}-%{release}-tmp/rhel/7
cp etc/templates/config/rhel/6/sca.files ${RPM_BUILD_ROOT}%{_localstatedir}/tmp/sca-%{version}-%{release}-tmp/rhel/6
cp etc/templates/config/rhel/5/sca.files ${RPM_BUILD_ROOT}%{_localstatedir}/tmp/sca-%{version}-%{release}-tmp/rhel/5

cp etc/templates/config/sles/sca.files ${RPM_BUILD_ROOT}%{_localstatedir}/tmp/sca-%{version}-%{release}-tmp/sles
cp etc/templates/config/sles/11/sca.files ${RPM_BUILD_ROOT}%{_localstatedir}/tmp/sca-%{version}-%{release}-tmp/sles/11
cp etc/templates/config/sles/12/sca.files ${RPM_BUILD_ROOT}%{_localstatedir}/tmp/sca-%{version}-%{release}-tmp/sles/12
cp etc/templates/config/sles/15/sca.files ${RPM_BUILD_ROOT}%{_localstatedir}/tmp/sca-%{version}-%{release}-tmp/sles/15

cp etc/templates/config/suse/sca.files ${RPM_BUILD_ROOT}%{_localstatedir}/tmp/sca-%{version}-%{release}-tmp/suse
cp etc/templates/config/suse/11/sca.files ${RPM_BUILD_ROOT}%{_localstatedir}/tmp/sca-%{version}-%{release}-tmp/suse/11
cp etc/templates/config/suse/12/sca.files ${RPM_BUILD_ROOT}%{_localstatedir}/tmp/sca-%{version}-%{release}-tmp/suse/12

cp etc/templates/config/fedora/sca.files ${RPM_BUILD_ROOT}%{_localstatedir}/tmp/sca-%{version}-%{release}-tmp/fedora
cp etc/templates/config/fedora/29/sca.files ${RPM_BUILD_ROOT}%{_localstatedir}/tmp/sca-%{version}-%{release}-tmp/fedora/29
cp etc/templates/config/fedora/30/sca.files ${RPM_BUILD_ROOT}%{_localstatedir}/tmp/sca-%{version}-%{release}-tmp/fedora/30
cp etc/templates/config/fedora/31/sca.files ${RPM_BUILD_ROOT}%{_localstatedir}/tmp/sca-%{version}-%{release}-tmp/fedora/31
cp etc/templates/config/fedora/32/sca.files ${RPM_BUILD_ROOT}%{_localstatedir}/tmp/sca-%{version}-%{release}-tmp/fedora/32
cp etc/templates/config/fedora/33/sca.files ${RPM_BUILD_ROOT}%{_localstatedir}/tmp/sca-%{version}-%{release}-tmp/fedora/33
cp etc/templates/config/fedora/34/sca.files ${RPM_BUILD_ROOT}%{_localstatedir}/tmp/sca-%{version}-%{release}-tmp/fedora/34
cp etc/templates/config/fedora/41/sca.files ${RPM_BUILD_ROOT}%{_localstatedir}/tmp/sca-%{version}-%{release}-tmp/fedora/41

cp etc/templates/config/almalinux/sca.files ${RPM_BUILD_ROOT}%{_localstatedir}/tmp/sca-%{version}-%{release}-tmp/almalinux
cp etc/templates/config/almalinux/8/sca.files ${RPM_BUILD_ROOT}%{_localstatedir}/tmp/sca-%{version}-%{release}-tmp/almalinux/8
cp etc/templates/config/almalinux/9/sca.files ${RPM_BUILD_ROOT}%{_localstatedir}/tmp/sca-%{version}-%{release}-tmp/almalinux/9
cp etc/templates/config/almalinux/10/sca.files ${RPM_BUILD_ROOT}%{_localstatedir}/tmp/sca-%{version}-%{release}-tmp/almalinux/10

cp etc/templates/config/rocky/sca.files ${RPM_BUILD_ROOT}%{_localstatedir}/tmp/sca-%{version}-%{release}-tmp/rocky
cp etc/templates/config/rocky/8/sca.files ${RPM_BUILD_ROOT}%{_localstatedir}/tmp/sca-%{version}-%{release}-tmp/rocky/8
cp etc/templates/config/rocky/9/sca.files ${RPM_BUILD_ROOT}%{_localstatedir}/tmp/sca-%{version}-%{release}-tmp/rocky/9
cp etc/templates/config/rocky/10/sca.files ${RPM_BUILD_ROOT}%{_localstatedir}/tmp/sca-%{version}-%{release}-tmp/rocky/10

# Add configuration scripts
mkdir -p ${RPM_BUILD_ROOT}%{_localstatedir}/packages_files/agent_installation_scripts/
cp gen_ossec.sh ${RPM_BUILD_ROOT}%{_localstatedir}/packages_files/agent_installation_scripts/
cp add_localfiles.sh ${RPM_BUILD_ROOT}%{_localstatedir}/packages_files/agent_installation_scripts/

# Templates for initscript
mkdir -p ${RPM_BUILD_ROOT}%{_localstatedir}/packages_files/agent_installation_scripts/src/init
mkdir -p ${RPM_BUILD_ROOT}%{_localstatedir}/packages_files/agent_installation_scripts/etc/templates/config/generic
mkdir -p ${RPM_BUILD_ROOT}%{_localstatedir}/packages_files/agent_installation_scripts/etc/templates/config/centos
mkdir -p ${RPM_BUILD_ROOT}%{_localstatedir}/packages_files/agent_installation_scripts/etc/templates/config/rhel
mkdir -p ${RPM_BUILD_ROOT}%{_localstatedir}/packages_files/agent_installation_scripts/etc/templates/config/suse
mkdir -p ${RPM_BUILD_ROOT}%{_localstatedir}/packages_files/agent_installation_scripts/etc/templates/config/sles

# Add SUSE initscript
sed -i "s:WAZUH_HOME_TMP:%{_localstatedir}:g" src/init/templates/ossec-hids-suse.init
cp -rp src/init/templates/ossec-hids-suse.init ${RPM_BUILD_ROOT}%{_localstatedir}/packages_files/agent_installation_scripts/src/init/

# Copy scap templates
cp -rp  etc/templates/config/generic/* ${RPM_BUILD_ROOT}%{_localstatedir}/packages_files/agent_installation_scripts/etc/templates/config/generic
cp -rp  etc/templates/config/centos/* ${RPM_BUILD_ROOT}%{_localstatedir}/packages_files/agent_installation_scripts/etc/templates/config/centos
cp -rp  etc/templates/config/rhel/* ${RPM_BUILD_ROOT}%{_localstatedir}/packages_files/agent_installation_scripts/etc/templates/config/rhel
cp -rp  etc/templates/config/suse/* ${RPM_BUILD_ROOT}%{_localstatedir}/packages_files/agent_installation_scripts/etc/templates/config/suse
cp -rp  etc/templates/config/sles/* ${RPM_BUILD_ROOT}%{_localstatedir}/packages_files/agent_installation_scripts/etc/templates/config/sles

install -m 0440 VERSION.json ${RPM_BUILD_ROOT}%{_localstatedir}/packages_files/agent_installation_scripts/
install -m 0640 src/init/*.sh ${RPM_BUILD_ROOT}%{_localstatedir}/packages_files/agent_installation_scripts/src/init

%if 0%{?el} >= 6 || 0%{?rhel} >= 6
rm ${RPM_BUILD_ROOT}%{_localstatedir}/lib/modern.bpf.o
%{_rpmconfigdir}/find-debuginfo.sh
cp %{_localstatedir}/lib/modern.bpf.o ${RPM_BUILD_ROOT}%{_localstatedir}/lib
%endif

exit 0

%pre
# Create the wazuh group if it doesn't exists
if command -v getent > /dev/null 2>&1 && ! getent group wazuh > /dev/null 2>&1; then
  groupadd -r wazuh
elif ! getent group wazuh > /dev/null 2>&1; then
  groupadd -r wazuh
fi
# Create the wazuh user if it doesn't exists
if ! getent passwd wazuh > /dev/null 2>&1; then
  useradd -g wazuh -G wazuh -d %{_localstatedir} -r -s /sbin/nologin wazuh
fi

# Stop the services to upgrade the package
if [ $1 = 2 ]; then
  if [ ! -d "%{_localstatedir}" ]; then
    echo "Error: Directory %{_localstatedir} does not exist. Cannot perform upgrade" >&2
    exit 1
  fi

  if command -v systemctl > /dev/null 2>&1 && systemctl > /dev/null 2>&1 && systemctl is-active --quiet wazuh-agent > /dev/null 2>&1; then
    systemctl stop wazuh-agent.service > /dev/null 2>&1
    touch %{_localstatedir}/tmp/wazuh.restart
  # Check for SysV
  elif command -v service > /dev/null 2>&1 && service wazuh-agent status 2>/dev/null | grep "is running" > /dev/null 2>&1; then
    service wazuh-agent stop > /dev/null 2>&1
    touch %{_localstatedir}/tmp/wazuh.restart
  elif %{_localstatedir}/bin/wazuh-control status 2>/dev/null | grep "is running" > /dev/null 2>&1; then
    touch %{_localstatedir}/tmp/wazuh.restart
  elif %{_localstatedir}/bin/ossec-control status 2>/dev/null | grep "is running" > /dev/null 2>&1; then
    touch %{_localstatedir}/tmp/wazuh.restart
  fi
  %{_localstatedir}/bin/ossec-control stop > /dev/null 2>&1 || %{_localstatedir}/bin/wazuh-control stop > /dev/null 2>&1
fi

%post

echo "VERSION=\"$(%{_localstatedir}/bin/wazuh-control info -v)\"" > /etc/ossec-init.conf
if [ $1 = 2 ]; then
  if [ -d %{_localstatedir}/logs/ossec ]; then
    rm -rf %{_localstatedir}/logs/wazuh
    cp -rp %{_localstatedir}/logs/ossec %{_localstatedir}/logs/wazuh
  fi

  if [ -d %{_localstatedir}/queue/ossec ]; then
    rm -rf %{_localstatedir}/queue/sockets
    cp -rp %{_localstatedir}/queue/ossec %{_localstatedir}/queue/sockets
  fi
fi
# If the package is being installed
if [ $1 = 1 ]; then

  touch %{_localstatedir}/logs/active-responses.log
  chown wazuh:wazuh %{_localstatedir}/logs/active-responses.log
  chmod 0660 %{_localstatedir}/logs/active-responses.log

  . %{_localstatedir}/packages_files/agent_installation_scripts/src/init/dist-detect.sh

  # Generating ossec.conf file
  %{_localstatedir}/packages_files/agent_installation_scripts/gen_ossec.sh conf agent ${DIST_NAME} ${DIST_VER}.${DIST_SUBVER} %{_localstatedir} > %{_localstatedir}/etc/ossec.conf
  chown root:wazuh %{_localstatedir}/etc/ossec.conf

  # Add default local_files to ossec.conf
  %{_localstatedir}/packages_files/agent_installation_scripts/add_localfiles.sh %{_localstatedir} >> %{_localstatedir}/etc/ossec.conf


  # Register and configure agent if Wazuh environment variables are defined
  %{_localstatedir}/packages_files/agent_installation_scripts/src/init/register_configure_agent.sh %{_localstatedir} > /dev/null || :
fi

if [[ -d /run/systemd/system ]]; then
  rm -f %{_initrddir}/wazuh-agent
fi

# Delete the installation files used to configure the agent
rm -rf %{_localstatedir}/packages_files

# Remove unnecessary files from shared directory
rm -f %{_localstatedir}/etc/shared/*.rpmnew

#AlmaLinux
if [ -r "/etc/almalinux-release" ]; then
  DIST_NAME=almalinux
  DIST_VER=`sed -rn 's/.* ([0-9]{1,2})\.*[0-9]{0,2}.*/\1/p' /etc/almalinux-release`
#Rocky
elif [ -r "/etc/rocky-release" ]; then
  DIST_NAME=rocky
  DIST_VER=`sed -rn 's/.* ([0-9]{1,2})\.*[0-9]{0,2}.*/\1/p' /etc/rocky-release`
# CentOS
elif [ -r "/etc/centos-release" ]; then
  if grep -q "AlmaLinux" /etc/centos-release; then
    DIST_NAME=almalinux
  elif grep -q "Rocky" /etc/centos-release; then
    DIST_NAME=almalinux
  else
    DIST_NAME="centos"
  fi
  DIST_VER=`sed -rn 's/.* ([0-9]{1,2})\.*[0-9]{0,2}.*/\1/p' /etc/centos-release`
# Fedora
elif [ -r "/etc/fedora-release" ]; then
    DIST_NAME="fedora"
    DIST_VER=`sed -rn 's/.* ([0-9]{1,2})\.*[0-9]{0,2}.*/\1/p' /etc/fedora-release`
# Oracle Linux
elif [ -r "/etc/oracle-release" ]; then
    DIST_NAME="ol"
    DIST_VER=`sed -rn 's/.* ([0-9]{1,2})\.*[0-9]{0,2}.*/\1/p' /etc/oracle-release`
# RedHat
elif [ -r "/etc/redhat-release" ]; then
  if grep -q "AlmaLinux" /etc/redhat-release; then
    DIST_NAME=almalinux
  elif grep -q "Rocky" /etc/redhat-release; then
    DIST_NAME=almalinux
  elif grep -q "CentOS" /etc/redhat-release; then
      DIST_NAME="centos"
  else
      DIST_NAME="rhel"
  fi
  DIST_VER=`sed -rn 's/.* ([0-9]{1,2})\.*[0-9]{0,2}.*/\1/p' /etc/redhat-release`
# SUSE
elif [ -r "/etc/SuSE-release" ]; then
  if grep -q "openSUSE" /etc/SuSE-release; then
      DIST_NAME="generic"
      DIST_VER=""
  else
      DIST_NAME="sles"
      DIST_VER=`sed -rn 's/.*VERSION = ([0-9]{1,2}).*/\1/p' /etc/SuSE-release`
  fi
elif [ -r "/etc/os-release" ]; then
  . /etc/os-release
  DIST_NAME=$ID
  DIST_VER=$(echo $VERSION_ID | sed -rn 's/[^0-9]*([0-9]+).*/\1/p')
  if [ "X$DIST_VER" = "X" ]; then
      DIST_VER="0"
  fi
  if [ "$DIST_NAME" = "amzn" ] && [ "$DIST_VER" != "2" ] && [ "$DIST_VER" != "2023" ]; then
      DIST_VER="1"
  fi
  DIST_SUBVER=$(echo $VERSION_ID | sed -rn 's/[^0-9]*[0-9]+\.([0-9]+).*/\1/p')
  if [ "X$DIST_SUBVER" = "X" ]; then
      DIST_SUBVER="0"
  fi
else
  DIST_NAME="generic"
  DIST_VER=""
fi

SCA_DIR="${DIST_NAME}/${DIST_VER}"
SCA_BASE_DIR="%{_localstatedir}/tmp/sca-%{version}-%{release}-tmp"
mkdir -p %{_localstatedir}/ruleset/sca


SCA_TMP_DIR="${SCA_BASE_DIR}/${SCA_DIR}"
# Install the configuration files needed for this hosts
if [ -r "${SCA_BASE_DIR}/${DIST_NAME}/${DIST_VER}/${DIST_SUBVER}/sca.files" ]; then
  SCA_TMP_DIR="${SCA_BASE_DIR}/${DIST_NAME}/${DIST_VER}/${DIST_SUBVER}"
elif [ -r "${SCA_BASE_DIR}/${DIST_NAME}/${DIST_VER}/sca.files" ]; then
  SCA_TMP_DIR="${SCA_BASE_DIR}/${DIST_NAME}/${DIST_VER}"
elif [ -r "${SCA_BASE_DIR}/${DIST_NAME}/sca.files" ]; then
  SCA_TMP_DIR="${SCA_BASE_DIR}/${DIST_NAME}"
else
  SCA_TMP_DIR="${SCA_BASE_DIR}/generic"
fi

SCA_TMP_FILE="${SCA_TMP_DIR}/sca.files"
if [ -r ${SCA_TMP_FILE} ]; then

  rm -f %{_localstatedir}/ruleset/sca/* || true

  for sca_file in $(cat ${SCA_TMP_FILE}); do
    if [ -f ${SCA_BASE_DIR}/${sca_file} ]; then
      mv ${SCA_BASE_DIR}/${sca_file} %{_localstatedir}/ruleset/sca
    fi
  done
fi

# Set the proper selinux context
if ([ "X${DIST_NAME}" = "Xrhel" ] || [ "X${DIST_NAME}" = "Xcentos" ] || [ "X${DIST_NAME}" = "XCentOS" ]) && [ "${DIST_VER}" == "5" ]; then
  if command -v getenforce > /dev/null 2>&1; then
    if [ $(getenforce) !=  "Disabled" ]; then
      chcon -t textrel_shlib_t  %{_localstatedir}/lib/libwazuhext.so
      chcon -t textrel_shlib_t  %{_localstatedir}/lib/libwazuhshared.so
    fi
  fi
else
  # Add the SELinux policy
  if command -v getenforce > /dev/null 2>&1 && command -v semodule > /dev/null 2>&1; then
    if [ $(getenforce) != "Disabled" ]; then
      semodule -i %{_localstatedir}/var/selinux/wazuh.pp
      semodule -e wazuh
    fi
  fi
fi

# Restore ossec.conf permissions after upgrading
chmod 0660 %{_localstatedir}/etc/ossec.conf

# Remove old ossec user and group if exists and change ownwership of files

if getent group ossec > /dev/null 2>&1; then
  find %{_localstatedir}/ -group ossec -user root -exec chown root:wazuh {} \; > /dev/null 2>&1 || true
  if getent passwd ossec > /dev/null 2>&1; then
    find %{_localstatedir}/ -group ossec -user ossec -exec chown wazuh:wazuh {} \; > /dev/null 2>&1 || true
    userdel ossec > /dev/null 2>&1
  fi
  if getent passwd ossecm > /dev/null 2>&1; then
    find %{_localstatedir}/ -group ossec -user ossecm -exec chown wazuh:wazuh {} \; > /dev/null 2>&1 || true
    userdel ossecm > /dev/null 2>&1
  fi
  if getent passwd ossecr > /dev/null 2>&1; then
    find %{_localstatedir}/ -group ossec -user ossecr -exec chown wazuh:wazuh {} \; > /dev/null 2>&1 || true
    userdel ossecr > /dev/null 2>&1
  fi
  if grep -q ossec /etc/group; then
    groupdel ossec > /dev/null 2>&1
  fi
fi

%preun

if [ $1 = 0 ]; then
  # Path to the primary configuration file
  AGENT_CONF_PATH="%{_localstatedir}/etc/shared/agent.conf"
  # Path to the fallback configuration file
  OSSEC_CONF_PATH="%{_localstatedir}/etc/ossec.conf"
  # Initialize uninstallation permission variable
  UNINSTALL_VALIDATION_NEEDED=""

  # Function to extract package_uninstallation value from XML
  get_package_uninstallation_value() {
    local file_path="$1"
    local value=$(sed -n '/<anti_tampering>/,/<\/anti_tampering>/p' "$file_path" | grep -oP '(?<=<package_uninstallation>).*?(?=</package_uninstallation>)' | tr -d '\n')
    echo "$value"
  }

  # Function to check anti-tampering configuration
  check_anti_tampering() {
    local config_file
    local uninstall_validation_needed=""

    if [ -f "%{_localstatedir}/etc/shared/agent.conf" ]; then
      config_file="%{_localstatedir}/etc/shared/agent.conf"
      uninstall_validation_needed=$(get_package_uninstallation_value "$config_file")
    fi

    if [ -z "$uninstall_validation_needed" ] && [ -f "%{_localstatedir}/etc/ossec.conf" ]; then
      config_file="%{_localstatedir}/etc/ossec.conf"
      uninstall_validation_needed=$(get_package_uninstallation_value "$config_file")
    fi

    if [ "$uninstall_validation_needed" = "yes" ]; then
      return 0
    else
      return 1
    fi
  }

  # Function to validate uninstallation
  validate_uninstall() {
    local validation_command

    # Check if the configuration file exists
    if [ -f "%{_localstatedir}/etc/uninstall_validation.env" ]; then
      . "%{_localstatedir}/etc/uninstall_validation.env"
    else
      echo "INFO: Uninstall configuration file not found, using environment variables."
    fi

    # Check if the VALIDATION_HOST variables are set
    if [ -z "$VALIDATION_HOST" ]; then
      echo "ERROR: Validation host not provided. Uninstallation cannot be continued."
      exit 1
    fi

    # Validate uninstallation
    if [ -n "$VALIDATION_TOKEN" ] && [ -n "$VALIDATION_LOGIN" ]; then
      validation_command="%{_localstatedir}/bin/wazuh-agentd --uninstall-auth-token=${VALIDATION_TOKEN} --uninstall-auth-login=${VALIDATION_LOGIN} --uninstall-auth-host=${VALIDATION_HOST} --uninstall-ssl-verify=${VALIDATION_SSL_VERIFY}"
    elif [ -n "$VALIDATION_TOKEN" ]; then
      validation_command="%{_localstatedir}/bin/wazuh-agentd --uninstall-auth-token=${VALIDATION_TOKEN} --uninstall-auth-host=${VALIDATION_HOST} --uninstall-ssl-verify=${VALIDATION_SSL_VERIFY}"
    elif [ -n "$VALIDATION_LOGIN" ]; then
      validation_command="%{_localstatedir}/bin/wazuh-agentd --uninstall-auth-login=${VALIDATION_LOGIN} --uninstall-auth-host=${VALIDATION_HOST} --uninstall-ssl-verify=${VALIDATION_SSL_VERIFY}"
    else
      echo "ERROR: Validation login or token not provided. Uninstallation cannot be continued."
      exit 1
    fi

    if $validation_command; then
      echo "INFO: Uninstallation authorized, continuing..."
    else
      echo "ERROR: Uninstallation not authorized, aborting..."
      exit 1
    fi
  }

  # Check if anti-tampering is enabled
  if check_anti_tampering; then
    validate_uninstall
  fi

  # Stop the services before uninstall the package
  # Check for systemd
  if command -v systemctl > /dev/null 2>&1 && systemctl > /dev/null 2>&1 && systemctl is-active --quiet wazuh-agent > /dev/null 2>&1; then
    systemctl stop wazuh-agent.service > /dev/null 2>&1
  # Check for SysV
  elif command -v service > /dev/null 2>&1 && service wazuh-agent status 2>/dev/null | grep "is running" > /dev/null 2>&1; then
    service wazuh-agent stop > /dev/null 2>&1
  fi
  %{_localstatedir}/bin/wazuh-control stop > /dev/null 2>&1

  # Remove the SELinux policy
  if command -v getenforce > /dev/null 2>&1 && command -v semodule > /dev/null 2>&1; then
    if [ $(getenforce) != "Disabled" ]; then
      if (semodule -l | grep wazuh > /dev/null); then
        semodule -r wazuh > /dev/null
      fi
    fi
  fi
  # Remove the service file for SUSE hosts
  if [ -f /etc/os-release ]; then
    sles=$(grep "\"sles" /etc/os-release)
  elif [ -f /etc/SuSE-release ]; then
    sles=$(grep "SUSE Linux Enterprise Server" /etc/SuSE-release)
  fi
  if [ ! -z "$sles" ]; then
    rm -f /etc/init.d/wazuh-agent
  fi

  # Delete audisp wazuh plugin if exists
  if [ -e /etc/audit/plugins.d/af_wazuh.conf ]; then
    rm -f -- /etc/audit/plugins.d/af_wazuh.conf
  fi
  if [ -e /etc/audisp/plugins.d/af_wazuh.conf ]; then
    rm -f -- /etc/audisp/plugins.d/af_wazuh.conf
  fi

  # Remove SCA files
  rm -f %{_localstatedir}/ruleset/sca/*

fi

%triggerin -- glibc
[ -r %{_sysconfdir}/localtime ] && cp -fpL %{_sysconfdir}/localtime %{_localstatedir}/etc
 chown root:wazuh %{_localstatedir}/etc/localtime
 chmod 0640 %{_localstatedir}/etc/localtime

%postun

DELETE_WAZUH_USER_AND_GROUP=0

# If the upgrade downgrades to earlier versions, it will create the ossec
# group and user, we need to delete wazuh ones
if [ $1 = 1 ]; then
  if command -v %{_localstatedir}/bin/ossec-control > /dev/null 2>&1; then
    find %{_localstatedir} -group wazuh -exec chgrp ossec {} +
    find %{_localstatedir} -user wazuh -exec chown ossec {} +
    DELETE_WAZUH_USER_AND_GROUP=1
  fi

  if [ ! -f %{_localstatedir}/etc/client.keys ]; then
    if [ -f %{_localstatedir}/etc/client.keys.rpmsave ]; then
      mv %{_localstatedir}/etc/client.keys.rpmsave %{_localstatedir}/etc/client.keys
    elif [ -f %{_localstatedir}/etc/client.keys.rpmnew ]; then
      mv %{_localstatedir}/etc/client.keys.rpmnew %{_localstatedir}/etc/client.keys
    fi
  fi
fi

# If the package is been uninstalled or we want to delete wazuh user and group
if [ $1 = 0 ] || [ $DELETE_WAZUH_USER_AND_GROUP = 1 ]; then
  # Remove the wazuh user if it exists
  if getent passwd wazuh > /dev/null 2>&1; then
    userdel wazuh >/dev/null 2>&1
  fi
  # Remove the wazuh group if it exists
  if command -v getent > /dev/null 2>&1 && getent group wazuh > /dev/null 2>&1; then
    groupdel wazuh >/dev/null 2>&1
  elif getent group wazuh > /dev/null 2>&1; then
    groupdel wazuh >/dev/null 2>&1
  fi

  if [ $1 = 0 ];then
    # Remove lingering folders and files
    rm -rf %{_localstatedir}/etc/shared/
    rm -rf %{_localstatedir}/queue/
    rm -rf %{_localstatedir}/var/
    rm -rf %{_localstatedir}/bin/
    rm -rf %{_localstatedir}/logs/
    rm -rf %{_localstatedir}/backup/
    rm -rf %{_localstatedir}/ruleset/
    rm -rf %{_localstatedir}/tmp
  fi
fi

# posttrans code is the last thing executed in a install/upgrade
%posttrans
if [ -f %{_sysconfdir}/systemd/system/wazuh-agent.service ]; then
  rm -rf %{_sysconfdir}/systemd/system/wazuh-agent.service
  systemctl daemon-reload > /dev/null 2>&1
fi

if [ -f %{_localstatedir}/tmp/wazuh.restart ]; then
  rm -f %{_localstatedir}/tmp/wazuh.restart
  if command -v systemctl > /dev/null 2>&1 && systemctl > /dev/null 2>&1 ; then
    systemctl daemon-reload > /dev/null 2>&1
    systemctl restart wazuh-agent.service > /dev/null 2>&1
  elif command -v service > /dev/null 2>&1; then
    service wazuh-agent restart > /dev/null 2>&1
  else
    %{_localstatedir}/bin/wazuh-control restart > /dev/null 2>&1
  fi
fi

if [ -d %{_localstatedir}/logs/ossec ]; then
  rm -rf %{_localstatedir}/logs/ossec/
fi

if [ -d %{_localstatedir}/queue/ossec ]; then
  rm -rf %{_localstatedir}/queue/ossec/
fi

if [ -f %{_sysconfdir}/ossec-init.conf ]; then
  rm -f %{_sysconfdir}/ossec-init.conf
  rm -f %{_localstatedir}/etc/ossec-init.conf
fi

%clean
rm -fr %{buildroot}

%files
%defattr(-,root,root)
%config(missingok) %{_initrddir}/wazuh-agent
%attr(640, root, wazuh) %verify(not md5 size mtime) %ghost %{_sysconfdir}/ossec-init.conf
/usr/lib/systemd/system/wazuh-agent.service
%dir %attr(750, root, wazuh) %{_localstatedir}
%attr(440, wazuh, wazuh) %{_localstatedir}/VERSION.json
%attr(750, root, wazuh) %{_localstatedir}/agentless
%dir %attr(770, root, wazuh) %{_localstatedir}/.ssh
%dir %attr(750, root, wazuh) %{_localstatedir}/active-response
%dir %attr(750, root, wazuh) %{_localstatedir}/active-response/bin
%attr(750, root, wazuh) %{_localstatedir}/active-response/bin/*
%dir %attr(750, root, root) %{_localstatedir}/bin
%attr(750, root, root) %{_localstatedir}/bin/*
%dir %attr(750, root, wazuh) %{_localstatedir}/backup
%dir %attr(770, wazuh, wazuh) %{_localstatedir}/etc
%attr(640, root, wazuh) %config(noreplace) %{_localstatedir}/etc/client.keys
%attr(640, root, wazuh) %{_localstatedir}/etc/internal_options*
%attr(640, root, wazuh) %{_localstatedir}/etc/localtime
%attr(640, root, wazuh) %config(noreplace) %{_localstatedir}/etc/local_internal_options.conf
%attr(660, root, wazuh) %config(noreplace) %{_localstatedir}/etc/ossec.conf
%attr(640, root, wazuh) %{_localstatedir}/etc/wpk_root.pem
%dir %attr(770, root, wazuh) %{_localstatedir}/etc/shared
%attr(660, root, wazuh) %config(missingok,noreplace) %{_localstatedir}/etc/shared/*
%dir %attr(750, root, wazuh) %{_localstatedir}/lib
%attr(750, root, wazuh) %{_localstatedir}/lib/*
%dir %attr(770, wazuh, wazuh) %{_localstatedir}/logs
%attr(660, wazuh, wazuh) %ghost %{_localstatedir}/logs/active-responses.log
%attr(660, root, wazuh) %ghost %{_localstatedir}/logs/ossec.log
%attr(660, root, wazuh) %ghost %{_localstatedir}/logs/ossec.json
%dir %attr(750, wazuh, wazuh) %{_localstatedir}/logs/wazuh
%dir %attr(750, root, root) %config(missingok) %{_localstatedir}/packages_files
%dir %attr(750, root, root) %config(missingok) %{_localstatedir}/packages_files/agent_installation_scripts
%attr(750, root, root) %config(missingok) %{_localstatedir}/packages_files/agent_installation_scripts/add_localfiles.sh
%attr(750, root, root) %config(missingok) %{_localstatedir}/packages_files/agent_installation_scripts/gen_ossec.sh
%attr(750, root, root) %config(missingok) %{_localstatedir}/packages_files/agent_installation_scripts/VERSION.json
%attr(750, root, root) %config(missingok) %{_localstatedir}/packages_files/agent_installation_scripts/etc/templates/config/generic/*
%attr(750, root, root) %config(missingok) %{_localstatedir}/packages_files/agent_installation_scripts/etc/templates/config/centos/*
%attr(750, root, root) %config(missingok) %{_localstatedir}/packages_files/agent_installation_scripts/etc/templates/config/rhel/*
%attr(750, root, root) %config(missingok) %{_localstatedir}/packages_files/agent_installation_scripts/etc/templates/config/sles/*
%attr(750, root, root) %config(missingok) %{_localstatedir}/packages_files/agent_installation_scripts/etc/templates/config/suse/*
%attr(750, root, root) %config(missingok) %{_localstatedir}/packages_files/agent_installation_scripts/src/*
%dir %attr(750, root, wazuh) %{_localstatedir}/queue
%dir %attr(770, wazuh, wazuh) %{_localstatedir}/queue/sockets
%dir %attr(750, wazuh, wazuh) %{_localstatedir}/queue/diff
%dir %attr(750, wazuh, wazuh) %{_localstatedir}/queue/fim
%dir %attr(750, wazuh, wazuh) %{_localstatedir}/queue/fim/db
%dir %attr(750, wazuh, wazuh) %{_localstatedir}/queue/syscollector
%dir %attr(750, wazuh, wazuh) %{_localstatedir}/queue/syscollector/db
%attr(640, root, wazuh) %{_localstatedir}/queue/syscollector/norm_config.json
%dir %attr(770, wazuh, wazuh) %{_localstatedir}/queue/alerts
%dir %attr(750, wazuh, wazuh) %{_localstatedir}/queue/rids
%dir %attr(750, wazuh, wazuh) %{_localstatedir}/queue/logcollector
%dir %attr(750, root, wazuh) %{_localstatedir}/ruleset/
%dir %attr(750, root, wazuh) %{_localstatedir}/ruleset/sca
%attr(750, root, wazuh) %{_localstatedir}/lib/libdbsync.so
%attr(750, root, wazuh) %{_localstatedir}/lib/librsync.so
%attr(750, root, wazuh) %{_localstatedir}/lib/libsyscollector.so
%attr(750, root, wazuh) %{_localstatedir}/lib/libsysinfo.so
%attr(750, root, wazuh) %{_localstatedir}/lib/libstdc++.so.6
%attr(750, root, wazuh) %{_localstatedir}/lib/libgcc_s.so.1
%attr(750, root, wazuh) %{_localstatedir}/lib/libfimdb.so
%if 0%{?el} >= 6 || 0%{?rhel} >= 6
%attr(750, root, wazuh) %{_localstatedir}/lib/libfimebpf.so
%attr(750, root, wazuh) %{_localstatedir}/lib/libbpf.so
%attr(750, root, wazuh) %{_localstatedir}/lib/modern.bpf.o
%endif
%dir %attr(750, wazuh, wazuh) %config(missingok) %{_localstatedir}/tmp/sca-%{version}-%{release}-tmp
%dir %attr(750, wazuh, wazuh) %config(missingok) %{_localstatedir}/tmp/sca-%{version}-%{release}-tmp/generic
%attr(640, root, wazuh) %config(missingok) %{_localstatedir}/tmp/sca-%{version}-%{release}-tmp/generic/*
%dir %attr(750, wazuh, wazuh) %config(missingok) %{_localstatedir}/tmp/sca-%{version}-%{release}-tmp/amzn
%dir %attr(750, wazuh, wazuh) %config(missingok) %{_localstatedir}/tmp/sca-%{version}-%{release}-tmp/amzn/1
%attr(640, root, wazuh) %config(missingok) %{_localstatedir}/tmp/sca-%{version}-%{release}-tmp/amzn/1/*
%dir %attr(750, wazuh, wazuh) %config(missingok) %{_localstatedir}/tmp/sca-%{version}-%{release}-tmp/amzn/2
%attr(640, root, wazuh) %config(missingok) %{_localstatedir}/tmp/sca-%{version}-%{release}-tmp/amzn/2/*
%dir %attr(750, wazuh, wazuh) %config(missingok) %{_localstatedir}/tmp/sca-%{version}-%{release}-tmp/amzn/2023
%attr(640, root, wazuh) %config(missingok) %{_localstatedir}/tmp/sca-%{version}-%{release}-tmp/amzn/2023/*
%dir %attr(750, wazuh, wazuh) %config(missingok) %{_localstatedir}/tmp/sca-%{version}-%{release}-tmp/centos
%attr(640, root, wazuh) %config(missingok) %{_localstatedir}/tmp/sca-%{version}-%{release}-tmp/centos/sca.files
%dir %attr(750, wazuh, wazuh) %config(missingok) %{_localstatedir}/tmp/sca-%{version}-%{release}-tmp/centos/5
%attr(640, root, wazuh) %config(missingok) %{_localstatedir}/tmp/sca-%{version}-%{release}-tmp/centos/5/*
%dir %attr(750, wazuh, wazuh) %config(missingok) %{_localstatedir}/tmp/sca-%{version}-%{release}-tmp/centos/6
%attr(640, root, wazuh) %config(missingok) %{_localstatedir}/tmp/sca-%{version}-%{release}-tmp/centos/6/*
%dir %attr(750, wazuh, wazuh) %config(missingok) %{_localstatedir}/tmp/sca-%{version}-%{release}-tmp/centos/7
%attr(640, root, wazuh) %config(missingok) %{_localstatedir}/tmp/sca-%{version}-%{release}-tmp/centos/7/*
%dir %attr(750, wazuh, wazuh) %config(missingok) %{_localstatedir}/tmp/sca-%{version}-%{release}-tmp/centos/8
%attr(640, root, wazuh) %config(missingok) %{_localstatedir}/tmp/sca-%{version}-%{release}-tmp/centos/8/*
%dir %attr(750, wazuh, wazuh) %config(missingok) %{_localstatedir}/tmp/sca-%{version}-%{release}-tmp/centos/9
%attr(640, root, wazuh) %config(missingok) %{_localstatedir}/tmp/sca-%{version}-%{release}-tmp/centos/9/*
%dir %attr(750, wazuh, wazuh) %config(missingok) %{_localstatedir}/tmp/sca-%{version}-%{release}-tmp/centos/10
%attr(640, root, wazuh) %config(missingok) %{_localstatedir}/tmp/sca-%{version}-%{release}-tmp/centos/10/*
%dir %attr(750, wazuh, wazuh) %config(missingok) %{_localstatedir}/tmp/sca-%{version}-%{release}-tmp/ol/9
%attr(640, root, wazuh) %config(missingok) %{_localstatedir}/tmp/sca-%{version}-%{release}-tmp/ol/9/*
%dir %attr(750, wazuh, wazuh) %config(missingok) %{_localstatedir}/tmp/sca-%{version}-%{release}-tmp/ol/10
%attr(640, root, wazuh) %config(missingok) %{_localstatedir}/tmp/sca-%{version}-%{release}-tmp/ol/10/*
%dir %attr(750, wazuh, wazuh) %config(missingok) %{_localstatedir}/tmp/sca-%{version}-%{release}-tmp/rhel
%attr(640, root, wazuh) %config(missingok) %{_localstatedir}/tmp/sca-%{version}-%{release}-tmp/rhel/sca.files
%dir %attr(750, wazuh, wazuh) %config(missingok) %{_localstatedir}/tmp/sca-%{version}-%{release}-tmp/rhel/5
%attr(640, root, wazuh) %config(missingok) %{_localstatedir}/tmp/sca-%{version}-%{release}-tmp/rhel/5/*
%dir %attr(750, wazuh, wazuh) %config(missingok) %{_localstatedir}/tmp/sca-%{version}-%{release}-tmp/rhel/6
%attr(640, root, wazuh) %config(missingok) %{_localstatedir}/tmp/sca-%{version}-%{release}-tmp/rhel/6/*
%dir %attr(750, wazuh, wazuh) %config(missingok) %{_localstatedir}/tmp/sca-%{version}-%{release}-tmp/rhel/7
%attr(640, root, wazuh) %config(missingok) %{_localstatedir}/tmp/sca-%{version}-%{release}-tmp/rhel/7/*
%dir %attr(750, wazuh, wazuh) %config(missingok) %{_localstatedir}/tmp/sca-%{version}-%{release}-tmp/rhel/8
%attr(640, root, wazuh) %config(missingok) %{_localstatedir}/tmp/sca-%{version}-%{release}-tmp/rhel/8/*
%dir %attr(750, wazuh, wazuh) %config(missingok) %{_localstatedir}/tmp/sca-%{version}-%{release}-tmp/rhel/9
%attr(640, root, wazuh) %config(missingok) %{_localstatedir}/tmp/sca-%{version}-%{release}-tmp/rhel/9/*
%dir %attr(750, wazuh, wazuh) %config(missingok) %{_localstatedir}/tmp/sca-%{version}-%{release}-tmp/rhel/10
%attr(640, root, wazuh) %config(missingok) %{_localstatedir}/tmp/sca-%{version}-%{release}-tmp/rhel/10/*
%dir %attr(750, wazuh, wazuh) %config(missingok) %{_localstatedir}/tmp/sca-%{version}-%{release}-tmp/sles
%attr(640, root, wazuh) %config(missingok) %{_localstatedir}/tmp/sca-%{version}-%{release}-tmp/sles/sca.files
%dir %attr(750, wazuh, wazuh) %config(missingok) %{_localstatedir}/tmp/sca-%{version}-%{release}-tmp/sles/11
%attr(640, root, wazuh) %config(missingok) %{_localstatedir}/tmp/sca-%{version}-%{release}-tmp/sles/11/*
%dir %attr(750, wazuh, wazuh) %config(missingok) %{_localstatedir}/tmp/sca-%{version}-%{release}-tmp/sles/12
%attr(640, root, wazuh) %config(missingok) %{_localstatedir}/tmp/sca-%{version}-%{release}-tmp/sles/12/*
%dir %attr(750, wazuh, wazuh) %config(missingok) %{_localstatedir}/tmp/sca-%{version}-%{release}-tmp/sles/15
%attr(640, root, wazuh) %config(missingok) %{_localstatedir}/tmp/sca-%{version}-%{release}-tmp/sles/15/*
%attr(640, root, wazuh) %config(missingok) %{_localstatedir}/tmp/sca-%{version}-%{release}-tmp/suse/sca.files
%dir %attr(750, wazuh, wazuh) %config(missingok) %{_localstatedir}/tmp/sca-%{version}-%{release}-tmp/suse/11
%attr(640, root, wazuh) %config(missingok) %{_localstatedir}/tmp/sca-%{version}-%{release}-tmp/suse/11/*
%dir %attr(750, wazuh, wazuh) %config(missingok) %{_localstatedir}/tmp/sca-%{version}-%{release}-tmp/suse/12
%attr(640, root, wazuh) %config(missingok) %{_localstatedir}/tmp/sca-%{version}-%{release}-tmp/suse/12/*
%dir %attr(750, wazuh, wazuh) %config(missingok) %{_localstatedir}/tmp/sca-%{version}-%{release}-tmp/amazon
%attr(640, root, wazuh) %config(missingok) %{_localstatedir}/tmp/sca-%{version}-%{release}-tmp/amazon/*
%dir %attr(750, wazuh, wazuh) %config(missingok) %{_localstatedir}/tmp/sca-%{version}-%{release}-tmp/fedora
%attr(640, root, wazuh) %config(missingok) %{_localstatedir}/tmp/sca-%{version}-%{release}-tmp/fedora/*
%dir %attr(750, wazuh, wazuh) %config(missingok) %{_localstatedir}/tmp/sca-%{version}-%{release}-tmp/almalinux
%attr(640, root, wazuh) %config(missingok) %{_localstatedir}/tmp/sca-%{version}-%{release}-tmp/almalinux/*
%dir %attr(750, wazuh, wazuh) %config(missingok) %{_localstatedir}/tmp/sca-%{version}-%{release}-tmp/rocky
%attr(640, root, wazuh) %config(missingok) %{_localstatedir}/tmp/sca-%{version}-%{release}-tmp/rocky/*
%dir %attr(1770, root, wazuh) %{_localstatedir}/tmp
%dir %attr(750, root, wazuh) %{_localstatedir}/var
%dir %attr(770, root, wazuh) %{_localstatedir}/var/incoming
%dir %attr(770, root, wazuh) %{_localstatedir}/var/run
%dir %attr(770, root, wazuh) %{_localstatedir}/var/selinux
%attr(640, root, wazuh) %{_localstatedir}/var/selinux/*
%dir %attr(770, root, wazuh) %{_localstatedir}/var/upgrade
%dir %attr(770, root, wazuh) %{_localstatedir}/var/wodles
%dir %attr(750, root, wazuh) %{_localstatedir}/wodles
%attr(750, root, wazuh) %{_localstatedir}/wodles/*
%dir %attr(750, root, wazuh) %{_localstatedir}/wodles/aws
%attr(750, root, wazuh) %{_localstatedir}/wodles/aws/*
%dir %attr(750, root, wazuh) %{_localstatedir}/wodles/azure
%attr(750, root, wazuh) %{_localstatedir}/wodles/azure/*
%dir %attr(750, root, wazuh) %{_localstatedir}/wodles/docker
%attr(750, root, wazuh) %{_localstatedir}/wodles/docker/*
%dir %attr(750, root, wazuh) %{_localstatedir}/wodles/gcloud
%attr(750, root, wazuh) %{_localstatedir}/wodles/gcloud/*

%if 0%{?el} >= 6 || 0%{?rhel} >= 6
%ifnarch ppc64le
%files -n wazuh-agent-debuginfo -f debugfiles.list
%endif
%endif

%changelog
<<<<<<< HEAD
* Thu Sep 25 2025 support <info@wazuh.com> - 4.14.0
- More info: https://documentation.wazuh.com/current/release-notes/release-4-14-0.html
* Thu Sep 11 2025 support <info@wazuh.com> - 4.13.0
=======
* Thu Sep 18 2025 support <info@wazuh.com> - 4.13.0
>>>>>>> 8f172654
- More info: https://documentation.wazuh.com/current/release-notes/release-4-13-0.html
* Wed May 07 2025 support <info@wazuh.com> - 4.12.0
- More info: https://documentation.wazuh.com/current/release-notes/release-4-12-0.html
* Tue Apr 01 2025 support <info@wazuh.com> - 4.11.2
- More info: https://documentation.wazuh.com/current/release-notes/release-4-11-2.html
* Wed Mar 12 2025 support <info@wazuh.com> - 4.11.1
- More info: https://documentation.wazuh.com/current/release-notes/release-4-11-1.html
* Wed Feb 19 2025 support <info@wazuh.com> - 4.11.0
- More info: https://documentation.wazuh.com/current/release-notes/release-4-11-0.html
* Thu Jan 16 2025 support <info@wazuh.com> - 4.10.1
- More info: https://documentation.wazuh.com/current/release-notes/release-4-10-1.html
* Thu Jan 09 2025 support <info@wazuh.com> - 4.10.0
- More info: https://documentation.wazuh.com/current/release-notes/release-4-10-0.html
* Wed Oct 30 2024 support <info@wazuh.com> - 4.9.2
- More info: https://documentation.wazuh.com/current/release-notes/release-4-9-2.html
* Thu Oct 17 2024 support <info@wazuh.com> - 4.9.1
- More info: https://documentation.wazuh.com/current/release-notes/release-4-9-1.html
* Thu Sep 05 2024 support <info@wazuh.com> - 4.9.0
- More info: https://documentation.wazuh.com/current/release-notes/release-4-9-0.html
* Wed Jul 10 2024 support <info@wazuh.com> - 4.8.1
- More info: https://documentation.wazuh.com/current/release-notes/release-4-8-1.html
* Wed Jun 12 2024 support <info@wazuh.com> - 4.8.0
- More info: https://documentation.wazuh.com/current/release-notes/release-4-8-0.html
* Thu May 30 2024 support <info@wazuh.com> - 4.7.5
- More info: https://documentation.wazuh.com/current/release-notes/release-4-7-5.html
* Thu Apr 25 2024 support <info@wazuh.com> - 4.7.4
- More info: https://documentation.wazuh.com/current/release-notes/release-4-7-4.html
* Tue Feb 27 2024 support <info@wazuh.com> - 4.7.3
- More info: https://documentation.wazuh.com/current/release-notes/release-4-7-3.html
* Tue Jan 09 2024 support <info@wazuh.com> - 4.7.2
- More info: https://documentation.wazuh.com/current/release-notes/release-4-7-2.html
* Wed Dec 13 2023 support <info@wazuh.com> - 4.7.1
- More info: https://documentation.wazuh.com/current/release-notes/release-4-7-1.html
* Tue Nov 21 2023 support <info@wazuh.com> - 4.7.0
- More info: https://documentation.wazuh.com/current/release-notes/release-4-7-0.html
* Tue Oct 31 2023 support <info@wazuh.com> - 4.6.0
- More info: https://documentation.wazuh.com/current/release-notes/release-4-6-0.html
* Tue Oct 24 2023 support <info@wazuh.com> - 4.5.4
- More info: https://documentation.wazuh.com/current/release-notes/release-4-5-4.html
* Tue Oct 10 2023 support <info@wazuh.com> - 4.5.3
- More info: https://documentation.wazuh.com/current/release-notes/release-4-5-3.html
* Thu Aug 31 2023 support <info@wazuh.com> - 4.5.2
- More info: https://documentation.wazuh.com/current/release-notes/release-4-5-2.html
* Thu Aug 24 2023 support <info@wazuh.com> - 4.5.1
- More info: https://documentation.wazuh.com/current/release-notes/release-4-5.1.html
* Thu Aug 10 2023 support <info@wazuh.com> - 4.5.0
- More info: https://documentation.wazuh.com/current/release-notes/release-4-5-0.html
* Mon Jul 10 2023 support <info@wazuh.com> - 4.4.5
- More info: https://documentation.wazuh.com/current/release-notes/release-4-4-5.html
* Tue Jun 13 2023 support <info@wazuh.com> - 4.4.4
- More info: https://documentation.wazuh.com/current/release-notes/release-4-4-4.html
* Thu May 25 2023 support <info@wazuh.com> - 4.4.3
- More info: https://documentation.wazuh.com/current/release-notes/release-4-4-3.html
* Mon May 08 2023 support <info@wazuh.com> - 4.4.2
- More info: https://documentation.wazuh.com/current/release-notes/release-4-4-2.html
* Mon Apr 24 2023 support <info@wazuh.com> - 4.3.11
- More info: https://documentation.wazuh.com/current/release-notes/release-4-3.11.html
* Mon Apr 17 2023 support <info@wazuh.com> - 4.4.1
- More info: https://documentation.wazuh.com/current/release-notes/release-4-4-1.html
* Wed Jan 18 2023 support <info@wazuh.com> - 4.4.0
- More info: https://documentation.wazuh.com/current/release-notes/release-4-4-0.html
* Thu Nov 10 2022 support <info@wazuh.com> - 4.3.10
- More info: https://documentation.wazuh.com/current/release-notes/release-4-3-10.html
* Mon Oct 03 2022 support <info@wazuh.com> - 4.3.9
- More info: https://documentation.wazuh.com/current/release-notes/release-4-3-9.html
* Wed Sep 21 2022 support <info@wazuh.com> - 3.13.6
- More info: https://documentation.wazuh.com/current/release-notes/release-3-13-6.html
* Mon Sep 19 2022 support <info@wazuh.com> - 4.3.8
- More info: https://documentation.wazuh.com/current/release-notes/release-4-3-8.html
* Wed Aug 24 2022 support <info@wazuh.com> - 3.13.5
- More info: https://documentation.wazuh.com/current/release-notes/release-3-13-5.html
* Mon Aug 08 2022 support <info@wazuh.com> - 4.3.7
- More info: https://documentation.wazuh.com/current/release-notes/release-4-3-7.html
* Thu Jul 07 2022 support <info@wazuh.com> - 4.3.6
- More info: https://documentation.wazuh.com/current/release-notes/release-4-3-6.html
* Wed Jun 29 2022 support <info@wazuh.com> - 4.3.5
- More info: https://documentation.wazuh.com/current/release-notes/release-4-3-5.html
* Tue Jun 07 2022 support <info@wazuh.com> - 4.3.4
- More info: https://documentation.wazuh.com/current/release-notes/release-4-3-4.html
* Tue May 31 2022 support <info@wazuh.com> - 4.3.3
- More info: https://documentation.wazuh.com/current/release-notes/release-4-3-3.html
* Mon May 30 2022 support <info@wazuh.com> - 4.3.2
- More info: https://documentation.wazuh.com/current/release-notes/release-4-3-2.html
* Mon May 30 2022 support <info@wazuh.com> - 3.13.4
- More info: https://documentation.wazuh.com/current/release-notes/release-3-13-4.html
* Sun May 29 2022 support <info@wazuh.com> - 4.2.7
- More info: https://documentation.wazuh.com/current/release-notes/release-4-2-7.html
* Wed May 18 2022 support <info@wazuh.com> - 4.3.1
- More info: https://documentation.wazuh.com/current/release-notes/release-4-3-1.html
* Thu May 05 2022 support <info@wazuh.com> - 4.3.0
- More info: https://documentation.wazuh.com/current/release-notes/release-4-3-0.html
* Fri Mar 25 2022 support <info@wazuh.com> - 4.2.6
- More info: https://documentation.wazuh.com/current/release-notes/release-4-2-6.html
* Mon Nov 15 2021 support <info@wazuh.com> - 4.2.5
- More info: https://documentation.wazuh.com/current/release-notes/release-4-2-5.html
* Thu Oct 21 2021 support <info@wazuh.com> - 4.2.4
- More info: https://documentation.wazuh.com/current/release-notes/release-4-2-4.html
* Wed Oct 06 2021 support <info@wazuh.com> - 4.2.3
- More info: https://documentation.wazuh.com/current/release-notes/release-4-2-3.html
* Tue Sep 28 2021 support <info@wazuh.com> - 4.2.2
- More info: https://documentation.wazuh.com/current/release-notes/release-4-2-2.html
* Sat Sep 25 2021 support <info@wazuh.com> - 4.2.1
- More info: https://documentation.wazuh.com/current/release-notes/release-4-2-1.html
* Mon Apr 26 2021 support <info@wazuh.com> - 4.2.0
- More info: https://documentation.wazuh.com/current/release-notes/release-4-2-0.html
* Sat Apr 24 2021 support <info@wazuh.com> - 3.13.3
- More info: https://documentation.wazuh.com/current/release-notes/release-3-13-3.html
* Thu Apr 22 2021 support <info@wazuh.com> - 4.1.5
- More info: https://documentation.wazuh.com/current/release-notes/release-4-1-5.html
* Mon Mar 29 2021 support <info@wazuh.com> - 4.1.4
- More info: https://documentation.wazuh.com/current/release-notes/release-4-1-4.html
* Sat Mar 20 2021 support <info@wazuh.com> - 4.1.3
- More info: https://documentation.wazuh.com/current/release-notes/release-4-1-3.html
* Mon Mar 08 2021 support <info@wazuh.com> - 4.1.2
- More info: https://documentation.wazuh.com/current/release-notes/release-4-1-2.html
* Fri Mar 05 2021 support <info@wazuh.com> - 4.1.1
- More info: https://documentation.wazuh.com/current/release-notes/release-4-1-1.html
* Tue Jan 19 2021 support <info@wazuh.com> - 4.1.0
- More info: https://documentation.wazuh.com/current/release-notes/release-4-1-0.html
* Mon Nov 30 2020 support <info@wazuh.com> - 4.0.3
- More info: https://documentation.wazuh.com/current/release-notes/release-4-0-3.html
* Mon Nov 23 2020 support <info@wazuh.com> - 4.0.2
- More info: https://documentation.wazuh.com/current/release-notes/release-4-0-2.html
* Sat Oct 31 2020 support <info@wazuh.com> - 4.0.1
- More info: https://documentation.wazuh.com/current/release-notes/release-4-0-1.html
* Mon Oct 19 2020 support <info@wazuh.com> - 4.0.0
- More info: https://documentation.wazuh.com/current/release-notes/release-4-0-0.html
* Fri Aug 21 2020 support <info@wazuh.com> - 3.13.2
- More info: https://documentation.wazuh.com/current/release-notes/release-3-13-2.html
* Tue Jul 14 2020 support <info@wazuh.com> - 3.13.1
- More info: https://documentation.wazuh.com/current/release-notes/release-3-13-1.html
* Mon Jun 29 2020 support <info@wazuh.com> - 3.13.0
- More info: https://documentation.wazuh.com/current/release-notes/release-3-13-0.html
* Wed May 13 2020 support <info@wazuh.com> - 3.12.3
- More info: https://documentation.wazuh.com/current/release-notes/release-3-12-3.html
* Thu Apr 9 2020 support <info@wazuh.com> - 3.12.2
- More info: https://documentation.wazuh.com/current/release-notes/release-3-12-2.html
* Wed Apr 8 2020 support <info@wazuh.com> - 3.12.1
- More info: https://documentation.wazuh.com/current/release-notes/release-3-12-1.html
* Wed Mar 25 2020 support <info@wazuh.com> - 3.12.0
- More info: https://documentation.wazuh.com/current/release-notes/release-3-12-0.html
* Mon Feb 24 2020 support <info@wazuh.com> - 3.11.4
- More info: https://documentation.wazuh.com/current/release-notes/release-3-11-4.html
* Wed Jan 22 2020 support <info@wazuh.com> - 3.11.3
- More info: https://documentation.wazuh.com/current/release-notes/release-3-11-3.html
* Tue Jan 7 2020 support <info@wazuh.com> - 3.11.2
- More info: https://documentation.wazuh.com/current/release-notes/release-3-11-2.html
* Thu Dec 26 2019 support <info@wazuh.com> - 3.11.1
- More info: https://documentation.wazuh.com/current/release-notes/release-3-11-1.html
* Mon Oct 7 2019 support <info@wazuh.com> - 3.11.0
- More info: https://documentation.wazuh.com/current/release-notes/release-3-11-0.html
* Mon Sep 23 2019 support <support@wazuh.com> - 3.10.2
- More info: https://documentation.wazuh.com/current/release-notes/release-3-10-2.html
* Thu Sep 19 2019 support <support@wazuh.com> - 3.10.1
- More info: https://documentation.wazuh.com/current/release-notes/release-3-10-1.html
* Mon Aug 26 2019 support <support@wazuh.com> - 3.10.0
- More info: https://documentation.wazuh.com/current/release-notes/release-3-10-0.html
* Thu Aug 8 2019 support <support@wazuh.com> - 3.9.5
- More info: https://documentation.wazuh.com/current/release-notes/release-3-9-5.html
* Fri Jul 12 2019 support <support@wazuh.com> - 3.9.4
- More info: https://documentation.wazuh.com/current/release-notes/release-3-9-4.html
* Tue Jul 02 2019 support <support@wazuh.com> - 3.9.3
- More info: https://documentation.wazuh.com/current/release-notes/release-3-9-3.html
* Tue Jun 11 2019 support <support@wazuh.com> - 3.9.2
- More info: https://documentation.wazuh.com/current/release-notes/release-3-9-2.html
* Sat Jun 01 2019 support <support@wazuh.com> - 3.9.1
- More info: https://documentation.wazuh.com/current/release-notes/release-3-9-1.html
* Mon Feb 25 2019 support <support@wazuh.com> - 3.9.0
- More info: https://documentation.wazuh.com/current/release-notes/release-3-9-0.html
* Wed Jan 30 2019 support <support@wazuh.com> - 3.8.2
- More info: https://documentation.wazuh.com/current/release-notes/release-3-8-2.html
* Thu Jan 24 2019 support <support@wazuh.com> - 3.8.1
- More info: https://documentation.wazuh.com/current/release-notes/release-3-8-1.html
* Fri Jan 18 2019 support <support@wazuh.com> - 3.8.0
- More info: https://documentation.wazuh.com/current/release-notes/release-3-8-0.html
* Wed Nov 7 2018 support <support@wazuh.com> - 3.7.0
- More info: https://documentation.wazuh.com/current/release-notes/release-3-7-0.html
* Mon Sep 10 2018 support <info@wazuh.com> - 3.6.1
- More info: https://documentation.wazuh.com/current/release-notes/release-3-6-1.html
* Fri Sep 7 2018 support <support@wazuh.com> - 3.6.0
- More info: https://documentation.wazuh.com/current/release-notes/release-3-6-0.html
* Wed Jul 25 2018 support <support@wazuh.com> - 3.5.0
- More info: https://documentation.wazuh.com/current/release-notes/release-3-5-0.html
* Wed Jul 11 2018 support <support@wazuh.com> - 3.4.0
- More info: https://documentation.wazuh.com/current/release-notes/release-3-4-0.html
* Mon Jun 18 2018 support <support@wazuh.com> - 3.3.1
- More info: https://documentation.wazuh.com/current/release-notes/release-3-3-1.html
* Mon Jun 11 2018 support <support@wazuh.com> - 3.3.0
- More info: https://documentation.wazuh.com/current/release-notes/release-3-3-0.html
* Wed May 30 2018 support <support@wazuh.com> - 3.2.4
- More info: https://documentation.wazuh.com/current/release-notes/release-3-2-4.html
* Thu May 10 2018 support <support@wazuh.com> - 3.2.3
- More info: https://documentation.wazuh.com/current/release-notes/release-3-2-3.html
* Mon Apr 09 2018 support <support@wazuh.com> - 3.2.2
- More info: https://documentation.wazuh.com/current/release-notes/release-3-2-2.html
* Wed Feb 21 2018 support <support@wazuh.com> - 3.2.1
- More info: https://documentation.wazuh.com/current/release-notes/rerlease-3-2-1.html
* Wed Feb 07 2018 support <support@wazuh.com> - 3.2.0
- More info: https://documentation.wazuh.com/current/release-notes/release-3-2-0.html
* Thu Dec 21 2017 support <support@wazuh.com> - 3.1.0
- More info: https://documentation.wazuh.com/current/release-notes/release-3-1-0.html
* Mon Nov 06 2017 support <support@wazuh.com> - 3.0.0
- More info: https://documentation.wazuh.com/current/release-notes/release-3-0-0.html
* Tue Jun 06 2017 support <support@wazuh.com> - 2.0.1
- Changed random data generator for a secure OS-provided generator.
- Changed Windows installer file name (depending on version).
- Linux distro detection using standard os-release file.
- Changed some URLs to documentation.
- Disable synchronization with SQLite databases for Syscheck by default.
- Minor changes at Rootcheck formatter for JSON alerts.
- Added debugging messages to Integrator logs.
- Show agent ID when possible on logs about incorrectly formatted messages.
- Use default maximum inotify event queue size.
- Show remote IP on encoding format errors when unencrypting messages.
- Fix permissions in agent-info folder
- Fix permissions in rids folder.
* Fri Apr 21 2017 Jose Luis Ruiz <jose@wazuh.com> - 2.0
- Changed random data generator for a secure OS-provided generator.
- Changed Windows installer file name (depending on version).
- Linux distro detection using standard os-release file.
- Changed some URLs to documentation.
- Disable synchronization with SQLite databases for Syscheck by default.
- Minor changes at Rootcheck formatter for JSON alerts.
- Added debugging messages to Integrator logs.
- Show agent ID when possible on logs about incorrectly formatted messages.
- Use default maximum inotify event queue size.
- Show remote IP on encoding format errors when unencrypting messages.
- Fixed resource leaks at rules configuration parsing.
- Fixed memory leaks at rules parser.
- Fixed memory leaks at XML decoders parser.
- Fixed TOCTOU condition when removing directories recursively.
- Fixed insecure temporary file creation for old POSIX specifications.
- Fixed missing agentless devices identification at JSON alerts.
- Fixed FIM timestamp and file name issue at SQLite database.
- Fixed cryptographic context acquirement on Windows agents.
- Fixed debug mode for Analysisd.
- Fixed bad exclusion of BTRFS filesystem by Rootcheck.
- Fixed compile errors on macOS.
- Fixed option -V for Integrator.
- Exclude symbolic links to directories when sending FIM diffs (by Stephan Joerrens).
- Fixed daemon list for service reloading at wazuh-control.
- Fixed socket waiting issue on Windows agents.
- Fixed PCI_DSS definitions grouping issue at Rootcheck controls.<|MERGE_RESOLUTION|>--- conflicted
+++ resolved
@@ -799,13 +799,9 @@
 %endif
 
 %changelog
-<<<<<<< HEAD
 * Thu Sep 25 2025 support <info@wazuh.com> - 4.14.0
 - More info: https://documentation.wazuh.com/current/release-notes/release-4-14-0.html
-* Thu Sep 11 2025 support <info@wazuh.com> - 4.13.0
-=======
 * Thu Sep 18 2025 support <info@wazuh.com> - 4.13.0
->>>>>>> 8f172654
 - More info: https://documentation.wazuh.com/current/release-notes/release-4-13-0.html
 * Wed May 07 2025 support <info@wazuh.com> - 4.12.0
 - More info: https://documentation.wazuh.com/current/release-notes/release-4-12-0.html
