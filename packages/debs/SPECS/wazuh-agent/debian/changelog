<<<<<<< HEAD
wazuh-agent (4.13.0-RELEASE) stable; urgency=low

  * More info: https://documentation.wazuh.com/current/release-notes/release-4-13-0.html

 -- Wazuh, Inc <info@wazuh.com>  Wed, 04 Jun 2025 00:00:00 +0000
=======
wazuh-agent (4.12.1-RELEASE) stable; urgency=low

  * More info: https://documentation.wazuh.com/current/release-notes/release-4-12-1.html

 -- Wazuh, Inc <info@wazuh.com>  Wed, 14 May 2025 00:00:00 +0000
>>>>>>> cbf3be15

wazuh-agent (4.12.0-RELEASE) stable; urgency=low

  * More info: https://documentation.wazuh.com/current/release-notes/release-4-12-0.html

 -- Wazuh, Inc <info@wazuh.com>  Wed, 30 Apr 2025 00:00:00 +0000

wazuh-agent (4.11.2-RELEASE) stable; urgency=low

  * More info: https://documentation.wazuh.com/current/release-notes/release-4-11-2.html

 -- Wazuh, Inc <info@wazuh.com>  Tue, 01 Apr 2025 00:00:00 +0000

wazuh-agent (4.11.1-RELEASE) stable; urgency=low

  * More info: https://documentation.wazuh.com/current/release-notes/release-4-11-1.html

 -- Wazuh, Inc <info@wazuh.com>  Wed, 12 Mar 2025 00:00:00 +0000

wazuh-agent (4.11.0-RELEASE) stable; urgency=low

  * More info: https://documentation.wazuh.com/current/release-notes/release-4-11-0.html

 -- Wazuh, Inc <info@wazuh.com>  Wed, 19 Feb 2025 00:00:00 +0000

wazuh-agent (4.10.1-RELEASE) stable; urgency=low

  * More info: https://documentation.wazuh.com/current/release-notes/release-4-10-1.html

 -- Wazuh, Inc <info@wazuh.com>  Thu, 16 Jan 2025 00:00:00 +0000

wazuh-agent (4.10.0-RELEASE) stable; urgency=low

  * More info: https://documentation.wazuh.com/current/release-notes/release-4-10-0.html

 -- Wazuh, Inc <info@wazuh.com>  Thu, 09 Jan 2025 00:00:00 +0000

wazuh-agent (4.9.2-RELEASE) stable; urgency=low

  * More info: https://documentation.wazuh.com/current/release-notes/release-4-9-2.html

 -- Wazuh, Inc <info@wazuh.com>  Wed, 30 Oct 2024 00:00:00 +0000

wazuh-agent (4.9.1-RELEASE) stable; urgency=low

  * More info: https://documentation.wazuh.com/current/release-notes/release-4-9-1.html

 -- Wazuh, Inc <info@wazuh.com>  Thu, 17 Oct 2024 00:00:00 +0000

wazuh-agent (4.9.0-RELEASE) stable; urgency=low

  * More info: https://documentation.wazuh.com/current/release-notes/release-4-9-0.html

 -- Wazuh, Inc <info@wazuh.com>  Thu, 05 Sep 2024 00:00:00 +0000

wazuh-agent (4.8.1-RELEASE) stable; urgency=low

  * More info: https://documentation.wazuh.com/current/release-notes/release-4-8-1.html

 -- Wazuh, Inc <info@wazuh.com>  Wed, 10 Jul 2024 00:00:00 +0000

wazuh-agent (4.8.0-RELEASE) stable; urgency=low

  * More info: https://documentation.wazuh.com/current/release-notes/release-4-8-0.html

 -- Wazuh, Inc <info@wazuh.com>  Wed, 12 Jun 2024 00:00:00 +0000

wazuh-agent (4.7.5-RELEASE) stable; urgency=low

  * More info: https://documentation.wazuh.com/current/release-notes/release-4-7-5.html

 -- Wazuh, Inc <info@wazuh.com>  Thu, 30 May 2024 00:00:00 +0000

wazuh-agent (4.7.4-RELEASE) stable; urgency=low

  * More info: https://documentation.wazuh.com/current/release-notes/release-4-7-4.html

 -- Wazuh, Inc <info@wazuh.com>  Thu, 25 Apr 2024 00:00:00 +0000

wazuh-agent (4.7.3-RELEASE) stable; urgency=low

  * More info: https://documentation.wazuh.com/current/release-notes/release-4-7-3.html

 -- Wazuh, Inc <info@wazuh.com>  Tue, 27 Feb 2024 00:00:00 +0000

wazuh-agent (4.7.2-RELEASE) stable; urgency=low

  * More info: https://documentation.wazuh.com/current/release-notes/release-4-7-2.html

 -- Wazuh, Inc <info@wazuh.com>  Tue, 09 Jan 2024 00:00:00 +0000

wazuh-agent (4.7.1-RELEASE) stable; urgency=low

  * More info: https://documentation.wazuh.com/current/release-notes/release-4-7-1.html

 -- Wazuh, Inc <info@wazuh.com>  Wed, 19 Dec 2023 00:00:00 +0000

wazuh-agent (4.7.0-RELEASE) stable; urgency=low

  * More info: https://documentation.wazuh.com/current/release-notes/release-4-7-0.html

 -- Wazuh, Inc <info@wazuh.com>  Tue, 27 Nov 2023 00:00:00 +0000

wazuh-agent (4.6.0-RELEASE) stable; urgency=low

  * More info: https://documentation.wazuh.com/current/release-notes/release-4-6-0.html

 -- Wazuh, Inc <info@wazuh.com>  Tue, 31 Oct 2023 00:00:00 +0000

wazuh-agent (4.5.4-RELEASE) stable; urgency=low

  * More info: https://documentation.wazuh.com/current/release-notes/release-4-5-4.html

 -- Wazuh, Inc <info@wazuh.com>  Tue, 24 Oct 2023 00:00:00 +0000

wazuh-agent (4.5.3-RELEASE) stable; urgency=low

  * More info: https://documentation.wazuh.com/current/release-notes/release-4-5-3.html

 -- Wazuh, Inc <info@wazuh.com>  Tue, 10 Oct 2023 00:00:00 +0000

wazuh-agent (4.5.2-RELEASE) stable; urgency=low

  * More info: https://documentation.wazuh.com/current/release-notes/release-4-5-2.html

 -- Wazuh, Inc <info@wazuh.com>  Thu, 31 Aug 2023 00:00:00 +0000

wazuh-agent (4.5.1-RELEASE) stable; urgency=low

  * More info: https://documentation.wazuh.com/current/release-notes/release-4-5-1.html

 -- Wazuh, Inc <info@wazuh.com>  Thu, 24 Aug 2023 15:56:43 +0000

wazuh-agent (4.5.0-RELEASE) stable; urgency=low

  * More info: https://documentation.wazuh.com/current/release-notes/release-4-5-0.html

 -- Wazuh, Inc <info@wazuh.com>  Thu, 10 Aug 2023 15:56:43 +0000

wazuh-agent (4.4.5-RELEASE) stable; urgency=low

  * More info: https://documentation.wazuh.com/current/release-notes/release-4-4-5.html

 -- Wazuh, Inc <info@wazuh.com>  Mon, 10 Jul 2023 15:56:43 +0000

wazuh-agent (4.4.4-RELEASE) stable; urgency=low

  * More info: https://documentation.wazuh.com/current/release-notes/release-4-4-4.html

 -- Wazuh, Inc <info@wazuh.com>  Tue, 13 Jun 2023 12:31:50 +0000

wazuh-agent (4.4.3-RELEASE) stable; urgency=low

  * More info: https://documentation.wazuh.com/current/release-notes/release-4-4-3.html

 -- Wazuh, Inc <info@wazuh.com>  Thu, 25 May 2023 12:31:50 +0000

wazuh-agent (4.4.2-RELEASE) stable; urgency=low

  * More info: https://documentation.wazuh.com/current/release-notes/release-4-4-2.html

 -- Wazuh, Inc <info@wazuh.com>  Mon, 08 May 2023 12:31:50 +0000

wazuh-agent (4.3.11-RELEASE) stable; urgency=low

  * More info: https://documentation.wazuh.com/current/release-notes/release-4-3-11.html

 -- Wazuh, Inc <info@wazuh.com>  Mon, 24 Apr 2023 15:00:00 +0000

wazuh-agent (4.4.1-RELEASE) stable; urgency=low

  * More info: https://documentation.wazuh.com/current/release-notes/release-4-4-1.html

 -- Wazuh, Inc <info@wazuh.com>  Mon, 17 Apr 2023 12:31:50 +0000

wazuh-agent (4.4.0-RELEASE) stable; urgency=low

  * More info: https://documentation.wazuh.com/current/release-notes/release-4-4-0.html

 -- Wazuh, Inc <info@wazuh.com>  Wed, 18 Jan 2023 12:31:50 +0000

wazuh-agent (4.3.10-RELEASE) stable; urgency=low

  * More info: https://documentation.wazuh.com/current/release-notes/release-4-3-10.html

 -- Wazuh, Inc <info@wazuh.com>  Thu, 10 Nov 2022 15:00:00 +0000

wazuh-agent (4.3.9-RELEASE) stable; urgency=low

  * More info: https://documentation.wazuh.com/current/release-notes/release-4-3-9.html

 -- Wazuh, Inc <info@wazuh.com>  Mon, 03 Oct 2022 15:00:00 +0000

wazuh-agent (4.3.8-RELEASE) stable; urgency=low

  * More info: https://documentation.wazuh.com/current/release-notes/release-4-3-8.html

 -- Wazuh, Inc <info@wazuh.com>  Mon, 19 Sep 2022 15:00:00 +0000

wazuh-agent (4.3.7-RELEASE) stable; urgency=low

  * More info: https://documentation.wazuh.com/current/release-notes/release-4-3-7.html

 -- Wazuh, Inc <info@wazuh.com>  Mon, 08 Aug 2022 15:00:00 +0000

wazuh-agent (4.3.6-RELEASE) stable; urgency=low

  * More info: https://documentation.wazuh.com/current/release-notes/release-4-3-6.html

 -- Wazuh, Inc <info@wazuh.com>  Thu, 07 Jul 2022 15:00:00 +0000

wazuh-agent (4.3.5-RELEASE) stable; urgency=low

  * More info: https://documentation.wazuh.com/current/release-notes/release-4-3-5.html

 -- Wazuh, Inc <info@wazuh.com>  Wed, 29 Jun 2022 15:00:00 +0000

wazuh-agent (4.3.4-RELEASE) stable; urgency=low

  * More info: https://documentation.wazuh.com/current/release-notes/release-4-3-4.html

 -- Wazuh, Inc <info@wazuh.com>  Tue, 07 Jun 2022 15:41:39 +0000

wazuh-agent (4.3.3-RELEASE) stable; urgency=low

  * More info: https://documentation.wazuh.com/current/release-notes/release-4-3-3.html

 -- Wazuh, Inc <info@wazuh.com>  Tue, 31 May 2022 15:41:39 +0000

wazuh-agent (4.3.2-RELEASE) stable; urgency=low

  * More info: https://documentation.wazuh.com/current/release-notes/release-4-3-2.html

 -- Wazuh, Inc <info@wazuh.com>  Mon, 30 May 2022 15:41:39 +0000

wazuh-agent (4.2.7-RELEASE) stable; urgency=low

  * More info: https://documentation.wazuh.com/current/release-notes/release-4-2-7.html

 -- Wazuh, Inc <info@wazuh.com>  Sun, 29 May 2022 08:51:00 +0000

wazuh-agent (4.3.1-RELEASE) stable; urgency=low

  * More info: https://documentation.wazuh.com/current/release-notes/release-4-3-1.html

 -- Wazuh, Inc <info@wazuh.com>  Wed, 18 May 2022 12:14:41 +0000

wazuh-agent (4.3.0-RELEASE) stable; urgency=low

  * More info: https://documentation.wazuh.com/current/release-notes/release-4-3-0.html

 -- Wazuh, Inc <info@wazuh.com>  Thu, 05 May 2022 12:15:57 +0000

wazuh-agent (4.2.6-RELEASE) stable; urgency=low

  * More info: https://documentation.wazuh.com/current/release-notes/release-4-2-6.html

 -- Wazuh, Inc <info@wazuh.com>  Fri, 25 Mar 2022 16:47:07 +0000

wazuh-agent (4.2.5-RELEASE) stable; urgency=low

  * More info: https://documentation.wazuh.com/current/release-notes/release-4-2-5.html

 -- Wazuh, Inc <info@wazuh.com>  Mon, 15 Nov 2021 16:47:07 +0000

wazuh-agent (4.2.4-RELEASE) stable; urgency=low

  * More info: https://documentation.wazuh.com/current/release-notes/release-4-2-4.html

 -- Wazuh, Inc <info@wazuh.com>  Thu, 21 Oct 2021 15:57:51 +0000

wazuh-agent (4.2.3-RELEASE) stable; urgency=low

  * More info: https://documentation.wazuh.com/current/release-notes/release-4-2-3.html

 -- Wazuh, Inc <info@wazuh.com>  Wed, 06 Oct 2021 15:07:13 +0000

wazuh-agent (4.2.2-RELEASE) stable; urgency=low

  * More info: https://documentation.wazuh.com/current/release-notes/release-4-2-2.html

 -- Wazuh, Inc <info@wazuh.com>  Tue, 28 Sep 2021 08:58:38 +0000

wazuh-agent (4.2.1-RELEASE) stable; urgency=low

  * More info: https://documentation.wazuh.com/current/release-notes/release-4-2-1.html

 -- Wazuh, Inc <info@wazuh.com>  Sat, 25 Sep 2021 07:04:22 +0000

wazuh-agent (4.2.0-RELEASE) stable; urgency=low

  * More info: https://documentation.wazuh.com/current/release-notes/release-4-2-0.html

 -- Wazuh, Inc <info@wazuh.com>  Mon, 26 Apr 2021 11:51:55 +0000

wazuh-agent (4.1.5-RELEASE) stable; urgency=low

  * More info: https://documentation.wazuh.com/current/release-notes/release-4-1-5.html

 -- Wazuh, Inc <info@wazuh.com>  Thu, 22 Apr 2021 16:50:05 +0000

wazuh-agent (4.1.4-RELEASE) stable; urgency=low

  * More info: https://documentation.wazuh.com/current/release-notes/release-4-1-4.html

 -- Wazuh, Inc <info@wazuh.com>  Mon, 29 Mar 2021 16:23:09 +0000

wazuh-agent (4.1.3-RELEASE) stable; urgency=low

  * More info: https://documentation.wazuh.com/current/release-notes/release-4-1-3.html

 -- Wazuh, Inc <info@wazuh.com>  Sat, 20 Mar 2021 13:41:26 +0000

wazuh-agent (4.1.2-RELEASE) stable; urgency=low

  * More info: https://documentation.wazuh.com/current/release-notes/release-4-1-2.html

 -- Wazuh, Inc <info@wazuh.com>  Mon, 08 Mar 2021 14:00:25 +0000

wazuh-agent (4.1.1-RELEASE) stable; urgency=low

  * More info: https://documentation.wazuh.com/current/release-notes/release-4-1-1.html

 -- Wazuh, Inc <info@wazuh.com>  Fri, 05 Mar 2021 13:24:41 +0000

wazuh-agent (4.1.0-RELEASE) stable; urgency=low

  * More info: https://documentation.wazuh.com/current/release-notes/release-4-1-0.html

 -- Wazuh, Inc <info@wazuh.com>  Tue, 19 Jan 2021 06:25:59 +0000

wazuh-agent (4.0.4-RELEASE) stable; urgency=low

  * More info: https://documentation.wazuh.com/current/release-notes/release-4-0-4.html

 -- Wazuh, Inc <info@wazuh.com>  Tue, 12 Jan 2021 09:30:15 +0000

wazuh-agent (4.0.3-RELEASE) stable; urgency=low

  * More info: https://documentation.wazuh.com/current/release-notes/release-4-0-3.html

 -- Wazuh, Inc <info@wazuh.com>  Mon, 30 Nov 2020 10:00:15 +0000

wazuh-agent (4.0.2-RELEASE) stable; urgency=low

  * More info: https://documentation.wazuh.com/current/release-notes/release-4-0-2.html

 -- Wazuh, Inc <info@wazuh.com>  Mon, 23 Nov 2020 12:16:36 +0000

wazuh-agent (4.0.1-RELEASE) stable; urgency=low

  * More info: https://documentation.wazuh.com/current/release-notes/release-4-0-1.html

 -- Wazuh, Inc <info@wazuh.com>  Sat, 31 Oct 2020 12:16:36 +0000

wazuh-agent (4.0.0-RELEASE) stable; urgency=low

  * More info: https://documentation.wazuh.com/current/release-notes/release-4-0-0.html

 -- Wazuh, Inc <info@wazuh.com>  Mon, 19 Oct 2020 06:59:39 +0000

wazuh-manager (3.13.6-RELEASE) stable; urgency=low

  * More info: https://documentation.wazuh.com/current/release-notes/release-3-13-6.html

 -- Wazuh, Inc <info@wazuh.com>  Wed, 21 Sep 2022 15:00:00 +0000

wazuh-manager (3.13.5-RELEASE) stable; urgency=low

  * More info: https://documentation.wazuh.com/current/release-notes/release-3-13-5.html

 -- Wazuh, Inc <info@wazuh.com>  Wed, 24 Aug 2022 15:00:00 +0000

wazuh-manager (3.13.4-RELEASE) stable; urgency=low

  * More info: https://documentation.wazuh.com/current/release-notes/release-3-13-4.html

 -- Wazuh, Inc <info@wazuh.com>  Mon, 30 May 2022 15:00:00 +0000

wazuh-agent (3.13.3-RELEASE) stable; urgency=low

  * More info: https://documentation.wazuh.com/current/release-notes/release-3-13-3.html

 -- Wazuh, Inc <info@wazuh.com>  Sat, 24 Apr 2021 07:01:55 +0000

wazuh-agent (3.13.2-RELEASE) stable; urgency=low

  * More info: https://documentation.wazuh.com/current/release-notes/release-3-13-2.html

 -- Wazuh, Inc <info@wazuh.com>  Fri, 21 Aug 2020 10:05:02 +0000

wazuh-agent (3.13.1-RELEASE) stable; urgency=low

  * More info: https://documentation.wazuh.com/current/release-notes/release-3-13-1.html

 -- Wazuh, Inc <info@wazuh.com>  Tue, 14 Jul 2020 10:05:02 +0000

wazuh-agent (3.13.0-RELEASE) stable; urgency=low

  * More info: https://documentation.wazuh.com/current/release-notes/release-3-13-0.html

 -- Wazuh, Inc <info@wazuh.com>  Mon, 29 Jun 2020 10:05:02 +0000

wazuh-agent (3.12.2-RELEASE) stable; urgency=low

  * More info: https://documentation.wazuh.com/current/release-notes/release-3-12-2.html

 -- Wazuh, Inc <info@wazuh.com>  Thu, 9 Apr 2020 08:47:14 +0000

wazuh-agent (3.12.1-RELEASE) stable; urgency=low

  * More info: https://documentation.wazuh.com/current/release-notes/release-3-12-1.html

 -- Wazuh, Inc <info@wazuh.com>  Wed, 8 Apr 2020 16:12:28 +0000

wazuh-agent (3.12.0-RELEASE) stable; urgency=low

  * More info: https://documentation.wazuh.com/current/release-notes/release-3-12-0.html

 -- Wazuh, Inc <info@wazuh.com>  Wed, 25 Mar 2020 10:20:48 +0000

wazuh-agent (3.11.4-RELEASE) stable; urgency=low

  * More info: https://documentation.wazuh.com/current/release-notes/release-3-11-4.html

 -- Wazuh, Inc <info@wazuh.com>  Thu, 24 Feb 2020 10:01:00 +0000

wazuh-agent (3.11.3-RELEASE) stable; urgency=low

  * More info: https://documentation.wazuh.com/current/release-notes/release-3-11-3.html

 -- Wazuh, Inc <info@wazuh.com>  Wed, 22 Jan 2020 10:01:00 +0000

wazuh-agent (3.11.2-RELEASE) stable; urgency=low

  * More info: https://documentation.wazuh.com/current/release-notes/release-3-11-2.html

 -- Wazuh, Inc <info@wazuh.com>  Tue, 7 Jan 2020 10:01:00 +0000

wazuh-agent (3.11.1-RELEASE) stable; urgency=low

  * More info: https://documentation.wazuh.com/current/release-notes/release-3-11-1.html

 -- Wazuh, Inc <info@wazuh.com>  Thu, 26 Dec 2019 13:33:00 +0000

wazuh-agent (3.11.0-RELEASE) stable; urgency=low

  * More info: https://documentation.wazuh.com/current/release-notes/release-3-11-0.html

 -- Wazuh, Inc <info@wazuh.com>  Mon, 7 Oct 2019 13:33:00 +0000

wazuh-agent (3.10.2-RELEASE) stable; urgency=low

  * More info: https://documentation.wazuh.com/current/release-notes/release-3-10-2.html

 -- Wazuh, Inc <info@wazuh.com>  Mon, 23 Sep 2019 10:19:00 +0000

wazuh-agent (3.10.1-RELEASE) stable; urgency=low

  * More info: https://documentation.wazuh.com/current/release-notes/release-3-10-1.html

 -- Wazuh, Inc <info@wazuh.com>  Thu, 19 Sep 2019 13:33:00 +0000

wazuh-agent (3.10.0-RELEASE) stable; urgency=low

  * More info: https://documentation.wazuh.com/current/release-notes/release-3-10-0.html

 -- Wazuh, Inc <info@wazuh.com>  Mon, 26 Aug 2019 13:33:00 +0000

wazuh-agent (3.9.5-RELEASE) stable; urgency=low

  * More info: https://documentation.wazuh.com/current/release-notes/release-3-9-5.html

 -- Wazuh, Inc <info@wazuh.com>  Thu, 8 Aug 2019 16:31:00 +0000

wazuh-agent (3.9.4-RELEASE) stable; urgency=low

  * More info: https://documentation.wazuh.com/current/release-notes/release-3-9-4.html

 -- Wazuh, Inc <info@wazuh.com>  Tue, 12 Jul 2019 16:31:00 +0000

wazuh-agent (3.9.3-RELEASE) stable; urgency=low

  * More info: https://documentation.wazuh.com/current/release-notes/release-3-9-3.html

 -- Wazuh, Inc <info@wazuh.com>  Tue, 11 Jun 2019 16:31:00 +0000

wazuh-agent (3.9.2-RELEASE) stable; urgency=low

  * More info: https://documentation.wazuh.com/current/release-notes/release-3-9-2.html

 -- Wazuh, Inc <info@wazuh.com>  Mon, 6 Jun 2019 13:33:00 +0000

wazuh-agent (3.9.1-RELEASE) stable; urgency=low

  * More info: https://documentation.wazuh.com/current/release-notes/release-3-9-1.html

 -- Wazuh, Inc <info@wazuh.com>  Mon, 6 May 2019 13:33:00 +0000

wazuh-agent (3.9.0-RELEASE) stable; urgency=low

  * More info: https://documentation.wazuh.com/current/release-notes/release-3-9-0.html

 -- Wazuh, Inc <info@wazuh.com>  Mon, 25 Feb 2019 11:00:00 +0000

wazuh-agent (3.8.2-RELEASE) stable; urgency=low

  * More info: https://documentation.wazuh.com/current/release-notes/release-3-8-2.html

 -- Wazuh, Inc <info@wazuh.com>  Wed, 30 Jan 2019 11:00:00 +0000

wazuh-agent (3.8.1-RELEASE) stable; urgency=low

  * More info: https://documentation.wazuh.com/current/release-notes/release-3-8-1.html

 -- Wazuh, Inc <info@wazuh.com>  Thu, 24 Jan 2019 09:28:34 +0000

wazuh-agent (3.8.0-RELEASE) stable; urgency=low

  * More info: https://documentation.wazuh.com/current/release-notes/release-3-8-0.html

 -- Wazuh, Inc <info@wazuh.com>  Mon, 16 Jan 2019 11:00:00 +0000

wazuh-agent (3.7.2-RELEASE) stable; urgency=low

  * More info: https://documentation.wazuh.com/current/release-notes/release-3-7-2.html

 -- Wazuh, Inc <info@wazuh.com>  Mon, 10 Dec 2018 11:00:00 +0000

wazuh-agent (3.7.1-RELEASE) stable; urgency=low

  * More info: https://documentation.wazuh.com/current/release-notes/release-3-7-1.html

 -- Wazuh, Inc <info@wazuh.com>  Mon, 12 Nov 2018 11:00:00 +0000

wazuh-agent (3.7.0-RELEASE) stable; urgency=low

  * More info: https://documentation.wazuh.com/current/release-notes/release-3-7-0.html

 -- Wazuh, Inc <info@wazuh.com>  Sat, 10 Nov 2018 11:00:00 +0000

wazuh-agent (3.6.1-RELEASE) stable; urgency=low

  * More info: https://documentation.wazuh.com/current/release-notes/release-3-6-1.html

 -- Wazuh, Inc <info@wazuh.com>  Mon, 3 Sep 2018 11:00:00 +0000

wazuh-agent (3.6.0-RELEASE) stable; urgency=low

  * More info: https://documentation.wazuh.com/current/release-notes/release-3-6-0.html

 -- Wazuh, Inc <info@wazuh.com>  Fri, 24 Aug 2018 11:00:00 +0000

wazuh-agent (3.5.0-RELEASE) stable; urgency=low

  * More info: https://documentation.wazuh.com/current/release-notes/release-3-5-0.html

 -- Wazuh, Inc <info@wazuh.com>  Wed, 25 Jul 2018 20:12:41 +0000

wazuh-agent (3.4.0-1) stable; urgency=low

  * More info: https://documentation.wazuh.com/current/release-notes/release-3-4-0.html

 -- Wazuh, Inc <info@wazuh.com>  Thu, 28 Jun 2018 20:12:41 +0000

wazuh-agent (3.3.1-1) stable; urgency=low

  * More info: https://documentation.wazuh.com/current/release-notes/release-3-3-1.html

 -- Wazuh, Inc <info@wazuh.com>  Thu, 14 Jun 2018 9:29:41 +0000

wazuh-agent (3.3.0-1) stable; urgency=low

  * More info: https://documentation.wazuh.com/current/release-notes/release-3-3-0.html

 -- Wazuh, Inc <info@wazuh.com>  Thu, 07 Jun 2018 10:00:31 +0000

wazuh-agent (3.2.4-1) stable; urgency=low

  * More info: https://documentation.wazuh.com/current/release-notes/release-3-2-4.html

 -- Wazuh, Inc <info@wazuh.com>  Wed, 30 May 2018 12:44:31 +0000

wazuh-agent (3.2.3-1) stable; urgency=low

  * More info: https://documentation.wazuh.com/current/release-notes/release-3-2-3.html

 -- Wazuh, Inc <info@wazuh.com>  Tue, 15 May 2018 12:35:30 +0000

wazuh-agent (3.2.2-1) stable; urgency=low

  * More info: https://documentation.wazuh.com/current/release-notes/release-3-2-2.html

 -- Wazuh, Inc <info@wazuh.com>  Tue, 13 Mar 2018 12:35:30 +0000

wazuh-agent (3.2.1-1) stable; urgency=low

  * More info: https://documentation.wazuh.com/current/release-notes/release-3-2-1.html

 -- Wazuh, Inc <info@wazuh.com>  Wed, 21 Feb 2018 15:26:30 +0000

wazuh-agent (3.2.0-1) stable; urgency=low

  * More info: https://documentation.wazuh.com/current/release-notes/release-3-2-0.html

 -- Wazuh, Inc <info@wazuh.com>  Thu, 11 Dec 2017 15:19:24 +0000


wazuh-agent (3.1.0-1) stable; urgency=low

  * More info: https://documentation.wazuh.com/current/release-notes/release-3-1-0.html

 -- Wazuh, Inc <info@wazuh.com>  Mon, 19 Dec 2017 08:00:10 +0000


wazuh-agent (3.0.0-2) stable; urgency=low

  * More info: https://documentation.wazuh.com/current/release-notes/release-3-0-0.html

 -- Wazuh, Inc <info@wazuh.com>  Mon, 01 Nov 2017 08:00:10 +0000

wazuh-agent (2.1.1-1) stable; urgency=low

  * Labels configuration for agents to show data on alerts.
  * Added group property for agents to customize shared files set.
  * Send shared files to multiple agents in parallel.
  * New decoder plugin for logs in JSON format with dynamic fields definition.
  * Brought framework from API to Wazuh project.
  * Show merged files MD5 checksum by agent_control and framework.
  * New reliable request protocol for manager-agent communication.
  * Remote agent upgrades with signed WPK packages.
  * Added option for Remoted to prevent it from writing shared merged file.
  * Added state for Agentd and Windows agent to notify connection state and metrics.
  * Added new json log format for local file monitoring.
  * Added OpenSCAP SSG datastream content for Ubuntu Trusty Tahr.
  * Increased shared file delivery speed when using TCP.
  * Increased TCP listening socket backlog.
  * Changed Windows agent UI panel to show revision number instead of installation date.
  * Group every decoded field (static and dynamic fields-1) into a data object for JSON alerts.
  * Reload shared files by Remoted every 10 minutes.
  * Increased string size limit for XML reader to 4096 bytes.
  * Updated Logstash configuration and Elasticsearch mappings.
  * Changed template fields structure for Kibana dashboards.
  * Increased dynamic field limit to 1024, and default to 256.
  * Changed agent buffer 'length' parameter to 'queue_size'.
  * Changed some Rootcheck error messages to verbose logs.
  * Removed unnecessary message by manage_agents advising to restart Wazuh manager.
  * Fixed wrong queries to get last Syscheck and Rootcheck date.
  * Prevent Logcollector keep-alives from being stored on archives.json.
  * Fixed length of random message within keep-alives.
  * Fixed Windows version detection for Windows 8 and newer.
  * Fixed incorrect CIDR writing on client.keys by Authd.
  * Fixed missing buffer flush by Analysisd when updating Rootcheck database.
  * Stop Wazuh service before removing folder to reinstall.

 -- Wazuh, Inc <info@wazuh.com>  Mon, 01 Aug 2016 08:00:10 +0000

wazuh-agent (2.1.0-1) stable; urgency=low

  * Rotate and compress log feature.
  * Labeling data for agents to be shown in alerts.
  * New 'auth' configuration template.
  * Make manage_agents capable of add and remove agents via Authd.
  * Implemented XML configuration for Authd.
  * Option -F for Authd to force insertion if it finds duplicated name.
  * Local auth client to manage agent keys.
  * Added OS name and version into global.db.
  * Option for logging in JSON format.
  * Allow maild to send through a sendmail-like executable (by James Le Cuirot).
  * Leaky bucket-like buffer for agents to prevent network flooding.
  * Allow Syslog client to read JSON alerts.
  * Allow Mail reporter to read JSON alerts.
  * Added internal option to tune Rootcheck sleep time.
  * Added route-null Active Response script for Windows 2012 (by @CrazyLlama).
  * Updated SQLite library to 3.19.2.
  * Updated zlib to 1.2.11.
  * Updated cJSON library to 1.4.7.
  * Change some manage_agents option parameters.
  * Run Auth in background by default.
  * Log classification as debug, info, warning, error and critical.
  * Limit number of reads per cycle by Logcollector to prevent log starvation.
  * Limit OpenSCAP module's event forwarding speed.
  * Increased debug level of repeated Rootcheck messages.
  * Send events when OpenSCAP starts and finishes scans.
  * Delete PID files when a process exits not due to a signal.
  * Change error messages due to SSL handshake failure to debug messages.
  * Force group addition on installation for compatibility with LDAP (thanks to Gary Feltham).
  * Fixed compiling error on systems with no OpenSSL.
  * Fixed compiling warning at manage_agents.
  * Fixed ossec-control enable/disable help message.
  * Fixed unique aperture of random device on Unix.
  * Fixed file sum comparison bug at Syscheck realtime engine. (Thanks to Arshad Khan)
  * Close analysisd if alert outputs are disabled for all formats.
  * Read Windows version name for versions newer than Windows 8 / Windows Server 2012.
  * Fixed error in Analysisd that wrote Syscheck and Rootcheck databases of re-added agents on deleted files.
  * Fixed internal option to configure the maximum labels' cache time.
  * Fixed Auth password parsing on client side.
  * Fix bad agent ID assignation in Authd on i686 architecture.
  * Fixed Logcollector misconfiguration in Windows agents.

 -- Wazuh, Inc <info@wazuh.com>  Mon, 01 Jul 2016 08:43:10 +0000

wazuh-agent (2.0.1-1) stable; urgency=low

  * Changed random data generator for a secure OS-provided generator.
  * Changed Windows installer file name (depending on version).
  * Linux distro detection using standard os-release file.
  * Changed some URLs to documentation.
  * Disable synchronization with SQLite databases for Syscheck by default.
  * Minor changes at Rootcheck formatter for JSON alerts.
  * Added debugging messages to Integrator logs.
  * Show agent ID when possible on logs about incorrectly formatted messages.
  * Use default maximum inotify event queue size.
  * Show remote IP on encoding format errors when unencrypting messages.

 -- Wazuh, Inc <info@wazuh.com>  Thu, 06 Jun 2017 08:43:10 +0000

wazuh-agent (2.0-1) stable; urgency=low

  * Wazuh-agent - base 2.0

 -- Wazuh, Inc <info@wazuh.com>  Mon, 30 Sep 2016 08:43:10 +0000<|MERGE_RESOLUTION|>--- conflicted
+++ resolved
@@ -1,16 +1,14 @@
-<<<<<<< HEAD
 wazuh-agent (4.13.0-RELEASE) stable; urgency=low
 
   * More info: https://documentation.wazuh.com/current/release-notes/release-4-13-0.html
 
  -- Wazuh, Inc <info@wazuh.com>  Wed, 04 Jun 2025 00:00:00 +0000
-=======
+
 wazuh-agent (4.12.1-RELEASE) stable; urgency=low
 
   * More info: https://documentation.wazuh.com/current/release-notes/release-4-12-1.html
 
  -- Wazuh, Inc <info@wazuh.com>  Wed, 14 May 2025 00:00:00 +0000
->>>>>>> cbf3be15
 
 wazuh-agent (4.12.0-RELEASE) stable; urgency=low
 
