<<<<<<< HEAD
wazuh-manager (4.14.0-RELEASE) stable; urgency=low

  * More info: https://documentation.wazuh.com/current/release-notes/release-4-14-0.html

 -- Wazuh, Inc <info@wazuh.com>  Thu, 25 Sep 2025 00:00:00 +0000
=======
wazuh-manager (4.13.1-RELEASE) stable; urgency=low

  * More info: https://documentation.wazuh.com/current/release-notes/release-4-13-1.html

 -- Wazuh, Inc <info@wazuh.com>  Wed, 24 Sep 2025 00:00:00 +0000
>>>>>>> d995c22a

wazuh-manager (4.13.0-RELEASE) stable; urgency=low

  * More info: https://documentation.wazuh.com/current/release-notes/release-4-13-0.html

 -- Wazuh, Inc <info@wazuh.com>  Thu, 18 Sep 2025 00:00:00 +0000

wazuh-manager (4.12.0-RELEASE) stable; urgency=low

  * More info: https://documentation.wazuh.com/current/release-notes/release-4-12-0.html

 -- Wazuh, Inc <info@wazuh.com>  Wed, 07 May 2025 00:00:00 +0000

wazuh-manager (4.11.2-RELEASE) stable; urgency=low

  * More info: https://documentation.wazuh.com/current/release-notes/release-4-11-2.html

 -- Wazuh, Inc <info@wazuh.com>  Tue, 01 Apr 2025 00:00:00 +0000

wazuh-manager (4.11.1-RELEASE) stable; urgency=low

  * More info: https://documentation.wazuh.com/current/release-notes/release-4-11-1.html

 -- Wazuh, Inc <info@wazuh.com>  Wed, 12 Mar 2025 00:00:00 +0000

wazuh-manager (4.11.0-RELEASE) stable; urgency=low

  * More info: https://documentation.wazuh.com/current/release-notes/release-4-11-0.html

 -- Wazuh, Inc <info@wazuh.com>  Wed, 19 Feb 2025 00:00:00 +0000

wazuh-manager (4.10.1-RELEASE) stable; urgency=low

  * More info: https://documentation.wazuh.com/current/release-notes/release-4-10-1.html

 -- Wazuh, Inc <info@wazuh.com>  Thu, 16 Jan 2025 00:00:00 +0000

wazuh-manager (4.10.0-RELEASE) stable; urgency=low

  * More info: https://documentation.wazuh.com/current/release-notes/release-4-10-0.html

 -- Wazuh, Inc <info@wazuh.com>  Thu, 09 Jan 2025 00:00:00 +0000

wazuh-manager (4.9.2-RELEASE) stable; urgency=low

  * More info: https://documentation.wazuh.com/current/release-notes/release-4-9-2.html

 -- Wazuh, Inc <info@wazuh.com>  Wed, 30 Oct 2024 00:00:00 +0000

wazuh-manager (4.9.1-RELEASE) stable; urgency=low

  * More info: https://documentation.wazuh.com/current/release-notes/release-4-9-1.html

 -- Wazuh, Inc <info@wazuh.com>  Thu, 17 Oct 2024 00:00:00 +0000

wazuh-manager (4.9.0-RELEASE) stable; urgency=low

  * More info: https://documentation.wazuh.com/current/release-notes/release-4-9-0.html

 -- Wazuh, Inc <info@wazuh.com>  Thu, 05 Sep 2024 00:00:00 +0000

wazuh-manager (4.8.1-RELEASE) stable; urgency=low

  * More info: https://documentation.wazuh.com/current/release-notes/release-4-8-1.html

 -- Wazuh, Inc <info@wazuh.com>  Wed, 10 Jul 2024 00:00:00 +0000

wazuh-manager (4.8.0-RELEASE) stable; urgency=low

  * More info: https://documentation.wazuh.com/current/release-notes/release-4-8-0.html

 -- Wazuh, Inc <info@wazuh.com>  Wed, 12 Jun 2024 00:00:00 +0000

wazuh-manager (4.7.5-RELEASE) stable; urgency=low

  * More info: https://documentation.wazuh.com/current/release-notes/release-4-7-5.html

 -- Wazuh, Inc <info@wazuh.com>  Thu, 30 May 2024 00:00:00 +0000

wazuh-manager (4.7.4-RELEASE) stable; urgency=low

  * More info: https://documentation.wazuh.com/current/release-notes/release-4-7-4.html

 -- Wazuh, Inc <info@wazuh.com>  Thu, 25 Apr 2024 00:00:00 +0000

wazuh-manager (4.7.3-RELEASE) stable; urgency=low

  * More info: https://documentation.wazuh.com/current/release-notes/release-4-7-3.html

 -- Wazuh, Inc <info@wazuh.com>  Tue, 27 Feb 2024 00:00:00 +0000

wazuh-manager (4.7.2-RELEASE) stable; urgency=low

  * More info: https://documentation.wazuh.com/current/release-notes/release-4-7-2.html

 -- Wazuh, Inc <info@wazuh.com>  Tue, 09 Jan 2024 00:00:00 +0000

wazuh-manager (4.7.1-RELEASE) stable; urgency=low

  * More info: https://documentation.wazuh.com/current/release-notes/release-4-7-1.html

 -- Wazuh, Inc <info@wazuh.com>  Wed, 19 Dec 2023 00:00:00 +0000

wazuh-manager (4.7.0-RELEASE) stable; urgency=low

  * More info: https://documentation.wazuh.com/current/release-notes/release-4-7-0.html

 -- Wazuh, Inc <info@wazuh.com>  Tue, 27 Nov 2023 00:00:00 +0000

wazuh-manager (4.6.0-RELEASE) stable; urgency=low

  * More info: https://documentation.wazuh.com/current/release-notes/release-4-6-0.html

 -- Wazuh, Inc <info@wazuh.com>  Tue, 31 Oct 2023 00:00:00 +0000

wazuh-manager (4.5.4-RELEASE) stable; urgency=low

  * More info: https://documentation.wazuh.com/current/release-notes/release-4-5-4.html

 -- Wazuh, Inc <info@wazuh.com>  Tue, 24 Oct 2023 00:00:00 +0000

wazuh-manager (4.5.3-RELEASE) stable; urgency=low

  * More info: https://documentation.wazuh.com/current/release-notes/release-4-5-3.html

 -- Wazuh, Inc <info@wazuh.com>  Tue, 10 Oct 2023 00:00:00 +0000

wazuh-manager (4.5.2-RELEASE) stable; urgency=low

  * More info: https://documentation.wazuh.com/current/release-notes/release-4-5-2.html

 -- Wazuh, Inc <info@wazuh.com>  Thu, 31 Aug 2023 00:00:00 +0000

wazuh-manager (4.5.1-RELEASE) stable; urgency=low

  * More info: https://documentation.wazuh.com/current/release-notes/release-4-5-1.html

 -- Wazuh, Inc <info@wazuh.com>  Thu, 24 Aug 2023 15:56:43 +0000

wazuh-manager (4.5.0-RELEASE) stable; urgency=low

  * More info: https://documentation.wazuh.com/current/release-notes/release-4-5-0.html

 -- Wazuh, Inc <info@wazuh.com>  Thu, 10 Aug 2023 13:45:36 +0000

wazuh-manager (4.4.5-RELEASE) stable; urgency=low

  * More info: https://documentation.wazuh.com/current/release-notes/release-4-4-5.html

 -- Wazuh, Inc <info@wazuh.com>  Mon, 10 Jul 2023 15:56:43 +0000

wazuh-manager (4.4.4-RELEASE) stable; urgency=low

  * More info: https://documentation.wazuh.com/current/release-notes/release-4-4-4.html

 -- Wazuh, Inc <info@wazuh.com>  Tue, 13 Jun 2023 12:31:50 +0000

wazuh-manager (4.4.3-RELEASE) stable; urgency=low

  * More info: https://documentation.wazuh.com/current/release-notes/release-4-4-3.html

 -- Wazuh, Inc <info@wazuh.com>  Thu, 25 May 2023 12:31:50 +0000

wazuh-manager (4.4.2-RELEASE) stable; urgency=low

  * More info: https://documentation.wazuh.com/current/release-notes/release-4-4-2.html

 -- Wazuh, Inc <info@wazuh.com>  Mon, 08 May 2023 12:31:50 +0000

wazuh-manager (4.3.11-RELEASE) stable; urgency=low

  * More info: https://documentation.wazuh.com/current/release-notes/release-4-3-11.html

 -- Wazuh, Inc <info@wazuh.com>  Mon, 24 Apr 2023 15:00:00 +0000

wazuh-manager (4.4.1-RELEASE) stable; urgency=low

  * More info: https://documentation.wazuh.com/current/release-notes/release-4-4-1.html

 -- Wazuh, Inc <info@wazuh.com>  Mon, 17 Apr 2023 12:31:50 +0000

wazuh-manager (4.4.0-RELEASE) stable; urgency=low

  * More info: https://documentation.wazuh.com/current/release-notes/release-4-4-0.html

 -- Wazuh, Inc <info@wazuh.com>  Wed, 18 Jan 2023 12:31:50 +0000

wazuh-manager (4.3.10-RELEASE) stable; urgency=low

  * More info: https://documentation.wazuh.com/current/release-notes/release-4-3-10.html

 -- Wazuh, Inc <info@wazuh.com>  Thu, 10 Nov 2022 15:00:00 +0000

wazuh-manager (4.3.9-RELEASE) stable; urgency=low

  * More info: https://documentation.wazuh.com/current/release-notes/release-4-3-9.html

 -- Wazuh, Inc <info@wazuh.com>  Mon, 03 Oct 2022 15:00:00 +0000

wazuh-manager (4.3.8-RELEASE) stable; urgency=low

  * More info: https://documentation.wazuh.com/current/release-notes/release-4-3-8.html

 -- Wazuh, Inc <info@wazuh.com>  Mon, 19 Sep 2022 15:00:00 +0000

wazuh-manager (4.3.7-RELEASE) stable; urgency=low

  * More info: https://documentation.wazuh.com/current/release-notes/release-4-3-7.html

 -- Wazuh, Inc <info@wazuh.com>  Mon, 08 Aug 2022 15:00:00 +0000

wazuh-manager (4.3.6-RELEASE) stable; urgency=low

  * More info: https://documentation.wazuh.com/current/release-notes/release-4-3-6.html

 -- Wazuh, Inc <info@wazuh.com>  Thu, 07 Jul 2022 15:00:00 +0000

wazuh-manager (4.3.5-RELEASE) stable; urgency=low

  * More info: https://documentation.wazuh.com/current/release-notes/release-4-3-5.html

 -- Wazuh, Inc <info@wazuh.com>  Wed, 29 Jun 2022 15:00:00 +0000

wazuh-manager (4.3.4-RELEASE) stable; urgency=low

  * More info: https://documentation.wazuh.com/current/release-notes/release-4-3-4.html

 -- Wazuh, Inc <info@wazuh.com>  Tue, 07 Jun 2022 15:41:39 +0000

wazuh-manager (4.3.3-RELEASE) stable; urgency=low

  * More info: https://documentation.wazuh.com/current/release-notes/release-4-3-3.html

 -- Wazuh, Inc <info@wazuh.com>  Tue, 31 May 2022 15:41:39 +0000

wazuh-manager (4.3.2-RELEASE) stable; urgency=low

  * More info: https://documentation.wazuh.com/current/release-notes/release-4-3-2.html

 -- Wazuh, Inc <info@wazuh.com>  Mon, 30 May 2022 15:41:39 +0000

wazuh-manager (4.2.7-RELEASE) stable; urgency=low

  * More info: https://documentation.wazuh.com/current/release-notes/release-4-2-7.html

 -- Wazuh, Inc <info@wazuh.com>  Sun, 29 May 2022 08:51:00 +0000

wazuh-manager (4.3.1-RELEASE) stable; urgency=low

  * More info: https://documentation.wazuh.com/current/release-notes/release-4-3-1.html

 -- Wazuh, Inc <info@wazuh.com>  Wed, 18 May 2022 12:14:41 +0000

wazuh-manager (4.3.0-RELEASE) stable; urgency=low

  * More info: https://documentation.wazuh.com/current/release-notes/release-4-3-0.html

 -- Wazuh, Inc <info@wazuh.com>  Thu, 05 May 2022 12:15:57 +0000

wazuh-manager (4.2.6-RELEASE) stable; urgency=low

  * More info: https://documentation.wazuh.com/current/release-notes/release-4-2-6.html

 -- Wazuh, Inc <info@wazuh.com>  Fri, 25 Mar 2022 16:47:07 +0000

wazuh-manager (4.2.5-RELEASE) stable; urgency=low

  * More info: https://documentation.wazuh.com/current/release-notes/release-4-2-5.html

 -- Wazuh, Inc <info@wazuh.com>  Mon, 15 Nov 2021 16:47:07 +0000

wazuh-manager (4.2.4-RELEASE) stable; urgency=low

  * More info: https://documentation.wazuh.com/current/release-notes/release-4-2-4.html

 -- Wazuh, Inc <info@wazuh.com>  Thu, 21 Oct 2021 15:57:51 +0000

wazuh-manager (4.2.3-RELEASE) stable; urgency=low

  * More info: https://documentation.wazuh.com/current/release-notes/release-4-2-3.html

 -- Wazuh, Inc <info@wazuh.com>  Wed, 06 Oct 2021 15:07:13 +0000

wazuh-manager (4.2.2-RELEASE) stable; urgency=low

  * More info: https://documentation.wazuh.com/current/release-notes/release-4-2-2.html

 -- Wazuh, Inc <info@wazuh.com>  Tue, 28 Sep 2021 08:58:38 +0000

wazuh-manager (4.2.1-RELEASE) stable; urgency=low

  * More info: https://documentation.wazuh.com/current/release-notes/release-4-2-1.html

 -- Wazuh, Inc <info@wazuh.com>  Sat, 25 Sep 2021 07:04:22 +0000

wazuh-manager (4.2.0-RELEASE) stable; urgency=low

  * More info: https://documentation.wazuh.com/current/release-notes/release-4-2-0.html

 -- Wazuh, Inc <info@wazuh.com>  Mon, 26 Apr 2021 11:51:55 +0000

wazuh-manager (4.1.5-RELEASE) stable; urgency=low

  * More info: https://documentation.wazuh.com/current/release-notes/release-4-1-5.html

 -- Wazuh, Inc <info@wazuh.com>  Thu, 22 Apr 2021 16:50:05 +0000

wazuh-manager (4.1.4-RELEASE) stable; urgency=low

  * More info: https://documentation.wazuh.com/current/release-notes/release-4-1-4.html

 -- Wazuh, Inc <info@wazuh.com>  Mon, 29 Mar 2021 16:23:09 +0000

wazuh-manager (4.1.3-RELEASE) stable; urgency=low

  * More info: https://documentation.wazuh.com/current/release-notes/release-4-1-3.html

 -- Wazuh, Inc <info@wazuh.com>  Sat, 20 Mar 2021 13:41:26 +0000

wazuh-manager (4.1.2-RELEASE) stable; urgency=low

  * More info: https://documentation.wazuh.com/current/release-notes/release-4-1-2.html

 -- Wazuh, Inc <info@wazuh.com>  Mon, 08 Mar 2021 14:00:25 +0000

wazuh-manager (4.1.1-RELEASE) stable; urgency=low

  * More info: https://documentation.wazuh.com/current/release-notes/release-4-1-1.html

 -- Wazuh, Inc <info@wazuh.com>  Fri, 05 Mar 2021 13:24:41 +0000

wazuh-manager (4.1.0-RELEASE) stable; urgency=low

  * More info: https://documentation.wazuh.com/current/release-notes/release-4-1-0.html

 -- Wazuh, Inc <info@wazuh.com>  Tue, 19 Jan 2021 06:25:59 +0000

wazuh-manager (4.0.4-RELEASE) stable; urgency=low

  * More info: https://documentation.wazuh.com/current/release-notes/release-4-0-4.html

 -- Wazuh, Inc <info@wazuh.com>  Tue, 12 Jan 2021 09:30:15 +0000

wazuh-manager (4.0.3-RELEASE) stable; urgency=low

  * More info: https://documentation.wazuh.com/current/release-notes/release-4-0-3.html

 -- Wazuh, Inc <info@wazuh.com>  Mon, 30 Nov 2020 10:00:15 +0000

wazuh-manager (4.0.2-RELEASE) stable; urgency=low

  * More info: https://documentation.wazuh.com/current/release-notes/release-4-0-2.html

 -- Wazuh, Inc <info@wazuh.com>  Mon, 23 Nov 2020 12:16:36 +0000

wazuh-manager (4.0.1-RELEASE) stable; urgency=low

  * More info: https://documentation.wazuh.com/current/release-notes/release-4-0-1.html

 -- Wazuh, Inc <info@wazuh.com>  Sat, 31 Oct 2020 12:16:36 +0000

wazuh-manager (4.0.0-RELEASE) stable; urgency=low

  * More info: https://documentation.wazuh.com/current/release-notes/release-4-0-0.html

 -- Wazuh, Inc <info@wazuh.com>  Mon, 19 Oct 2020 06:59:39 +0000

wazuh-manager (3.13.6-RELEASE) stable; urgency=low

  * More info: https://documentation.wazuh.com/current/release-notes/release-3-13-6.html

 -- Wazuh, Inc <info@wazuh.com>  Wed, 21 Sep 2022 15:00:00 +0000

wazuh-manager (3.13.5-RELEASE) stable; urgency=low

  * More info: https://documentation.wazuh.com/current/release-notes/release-3-13-5.html

 -- Wazuh, Inc <info@wazuh.com>  Wed, 24 Aug 2022 15:00:00 +0000

wazuh-manager (3.13.4-RELEASE) stable; urgency=low

  * More info: https://documentation.wazuh.com/current/release-notes/release-3-13-4.html

 -- Wazuh, Inc <info@wazuh.com>  Mon, 30 May 2022 15:00:00 +0000

wazuh-manager (3.13.3-RELEASE) stable; urgency=low

  * More info: https://documentation.wazuh.com/current/release-notes/release-3-13-3.html

 -- Wazuh, Inc <info@wazuh.com>  Sat, 24 Apr 2021 07:01:55 +0000

wazuh-manager (3.13.2-RELEASE) stable; urgency=low

  * More info: https://documentation.wazuh.com/current/release-notes/release-3-13-2.html

 -- Wazuh, Inc <info@wazuh.com>  Fri, 21 Aug 2020 10:05:02 +0000

wazuh-manager (3.13.1-RELEASE) stable; urgency=low

  * More info: https://documentation.wazuh.com/current/release-notes/release-3-13-1.html

 -- Wazuh, Inc <info@wazuh.com>  Tue, 14 Jul 2020 10:05:02 +0000

wazuh-manager (3.13.0-RELEASE) stable; urgency=low

  * More info: https://documentation.wazuh.com/current/release-notes/release-3-13-0.html

 -- Wazuh, Inc <info@wazuh.com>  Mon, 29 Jun 2020 10:05:02 +0000

wazuh-manager (3.12.2-RELEASE) stable; urgency=low

  * More info: https://documentation.wazuh.com/current/release-notes/release-3-12-2.html

 -- Wazuh, Inc <info@wazuh.com>  Thu, 9 Apr 2020 08:47:14 +0000

wazuh-manager (3.12.1-RELEASE) stable; urgency=low

  * More info: https://documentation.wazuh.com/current/release-notes/release-3-12-1.html

 -- Wazuh, Inc <info@wazuh.com>  Wed, 8 Apr 2020 16:12:28 +0000

wazuh-manager (3.12.0-RELEASE) stable; urgency=low

  * More info: https://documentation.wazuh.com/current/release-notes/release-3-12-0.html

 -- Wazuh, Inc <info@wazuh.com>  Wed, 25 Mar 2020 10:20:48 +0000

wazuh-manager (3.11.4-RELEASE) stable; urgency=low

  * More info: https://documentation.wazuh.com/current/release-notes/release-3-11-4.html

 -- Wazuh, Inc <info@wazuh.com>  Thu, 24 Feb 2020 10:01:00 +0000

wazuh-manager (3.11.3-RELEASE) stable; urgency=low

  * More info: https://documentation.wazuh.com/current/release-notes/release-3-11-3.html

 -- Wazuh, Inc <info@wazuh.com>  Wed, 22 Jan 2020 10:01:00 +0000

wazuh-manager (3.11.2-RELEASE) stable; urgency=low

  * More info: https://documentation.wazuh.com/current/release-notes/release-3-11-2.html

 -- Wazuh, Inc <info@wazuh.com>  Tue, 7 Jan 2020 10:01:00 +0000

wazuh-manager (3.11.1-RELEASE) stable; urgency=low

  * More info: https://documentation.wazuh.com/current/release-notes/release-3-11-1.html

 -- Wazuh, Inc <info@wazuh.com>  Thu, 26 Dec 2019 13:33:00 +0000

wazuh-manager (3.11.0-RELEASE) stable; urgency=low

  * More info: https://documentation.wazuh.com/current/release-notes/release-3-11-0.html

 -- Wazuh, Inc <info@wazuh.com>  Mon, 7 Oct 2019 13:33:00 +0000

wazuh-manager (3.10.2-RELEASE) stable; urgency=low

  * More info: https://documentation.wazuh.com/current/release-notes/release-3-10-2.html

 -- Wazuh, Inc <info@wazuh.com>  Mon, 23 Sep 2019 10:19:00 +0000

wazuh-manager (3.10.1-RELEASE) stable; urgency=low

  * More info: https://documentation.wazuh.com/current/release-notes/release-3-10-1.html

 -- Wazuh, Inc <info@wazuh.com>  Thu, 19 Sep 2019 13:33:00 +0000

wazuh-manager (3.10.0-RELEASE) stable; urgency=low

  * More info: https://documentation.wazuh.com/current/release-notes/release-3-10-0.html

 -- Wazuh, Inc <info@wazuh.com>  Mon, 26 Aug 2019 13:33:00 +0000

wazuh-manager (3.9.5-RELEASE) stable; urgency=low

  * More info: https://documentation.wazuh.com/current/release-notes/release-3-9-5.html

 -- Wazuh, Inc <info@wazuh.com>  Thu, 8 Aug 2019 16:31:00 +0000

wazuh-manager (3.9.4-RELEASE) stable; urgency=low

  * More info: https://documentation.wazuh.com/current/release-notes/release-3-9-4.html

 -- Wazuh, Inc <info@wazuh.com>  Tue, 12 Jul 2019 16:31:00 +0000

wazuh-manager (3.9.3-RELEASE) stable; urgency=low

  * More info: https://documentation.wazuh.com/current/release-notes/release-3-9-3.html

 -- Wazuh, Inc <info@wazuh.com>  Tue, 11 Jun 2019 16:31:00 +0000

wazuh-manager (3.9.2-RELEASE) stable; urgency=low

  * More info: https://documentation.wazuh.com/current/release-notes/release-3-9-2.html

 -- Wazuh, Inc <info@wazuh.com>  Mon, 6 Jun 2019 13:33:00 +0000

wazuh-manager (3.9.1-RELEASE) stable; urgency=low

  * More info: https://documentation.wazuh.com/current/release-notes/release-3-9-1.html

 -- Wazuh, Inc <info@wazuh.com>  Mon, 6 May 2019 13:33:00 +0000

wazuh-manager (3.9.0-RELEASE) stable; urgency=low

  * More info: https://documentation.wazuh.com/current/release-notes/release-3-9-0.html

 -- Wazuh, Inc <info@wazuh.com>  Mon, 25 Feb 2019 11:00:00 +0000

wazuh-manager (3.8.2-RELEASE) stable; urgency=low

  * More info: https://documentation.wazuh.com/current/release-notes/release-3-8-2.html

 -- Wazuh, Inc <info@wazuh.com>  Wed, 30 Jan 2019 11:00:00 +0000

wazuh-manager (3.8.1-RELEASE) stable; urgency=low

  * More info: https://documentation.wazuh.com/current/release-notes/release-3-8-1.html

 -- Wazuh, Inc <info@wazuh.com>  Thu, 24 Jan 2019 09:28:34 +0000

wazuh-manager (3.8.0-RELEASE) stable; urgency=low

  * More info: https://documentation.wazuh.com/current/release-notes/release-3-8-0.html

 -- Wazuh, Inc <info@wazuh.com>  Mon, 16 Jan 2019 11:00:00 +0000

wazuh-manager (3.7.2-RELEASE) stable; urgency=low

  * More info: https://documentation.wazuh.com/current/release-notes/release-3-7-2.html

 -- Wazuh, Inc <info@wazuh.com>  Mon, 10 Dec 2018 11:00:00 +0000

wazuh-manager (3.7.1-RELEASE) stable; urgency=low

  * More info: https://documentation.wazuh.com/current/release-notes/release-3-7-1.html

 -- Wazuh, Inc <info@wazuh.com>  Mon, 12 Nov 2018 11:00:00 +0000

wazuh-manager (3.7.0-RELEASE) stable; urgency=low

  * More info: https://documentation.wazuh.com/current/release-notes/release-3-7-0.html

 -- Wazuh, Inc <info@wazuh.com>  Sat, 10 Nov 2018 11:00:00 +0000

wazuh-manager (3.6.1-RELEASE) stable; urgency=low

  * More info: https://documentation.wazuh.com/current/release-notes/release-3-6-1.html

 -- Wazuh, Inc <info@wazuh.com>  Mon, 3 Sep 2018 11:00:00 +0000

wazuh-manager (3.6.0-RELEASE) stable; urgency=low

  * More info: https://documentation.wazuh.com/current/release-notes/release-3-6-0.html

 -- Wazuh, Inc <info@wazuh.com>  Fri, 24 Aug 2018 11:00:00 +0000

wazuh-manager (3.5.0-RELEASE) stable; urgency=low

  * More info: https://documentation.wazuh.com/current/release-notes/release-3-5-0.html

 -- Wazuh, Inc <info@wazuh.com>  Wed, 25 Jul 2018 20:12:41 +0000

wazuh-manager (3.4.0-1) stable; urgency=low

  * More info: https://documentation.wazuh.com/current/release-notes/release-3-4-0.html

 -- Wazuh, Inc <info@wazuh.com>  Thu, 28 Jun 2018 20:12:41 +0000

wazuh-manager (3.3.1-1) stable; urgency=low

  * More info: https://documentation.wazuh.com/current/release-notes/release-3-3-1.html

 -- Wazuh, Inc <info@wazuh.com>  Thu, 14 Jun 2018 9:29:41 +0000

wazuh-manager (3.3.0-1) stable; urgency=low

  * More info: https://documentation.wazuh.com/current/release-notes/release-3-3-0.html

 -- Wazuh, Inc <info@wazuh.com>  Thu, 07 Jun 2018 10:00:31 +0000

wazuh-manager (3.2.4-1) stable; urgency=low

  * More info: https://documentation.wazuh.com/current/release-notes/release-3-2-4.html

 -- Wazuh, Inc <info@wazuh.com>  Wed, 30 May 2018 12:44:31 +0000

wazuh-manager (3.2.3-1) stable; urgency=low

  * More info: https://documentation.wazuh.com/current/release-notes/release-3-2-3.html

 -- Wazuh, Inc <info@wazuh.com>  Tue, 15 May 2018 12:35:30 +0000

wazuh-manager (3.2.2-1) stable; urgency=low

  * More info: https://documentation.wazuh.com/current/release-notes/release-3-2-2.html

 -- Wazuh, Inc <info@wazuh.com>  Tue, 13 Mar 2018 12:35:30 +0000

wazuh-manager (3.2.1-1) stable; urgency=low

  * More info: https://documentation.wazuh.com/current/release-notes/release-3-2-1.html

 -- Wazuh, Inc <info@wazuh.com>  Wed, 21 Feb 2018 15:26:30 +0000

wazuh-manager (3.2.0-1) stable; urgency=low

  * More info: https://documentation.wazuh.com/current/release-notes/release-3-2-0.html

 -- Wazuh, Inc <info@wazuh.com>  Thu, 11 Dec 2017 15:19:24 +0000


wazuh-manager (3.1.0-1) stable; urgency=low

  * More info: https://documentation.wazuh.com/current/release-notes/release-3-1-0.html

 -- Wazuh, Inc <info@wazuh.com>  Mon, 19 Dec 2017 08:00:10 +0000


wazuh-manager (3.0.0-2) stable; urgency=low

  * More info: https://documentation.wazuh.com/current/release-notes/release-3-0-0.html

 -- Wazuh, Inc <info@wazuh.com>  Mon, 01 Nov 2017 08:00:10 +0000

wazuh-manager (2.1.1-1) stable; urgency=low

  * More info: https://documentation.wazuh.com/current/release-notes/release-2-1-1.html

 -- Wazuh, Inc <info@wazuh.com>  Mon, 01 Aug 2016 08:43:10 +0000

wazuh-manager (2.1.0-1) stable; urgency=low

  * More info: https://documentation.wazuh.com/current/release-notes/release-2-1-0.html

 -- Wazuh, Inc <info@wazuh.com>  Mon, 01 Jul 2016 08:43:10 +0000

wazuh-manager (2.0.1-1) stable; urgency=low

  * Changed random data generator for a secure OS-provided generator.
  exi* Changed Windows installer file name (depending on version).
  * Linux distro detection using standard os-release file.
  * Changed some URLs to documentation.
  * Disable synchronization with SQLite databases for Syscheck by default.
  * Minor changes at Rootcheck formatter for JSON alerts.
  * Added debugging messages to Integrator logs.
  * Show agent ID when possible on logs about incorrectly formatted messages.
  * Use default maximum inotify event queue size.
  * Show remote IP on encoding format errors when unencrypting messages.

 -- Wazuh, Inc <info@wazuh.com>  Thu, 06 Jun 2017 08:43:10 +0000

wazuh-manager (2.0-1) stable; urgency=low

  * wazuh-manager - base 2.0

 -- Wazuh, Inc <info@wazuh.com>  Mon, 01 Jul 2016 08:43:10 +0000<|MERGE_RESOLUTION|>--- conflicted
+++ resolved
@@ -1,16 +1,14 @@
-<<<<<<< HEAD
 wazuh-manager (4.14.0-RELEASE) stable; urgency=low
 
   * More info: https://documentation.wazuh.com/current/release-notes/release-4-14-0.html
 
  -- Wazuh, Inc <info@wazuh.com>  Thu, 25 Sep 2025 00:00:00 +0000
-=======
+
 wazuh-manager (4.13.1-RELEASE) stable; urgency=low
 
   * More info: https://documentation.wazuh.com/current/release-notes/release-4-13-1.html
 
  -- Wazuh, Inc <info@wazuh.com>  Wed, 24 Sep 2025 00:00:00 +0000
->>>>>>> d995c22a
 
 wazuh-manager (4.13.0-RELEASE) stable; urgency=low
 
