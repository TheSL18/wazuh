NAME=Wazuh - Wazuh unifies historically separate functions into a single agent and platform architecture. Providing protection for public clouds, private clouds, and on-premise data centers.
PKG="wazuh-agent"
VERSION="4.13.1"
ARCH="i386"
CLASSES="none"
CATEGORY="system"
VENDOR="Wazuh, Inc <info@wazuh.com>"
<<<<<<< HEAD
PSTAMP="30Jul2025"
=======
PSTAMP="05Aug2025"
>>>>>>> af935e8c
EMAIL="info@wazuh.com"
ISTATES="S s 1 2 3"
RSTATES="S s 1 2 3"
BASEDIR="/var/ossec/"<|MERGE_RESOLUTION|>--- conflicted
+++ resolved
@@ -1,15 +1,11 @@
 NAME=Wazuh - Wazuh unifies historically separate functions into a single agent and platform architecture. Providing protection for public clouds, private clouds, and on-premise data centers.
 PKG="wazuh-agent"
-VERSION="4.13.1"
+VERSION="4.13.0"
 ARCH="i386"
 CLASSES="none"
 CATEGORY="system"
 VENDOR="Wazuh, Inc <info@wazuh.com>"
-<<<<<<< HEAD
-PSTAMP="30Jul2025"
-=======
 PSTAMP="05Aug2025"
->>>>>>> af935e8c
 EMAIL="info@wazuh.com"
 ISTATES="S s 1 2 3"
 RSTATES="S s 1 2 3"
