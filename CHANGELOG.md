--- conflicted
+++ resolved
@@ -1,25 +1,25 @@
 # Change Log
 All notable changes to this project will be documented in this file.
 
+## [v4.3.3]
+
+### Manager
+
+#### Changed
+
+- Integratord now tries to read alerts indefinitely, instead of performing 3 attempts. ([#13437](https://github.com/wazuh/wazuh/pull/13437))
+
+
 ## [v4.3.2]
 
 ### Manager
 
-<<<<<<< HEAD
-#### Changed
-
-- Integratord now tries to read alerts indefinitely, instead of performing 3 attempts. ([#13437](https://github.com/wazuh/wazuh/pull/13437))
+#### Fixed
+
+- Fixed a crash in Vuln Detector when scanning agents running on Windows. ([#13616](https://github.com/wazuh/wazuh/pull/13616))
 
 
 ## [v4.3.1] - 2022-05-18
-=======
-#### Fixed
-
-- Fixed a crash in Vuln Detector when scanning agents running on Windows. ([#13616](https://github.com/wazuh/wazuh/pull/13616))
-
-
-## [v4.3.1]
->>>>>>> 5b3d501f
 
 ### Manager
 
