# Change Log
All notable changes to this project will be documented in this file.

<<<<<<< HEAD
## [v4.14.0]

### Manager

#### Added

- Added groups users tables in wazuh-db. ([#30404](https://github.com/wazuh/wazuh/pull/30404))

#### Fixed

- Fixed internal decoder RC startup. ([#29663](https://github.com/wazuh/wazuh/pull/29663))
- Fixed queue stats RC over wazuh-analysisd. ([#29673](https://github.com/wazuh/wazuh/pull/29673))
- Fixed race condition in the event queue. ([#29672](https://github.com/wazuh/wazuh/pull/29672))
- Fixed regexCompile race condition. ([#29699](https://github.com/wazuh/wazuh/pull/29699))

#### Changed

- Improved databaseFeedManagerTesttool. ([#30192](https://github.com/wazuh/wazuh/pull/30192))
- Adapted wazuh-maild to RFC5322 standard. ([#30793](https://github.com/wazuh/wazuh/pull/30793))

### Agent

#### Added

- Added support for parquet version 2 in AWS Wodle. ([#30235](https://github.com/wazuh/wazuh/pull/30235))
- Added capability to do a hot configuration reload in Linux agents. ([#30797](https://github.com/wazuh/wazuh/pull/30797))

#### Fixed

- Fixed errors with Azure Graph event fields. ([#30831](https://github.com/wazuh/wazuh/pull/30831))

### RESTful API

#### Added

- Added syscollector users and groups endpoints. ([#30913](https://github.com/wazuh/wazuh/pull/30913))

#### Fixed

- Fixed secure headers. ([#31046](https://github.com/wazuh/wazuh/pull/31046))

### Ruleset

#### Changed

- Fixed multiple Rocky Linux SCA checks generating incorrect results. ([#29976](https://github.com/wazuh/wazuh/pull/29976))
- Fixed missing Check (2.3.7.6) in Windows Server 2019 v2.0.0. ([#30173](https://github.com/wazuh/wazuh/pull/30173))
- Fixed camel casing in ownCloud ruleset header. ([#30276](https://github.com/wazuh/wazuh/pull/30276))

### Other

#### Changed

- Updated `requests` to version 2.32.4. ([#30536](https://github.com/wazuh/wazuh/pull/30536))
- Updated `urllib3` to version 2.5.0 and `protobuf` to version 5.29.5. ([#30624](https://github.com/wazuh/wazuh/pull/30624))
- Upgraded Python embedded interpreter to 3.10.18. ([#30916](https://github.com/wazuh/wazuh/pull/30916))


## [v4.13.1]

### Manager

#### Fixed

- Fixed DFM graceful shutdown. ([#30627](https://github.com/wazuh/wazuh/pull/30627))
- Fixed inode field as string in FIM JSON messages to ensure schema consistency. ([#30718](https://github.com/wazuh/wazuh/pull/30718))

### Agent

#### Added

- Added Ms-Graph token validation before performing requests. ([#30377](https://github.com/wazuh/wazuh/pull/30377))
- Added support for UTF-8 characters in file paths for FIM. ([#30763](https://github.com/wazuh/wazuh/pull/30763))

#### Fixed

- Fixed the loss of precision of the FIM inode field at values higher than 2ˆ53. ([#30552](https://github.com/wazuh/wazuh/pull/30552))
- Fixed expanded file list in logcollector getconfig output. ([#30614](https://github.com/wazuh/wazuh/pull/30614))

### RESTful API

#### Added

- Added /agents/summary endpoint. ([#29589](https://github.com/wazuh/wazuh/pull/29589))
- Added support for hot ruleset reload via API. ([#29954](https://github.com/wazuh/wazuh/pull/29954))

#### Changed

- Removed internal_key from queries filters. ([#30637](https://github.com/wazuh/wazuh/pull/30637))


=======
>>>>>>> a1941af6
## [v4.13.0]

### Manager

#### Added

- Added Analysisd ability to do a hot ruleset reload. ([#29458](https://github.com/wazuh/wazuh/pull/29458))
- Added support for global queries of FIM and system inventory data. ([#27894](https://github.com/wazuh/wazuh/issues/27894))
- Added sanity checks for hotfix values in Vulnerability Detector. ([#30504](https://github.com/wazuh/wazuh/pull/30504))

#### Fixed

- Fixed missing agent version handling in Vulnerability Detector. ([#29181](https://github.com/wazuh/wazuh/pull/29181))
- Fixed race condition in agent status synchronization between worker and master. ([#29624](https://github.com/wazuh/wazuh/pull/29624))
- Fixed agent-group assignment for missing agents with improved error handling. ([#30534](https://github.com/wazuh/wazuh/pull/30534))
- Fixed missing OS info updates in global inventory after first scan. ([#30818](https://github.com/wazuh/wazuh/pull/30818))
- Fixed wazuh-db failure during agent restarts by updating the restart query to use HTTP. ([#31048](https://github.com/wazuh/wazuh/pull/31048))
- Fixed DFM graceful shutdown. ([#30627](https://github.com/wazuh/wazuh/pull/30627))
- Fixed inode field as string in FIM JSON messages to ensure schema consistency. ([#30718](https://github.com/wazuh/wazuh/pull/30718))
- Fixed duplicate OS vulnerabilities detected due to inventory after OS version change. ([#30837](https://github.com/wazuh/wazuh/pull/30837))

#### Changed

- Improved reports functionality to avoid duplicated daily FIM reports. ([#29232](https://github.com/wazuh/wazuh/pull/29232))
- Optimized agent query endpoints. ([#29363](https://github.com/wazuh/wazuh/pull/29363))
- Implemented RBAC resource cache with TTL support. ([#29406](https://github.com/wazuh/wazuh/pull/29406))
- Improved Wazuh-DB protocol to support large HTTP requests and remove pagination. ([#29514](https://github.com/wazuh/wazuh/pull/29514))
- Added HTTP client implementation to wazuh-db. ([#29515](https://github.com/wazuh/wazuh/pull/29515))
- Separated control messages from the connection handling in remoted. ([29153](https://github.com/wazuh/wazuh/pull/29153))
- Added capability to re-index CVEs if documents have changed in Vulnerability detector. ([#29916](https://github.com/wazuh/wazuh/pull/29916))
- Improved exception handling in `run_local` SDK funcition. ([#30851](https://github.com/wazuh/wazuh/pull/30851))
- Improved Authd connection management using epoll for better handling of concurrent agent registration requests. ([#29135](https://github.com/wazuh/wazuh/pull/29135))

### Agent

#### Added

- Added support for Rocky Linux and AlmaLinux in the agent upgrade module. ([#29391](https://github.com/wazuh/wazuh/pull/29391))
- Added handling of CentOS 9 SCA files in package specs. ([#29393](https://github.com/wazuh/wazuh-packages/pull/29393))
- Added SCA support for Oracle Linux 10. ([#29139](https://github.com/wazuh/wazuh/pull/29139))
- Added Rootcheck rule to detect root-owned files with world-writable permissions. ([#30556](https://github.com/wazuh/wazuh/pull/30556))
- Added Ms-Graph token validation before performing requests. ([#30377](https://github.com/wazuh/wazuh/pull/30377))
- Added support for UTF-8 characters in file paths for FIM. ([#30763](https://github.com/wazuh/wazuh/pull/30763))

#### Changed

- Removed internal_key from queries filters. ([#30637](https://github.com/wazuh/wazuh/pull/30637))

#### Fixed

- Fixed incorrect handling of events in the Custom logs bucket. ([#29312](https://github.com/wazuh/wazuh/pull/29312))
- Fixed download Azure's blob race condition. ([29317](https://github.com/wazuh/wazuh/pull/29317))
- Fixed FIM reports false files. ([#28962](https://github.com/wazuh/wazuh/pull/28962))
- Fixed IPv6 address format reported by WindowsHelper. ([#29502](https://github.com/wazuh/wazuh/pull/29502))
- Fixed hidden port detection and netstat availability handling. ([#29561](https://github.com/wazuh/wazuh/pull/29561))
- Replaced `select()` with `sleep()` in Logcollector to prevent errors during Docker deployment. ([#29905](https://github.com/wazuh/wazuh/pull/29905))
- Fixed NetNTLMv2 exposure by filtering UNC paths and mapped drives in Windows agent. ([#30060](https://github.com/wazuh/wazuh/pull/30060))
- Fixed Windows agent not starting after manual upgrade by deferring service start to post-install. ([#29820](https://github.com/wazuh/wazuh/pull/29820))
- Fixed the loss of precision of the FIM inode field at values higher than 2ˆ53. ([#30552](https://github.com/wazuh/wazuh/pull/30552))
- Fixed expanded file list in logcollector getconfig output. ([#30614](https://github.com/wazuh/wazuh/pull/30614))
- Fixed authd.pass ACL permissions to match client.keys security level in Windows agent installer. ([#31187](https://github.com/wazuh/wazuh/pull/31187))

#### Changed

- Improved agent synchronization to reduce redundant payload transfers. ([#29426](https://github.com/wazuh/wazuh/pull/29426))
- Improved Syscollector to report only Python packages managed by `dpkg`. ([#28688](https://github.com/wazuh/wazuh/pull/28688))
- Improved `wazuh-db` JSON handling performance by updating external dependencies. ([#29399](https://github.com/wazuh/wazuh/issues/29399))
- Improved Azure module logging capabilities. ([#29930](https://github.com/wazuh/wazuh/pull/29930))
- Improved restart on macOS agents after an upgrade. ([#29940](https://github.com/wazuh/wazuh/pull/29940))
- Standarized different services timeouts. ([#29443](https://github.com/wazuh/wazuh/pull/29443))

### RESTful API

#### Added

- Added the server uuid to the /manager/info endpoint. ([#29524](https://github.com/wazuh/wazuh/pull/29524))
- Added /agents/summary endpoint. ([#29589](https://github.com/wazuh/wazuh/pull/29589))
- Added support for hot ruleset reload via API. ([#29954](https://github.com/wazuh/wazuh/pull/29954))

#### Fixed

- Fixed false positive in configuration uploading. ([#28962](https://github.com/wazuh/wazuh/pull/28962))
- Fixed sorting by version in agent list endpoint. ([#29166](https://github.com/wazuh/wazuh/pull/29166))

### Ruleset

#### Added

- Added SCA content for CentOS Stream 9. ([#29269](https://github.com/wazuh/wazuh/pull/29269))
- Added IOCs and rules for Wazuh 4.x ruleset improvement. ([#29653](https://github.com/wazuh/wazuh/pull/29653))
- Added SCA content for Oracle Linux 10. ([#29139](https://github.com/wazuh/wazuh/pull/29139))
- Added rule to minimize event flooding from Windows events on the Wazuh manager. ([#28790](https://github.com/wazuh/wazuh/pull/28790))

#### Changed

- Fixed bugs in Microsoft Windows 11 Enterprise SCA policy. ([#5648](https://github.com/wazuh/wazuh/pull/29221))
- Fixed multiple checks in RHEL 9, RHEL 10, Rocky Linux 8 and Rocky Linux 9 SCA policies. ([#29040](https://github.com/wazuh/wazuh/pull/29040))
- Fixed diff causing false negatives in rootcheck. ([#28982](https://github.com/wazuh/wazuh/pull/28982))
- Fixed multiple RHEL 8 and CentOS 7 SCA checks generating incorrect results. ([#28711](https://github.com/wazuh/wazuh/pull/28711))

### Other

#### Changed

- Updated Python dependencies: `setuptools`, `Jinja2`, and `PyJWT`. ([#29610](https://github.com/wazuh/wazuh/pull/29610))
- Upgraded Python embedded interpreter to 3.10.16. ([#28646](https://github.com/wazuh/wazuh/pull/28646))
- Upgraded h11 to 0.16.0 and httpcore to 1.0.9. ([#29735](https://github.com/wazuh/wazuh/pull/29735))
- Removed unused Python Azure dependencies. ([#28564](https://github.com/wazuh/wazuh/pull/28564))


## [v4.12.0]

### Manager

#### Added

- Added new compilation flags for the Vulnerability Detector module. ([#26652](https://github.com/wazuh/wazuh/pull/26652))
- Added support for central components in ARM architectures. ([#26083](https://github.com/wazuh/wazuh/issues/26083))
- Added functionality to navigate to CTI links related to specific CVE detections from states and alerts. ([#28220](https://github.com/wazuh/wazuh/issues/28220))
- Added package condition field in indexed vulnerabilities. ([#27603](https://github.com/wazuh/wazuh/pull/27603))

#### Changed

- Converted server logs timestamp to UTC. ([#28047](https://github.com/wazuh/wazuh/pull/28047))
- Removed error logs when the response is 409 for certain OpenSearch calls. ([#28038](https://github.com/wazuh/wazuh/pull/28038))

#### Fixed

- Fixed inconsistent vulnerability severity categorization by correcting CVSS version prioritization. ([#26720](https://github.com/wazuh/wazuh/pull/26720))
- Fixed a potential crash in Wazuh-DB by improving the PID parsing method. ([#26769](https://github.com/wazuh/wazuh/pull/26769))
- Fixed concurrent mechanism on column family rocksDB. ([#28185](https://github.com/wazuh/wazuh/pull/28185))
- Fixed unused variables in Analysisd. ([#28503](https://github.com/wazuh/wazuh/pull/28503))
- Fixed analysisd startup failure caused by mixing static and dynamic rules with the same ID. ([#29050](https://github.com/wazuh/wazuh/pull/29050))
- Fixed crash in Vulnerability Scanner when processing delayed events during agent re-scan. ([#27834](https://github.com/wazuh/wazuh/pull/27834))
- Improved the signal handling during processes stop. ([#26679](https://github.com/wazuh/wazuh/pull/26679))
- Improved cleanup logic for the content folder for the VD module. ([#27750](https://github.com/wazuh/wazuh/pull/27750))
- Sanitized invalid size values from package data provider events. ([#27806](https://github.com/wazuh/wazuh/pull/27806))
- Fixed crash when reading email alerts missing the `email_to` attribute. ([#26704](https://github.com/wazuh/wazuh/pull/26704))
- Fixed offset errors by updating the DB only after processing events. ([#29179](https://github.com/wazuh/wazuh/pull/29179))

### Agent

#### Added

- FIM now supports whodata using an eBPF-based integration. ([#27956](https://github.com/wazuh/wazuh/pull/27956))
- Added support for the `riskDetections` relationship in MS Graph. ([#28416](https://github.com/wazuh/wazuh/pull/28416))

#### Changed

- Added a time delay option in the MS Graph integration to prevent log loss. ([#28389](https://github.com/wazuh/wazuh/pull/28389))
- Added a page size option to the MS Graph integration. ([#28276](https://github.com/wazuh/wazuh/pull/28276))
- Implemented Journald rotation detection in Logcollector. ([#28388](https://github.com/wazuh/wazuh/pull/28388))
- Deleted the restriction for the use of the AWS profile in the Amazon Security Lake integration. ([#28149](https://github.com/wazuh/wazuh/pull/28149))
- Removed `WARNING` prefix in logs from the CloudWatchLogs AWS integration. ([#27990](https://github.com/wazuh/wazuh/pull/27990))

#### Fixed

- Fixed a bug that could cause `wazuh-modulesd` to crash at startup. ([#26647](https://github.com/wazuh/wazuh/pull/26647))
- Fixed incorrect UTF-8 character validation in FIM. Thanks to @zbalkan. ([#26289](https://github.com/wazuh/wazuh/pull/26289))
- Improved URL validation in the Maltiverse integration. ([#27100](https://github.com/wazuh/wazuh/pull/27100))
- Fixed an issue in Syscollector where package sizes were reported as negative. ([#28005](https://github.com/wazuh/wazuh/pull/28005))
- Fixed an enrollment failure on Solaris 10 caused by unsupported socket timeout. ([#29161](https://github.com/wazuh/wazuh/pull/29161))
- Fixed a memory issue in the `wazuh-agentd` argument parser. ([#29214](https://github.com/wazuh/wazuh/pull/29214))
- Fixed WPK package upgrades for DEB when upgrading from version 4.3.11 or earlier. ([#28928](https://github.com/wazuh/wazuh/pull/28928))

### Ruleset

#### Added

- Created SCA content for Distribution Independent Linux. ([#27749](https://github.com/wazuh/wazuh/pull/27749))
- Created SCA policy for Ubuntu 24.04 LTS. ([#27253](https://github.com/wazuh/wazuh/pull/27253))
- Added SCA content for CentOS Stream 10. ([#24495](https://github.com/wazuh/wazuh/issues/24495))
- Added SCA content for Windows Server 2025. ([#26732](https://github.com/wazuh/wazuh/issues/26732))
- Added SCA content for RHEL 10. ([#27752](https://github.com/wazuh/wazuh/pull/27752))
- Added SCA content for AlmaLinux 10. ([#27998](https://github.com/wazuh/wazuh/pull/27998))

#### Changed

- Improved SCA rule for macOS 15. ([#27751](https://github.com/wazuh/wazuh/pull/27751))
- Updated SCA Policy for Ubuntu 22.04 LTS to CIS Benchmark v2.0.0. ([#28466](https://github.com/wazuh/wazuh/pull/28466))
- Fixed incorrect registry key in Windows Server 2022 SCA policy. ([#27911](https://github.com/wazuh/wazuh/pull/27911))
- Fixed duplicated SCA check IDs for Windows Server 2025. ([#29204](https://github.com/wazuh/wazuh/pull/29204))
- Fixed Ubuntu SCA checks to ensure nftables and iptables do not co-exist ([#27913](https://github.com/wazuh/wazuh/pull/27913))
- Fixed errors in multiple checks in Rocky Linux 9 SCA checks ([#28468](https://github.com/wazuh/wazuh/pull/28468))
- Fixed Ubuntu 24.04 SCA parsing error. ([#28379](https://github.com/wazuh/wazuh/pull/28379))

### Other

#### Changed

- Upgraded the curl dependency to 8.11.0. ([#27614](https://github.com/wazuh/wazuh/pull/27614))
- Upgraded the cryptography library dependency to version 44.0.1. ([#28298](https://github.com/wazuh/wazuh/pull/28298))
- Upgraded python-multipart to 0.0.20, starlette to 0.42.0 and Werkzeug to 3.1.3. ([#27451](https://github.com/wazuh/wazuh/pull/27451))


## [v4.11.2]

### Manager

#### Changed

- Improved Wazuh DB performance using built-in types. ([#28797](https://github.com/wazuh/wazuh/pull/28797))

### RESTful API

#### Added

- Added the `authentication_pool_size` option to customize the number of authentication processes in the Wazuh API configuration. ([#28653](https://github.com/wazuh/wazuh/pull/28653))


## [v4.11.1]

### Manager

#### Fixed

- Fixed the OS CPE build for package scans with data from Wazuh-DB. ([#28294](https://github.com/wazuh/wazuh/pull/28294))
- Added delete by query logic when indexer is disabled. ([#28292](https://github.com/wazuh/wazuh/pull/28292))
- Fixed heap buffer overflow in Analysisd rule parser. ([#28396](https://github.com/wazuh/wazuh/pull/28396))
- Fixed unnecesary data copy during the curl calls. ([#28429](https://github.com/wazuh/wazuh/pull/28429))

### Agent

#### Fixed

- Improved agent connectivity. ([#28339](https://github.com/wazuh/wazuh/pull/28339))

#### Changed

- Changed ms-graph page size to 50. ([#28075](https://github.com/wazuh/wazuh/pull/28075))
- Removed "ca.com" domain filter from Rootcheck malware ruleset. ([#28045](https://github.com/wazuh/wazuh/pull/28045))


## [v4.11.0]

### Manager

#### Fixed

- Enabled inventory synchronization in Vulnerability Detector when the Indexer module is disabled. ([#26132](https://github.com/wazuh/wazuh/pull/26132))

#### Added

- Added CISA vulnerability content and prioritized over NVD in vulnerability scanner. ([#27692](https://github.com/wazuh/wazuh/pull/27692))

#### Changed

- Improved delimiters on XML. ([#27771](https://github.com/wazuh/wazuh/pull/27771))
- Improved FIM decoder. ([#27893](https://github.com/wazuh/wazuh/pull/27893))
- Improved SCA and Syscheck decoders. ([#27835](https://github.com/wazuh/wazuh/pull/27835))
- Improved CISCAT decoder detection messages. ([#27914](https://github.com/wazuh/wazuh/pull/27914))
- Changed ms-graph page size. ([#28195](https://github.com/wazuh/wazuh/pull/28195))

### Agent

#### Fixed

- Fixed error in event processing on AWS Custom Logs Buckets module. ([#27739](https://github.com/wazuh/wazuh/pull/27739))

#### Added

- Improved Syscollector hotfix coverage on Windows by integrating WMI and WUA APIs. ([#26706](https://github.com/wazuh/wazuh/pull/26706))
- Extended Syscollector capabilities to detect installed .pkg packages. ([#26782](https://github.com/wazuh/wazuh/pull/26782))

#### Changed

- Updated standard Python and NPM package location in Syscollector to align with common installation paths. ([#26236](https://github.com/wazuh/wazuh/pull/26236))

### RESTful API

#### Fixed

- Added the `security:revoke` action to the `PUT /security/user/revoke` endpoint. ([#26255](https://github.com/wazuh/wazuh/pull/26255))


## [v4.10.1]

### Manager

#### Fixed

- Handled HTTP 413 response code in the Indexer connector. ([#27502](https://github.com/wazuh/wazuh/pull/27502))


## [v4.10.0]

### Manager

#### Fixed

- Added support for multiple Certificate Authorities files in the indexer connector. ([#24620](https://github.com/wazuh/wazuh/pull/24620))
- Removed hardcoded cipher text size from the RSA decryption method. ([#24529](https://github.com/wazuh/wazuh/pull/24529))
- Avoid infinite loop while updating the vulnerability detector content. ([#25094](https://github.com/wazuh/wazuh/pull/25094))
- Fixed repeated OS vulnerability reports. ([#26223](https://github.com/wazuh/wazuh/pull/26223))
- Fixed inconsistencies between reported context and vulnerability data. ([#25479](https://github.com/wazuh/wazuh/issues/25479))
- Fixed concurrency issues in LRU caches ([#26073](https://github.com/wazuh/wazuh/pull/26073))
- Removed all CVEs related to a deleted agent from the indexer. ([#26232](https://github.com/wazuh/wazuh/pull/26232))
- Prevented an infinite loop when indexing events in the Vulnerability Detector. ([#26922](https://github.com/wazuh/wazuh/pull/26922))
- Fixed vulnerability scanner re-scan triggers in cluster environment. ([#24034](https://github.com/wazuh/wazuh/pull/24034))
- Fixed an issue where elements in the delayed list were not purged when changing nodes. ([#27145](https://github.com/wazuh/wazuh/pull/27145))
- Added logic to avoid re-scanning disconnected agents. ([#27145](https://github.com/wazuh/wazuh/pull/27145))

#### Changed

- Added self-recovery mechanism for rocksDB databases. ([#24333](https://github.com/wazuh/wazuh/pull/24333))
- Improve logging for indexer connector monitoring class. ([#25189](https://github.com/wazuh/wazuh/pull/25189))
- Added generation of debug symbols. ([#23760](https://github.com/wazuh/wazuh/pull/23760))
- Updated CURL version to 8.10.0. ([#23266](https://github.com/wazuh/wazuh/issues/23266))
- Improved Vulnerability Scanner performance by optimizing the PEP440 version matcher. ([#27320](https://github.com/wazuh/wazuh/pull/27320))
- Improved Vulnerability Scanner performance by optimizing version matcher object creation. ([#27324](https://github.com/wazuh/wazuh/pull/27324))
- Improved Vulnerability Scanner performance by optimizing global data handling. ([#27321](https://github.com/wazuh/wazuh/pull/27321))

### Agent

#### Fixed

- Fixed macOS agent upgrade timeout. ([#25452](https://github.com/wazuh/wazuh/pull/25452))
- Fixed macOS agent startup error by properly redirecting cat command errors in wazuh-control. ([#24531](https://github.com/wazuh/wazuh/pull/24531))
- Fixed inconsistent package inventory size information in Syscollector across operating systems ([#24516](https://github.com/wazuh/wazuh/pull/24516))
- Fixed missing Python path locations for macOS in Data Provider. ([#24125](https://github.com/wazuh/wazuh/pull/24125))
- Fixed permission error on Windows 11 agents after remote upgrade. ([#25429](https://github.com/wazuh/wazuh/pull/25429))
- Fixed increase of the variable containing file size in FIM for Windows. ([#24387](https://github.com/wazuh/wazuh/pull/24387))
- Fixed timeout issue when upgrading Windows agent via WPK. ([#25699](https://github.com/wazuh/wazuh/pull/25699))
- Allowed unknown syslog identifiers in Logcollector's journald reader. ([#26748](https://github.com/wazuh/wazuh/pull/26748))
- Prevented agent termination during package upgrades in containers by removing redundant kill commands. ([#26828](https://github.com/wazuh/wazuh/pull/26828))
- Fixed handle leak in FIM's realtime mode on Windows. ([#26861](https://github.com/wazuh/wazuh/pull/26861))
- Fixed errors on AIX 7.2 by adapting the blibpath variable. ([#26900](https://github.com/wazuh/wazuh/pull/26900))
- Sanitized agent paths to prevent issues with parent folder references. ([#26944](https://github.com/wazuh/wazuh/pull/26944))
- Fixed an issue in the DEB package that prevented the agent from restarting after an upgrade. ([#26633](https://github.com/wazuh/wazuh/pull/26633))
- Improved file path handling in agent communications to avoid references to parent folders. ([#26944](https://github.com/wazuh/wazuh/pull/26944))
- Set RPM package vendor to `UNKNOWN_VALUE` when the value is missing. ([#27054](https://github.com/wazuh/wazuh/pull/27054))
- Updated Solaris package generation to use the correct `wazuh-packages` reference. ([#27059](https://github.com/wazuh/wazuh/issues/27059))

#### Changed

- Added generation of debug symbols. ([#23760](https://github.com/wazuh/wazuh/pull/23760))
- Changed how the AWS module handles non-existent regions. ([#23998](https://github.com/wazuh/wazuh/pull/23998))
- Changed macOS packages building tool. ([#2006](https://github.com/wazuh/wazuh-packages/issues/2006))
- Enhance Wazuh macOS agent installation instructions ([#7498](https://github.com/wazuh/wazuh-documentation/pull/7498))
- Enhance Windows agent signing procedure. ([#2826](https://github.com/wazuh/wazuh-packages/issues/2826))
- Enhance security by implementing a mechanism to prevent unauthorized uninstallation of Wazuh agent on Linux endpoints. ([#23466](https://github.com/wazuh/wazuh/issues/23466))
- Enhance integration with Microsoft Intune MDM to pull audit logs for security alert generation. ([#24498](https://github.com/wazuh/wazuh/issues/24498))
- Updated rootcheck old signatures. ([#26137](https://github.com/wazuh/wazuh/issues/26137))

### RESTful API

#### Added

- Created new endpoint for agent uninstall process. ([#24621](https://github.com/wazuh/wazuh/pull/24621))

### Other

#### Changed

- Updated the embedded Python version up to 3.10.15. ([#25374](https://github.com/wazuh/wazuh/issues/25374))
- Upgraded `certifi` and removed unused packages. ([#25324](https://github.com/wazuh/wazuh/pull/25324))
- Upgraded external `cryptography` library dependency version to 43.0.1. ([#25893](https://github.com/wazuh/wazuh/pull/25893))
- Upgraded external `starlette` and `uvicorn` dependencies. ([#26252](https://github.com/wazuh/wazuh/pull/26252))

### Ruleset

#### Added

- Create SCA Policy for Windows Server 2012 (non R2). ([#21794](https://github.com/wazuh/wazuh/pull/21794))

#### Changed

- Rework SCA Policy for Windows Server 2019. ([#21434](https://github.com/wazuh/wazuh/pull/21434))
- Rework SCA Policy for Red Hat Enterprise Linux 9. ([#24667](https://github.com/wazuh/wazuh/pull/24667))
- Rework SCA Policy for Microsoft Windows Server 2012 R2. ([#24991](https://github.com/wazuh/wazuh/pull/24991))
- Rework SCA Policy for Ubuntu Linux 18.04 LTS. Fix incorrect checks in Ubuntu 22.04 LTS. ([#24957](https://github.com/wazuh/wazuh/pull/24957))
- Rework SCA Policy for Amazon Linux 2 SCA. ([#24969](https://github.com/wazuh/wazuh/pull/24969))
- Rework SCA for SUSE Linux Enterprise 15 SCA. ([#24975](https://github.com/wazuh/wazuh/pull/24975))
- Rework SCA Policy for Apple macOS 13.0 Ventura. ([#24992](https://github.com/wazuh/wazuh/pull/24992))
- Rework SCA Policy for Microsoft Windows 11 Enterprise. ([#25710](https://github.com/wazuh/wazuh/pull/25710))

#### Fixed

- Fixed Logical errors in Windows Server 2022 SCA checks. ([#22597](https://github.com/wazuh/wazuh/pull/22597))
- Fixed wrong regulatory compliance in several Windows rules. ([#25224](https://github.com/wazuh/wazuh/pull/25224))
- Fixed incorrect checks in Ubuntu 22.04 LTS. ([#24733](https://github.com/wazuh/wazuh/pull/24733))
- Removal of check with high CPU utilization in multiple SCA. ([#25190](https://github.com/wazuh/wazuh/pull/25190))


## [v4.9.2]

### Manager

#### Fixed

- Fixed an unhandled exception during IPC event parsing. ([#26453](https://github.com/wazuh/wazuh/pull/26453))


## [v4.9.1]

### Manager

#### Fixed

- Fixed vulnerability detector issue where RPM upgrade wouldn't download new content. ([#24909](https://github.com/wazuh/wazuh/pull/24909))
- Fixed uncaught exception at Keystore test tool. ([#25667](https://github.com/wazuh/wazuh/pull/25667))
- Replaced `eval` calls with `ast.literal_eval`. Thanks to @DanielFi. ([#25705](https://github.com/wazuh/wazuh/pull/25705))
- Fixed the cluster being disabled by default when loading configurations. ([#26277](https://github.com/wazuh/wazuh/pull/26277))
- Added support ARM packages for wazuh-manager. ([#25945](https://github.com/wazuh/wazuh/pull/25945))

#### Changed

- Improved provisioning method for wazuh-keystore to enhance security. ([#24110](https://github.com/wazuh/wazuh/issues/24110))

### Agent

#### Added

- Added support for macOS 15 "Sequoia" in Wazuh Agent. ([#25652](https://github.com/wazuh/wazuh/issues/25652))

#### Fixed

- Fixed agent crash on Windows version 4.8.0. ([#24910](https://github.com/wazuh/wazuh/pull/24910))
- Fixed data race conditions at FIM's `run_check`. ([#25209](https://github.com/wazuh/wazuh/pull/25209))
- Fixed Windows agent crashes related to `syscollector.dll`. ([#24376](https://github.com/wazuh/wazuh/issues/24376))
- Fixed errors related to 'libatomic.a' library on AIX 7.X. ([#25445](https://github.com/wazuh/wazuh/pull/25445))
- Fixed errors in Windows Agent: `EvtFormatMessage` returned errors 15027 and 15033. ([#24932](https://github.com/wazuh/wazuh/pull/24932))
- Fixed FIM issue where it couldn't fetch group entries longer than 1024 bytes. ([#25459](https://github.com/wazuh/wazuh/pull/25459))
- Fixed Wazuh Agent crash at `syscollector`. ([#25469](https://github.com/wazuh/wazuh/pull/25469))
- Fixed a bug in the processed dates in the AWS module related to the AWS Config type. ([#23528](https://github.com/wazuh/wazuh/pull/23528))
- Fixed an error in Custom Logs Buckets when parsing a CSV file that exceeds a certain size. ([#24694](https://github.com/wazuh/wazuh/pull/24694))
- Fixed macOS syslog and ULS not configured out-of-the-box. ([#26108](https://github.com/wazuh/wazuh/issues/26108))

### RESTful API

#### Fixed

- Fixed requests logging to obtain the hash_auth_context from JWT tokens. ([#25764](https://github.com/wazuh/wazuh/pull/25764))
- Enabled API to listen IPV4 and IPV6 stacks. ([#25216](https://github.com/wazuh/wazuh/pull/25216))

#### Changed

- Changed the error status code thrown when basic services are down to 500. ([#26103](https://github.com/wazuh/wazuh/pull/26103))


## [v4.9.0]

### Manager

#### Added

- The manager now supports alert forwarding to Fluentd. ([#17306](https://github.com/wazuh/wazuh/pull/17306))
- Added missing functionality for vulnerability scanner translations. ([#23518](https://github.com/wazuh/wazuh/issues/23518))
- Improved performance for vulnerability scanner translations. ([#23722](https://github.com/wazuh/wazuh/pull/23722))
- Enhanced vulnerability scanner logging to be more expressive. ([#24536](https://github.com/wazuh/wazuh/pull/24536))
- Added the HAProxy helper to manage load balancer configuration and automatically balance agents. ([#23513](https://github.com/wazuh/wazuh/pull/23513))
- Added a validation to avoid killing processes from external services. ([#23222](https://github.com/wazuh/wazuh/pull/23222))
- Enabled ceritificates validation in the requests to the HAProxy helper using the default CA bundle. ([#23996](https://github.com/wazuh/wazuh/pull/23996))

#### Fixed

- Fixed compilation issue for local installation. ([#20505](https://github.com/wazuh/wazuh/pull/20505))
- Fixed malformed JSON error in wazuh-analysisd. ([#16666](https://github.com/wazuh/wazuh/pull/16666))
- Fixed a warning when uninstalling the Wazuh manager if the VD feed is missing. ([#24375](https://github.com/wazuh/wazuh/pull/24375))
- Ensured vulnerability detection scanner log messages end with a period. ([#24393](https://github.com/wazuh/wazuh/pull/24393))

#### Changed

- Changed error messages about `recv()` messages from wazuh-db to debug logs. ([#20285](https://github.com/wazuh/wazuh/pull/20285))
- Sanitized the `integrations` directory code. ([#21195](https://github.com/wazuh/wazuh/pull/21195))

### Agent

#### Added

- Added debug logging in FIM to detect invalid report change registry values. Thanks to Zafer Balkan (@zbalkan). ([#21690](https://github.com/wazuh/wazuh/pull/21690))
- Added Amazon Linux 1 and 2023 support for the installation script. ([#21287](https://github.com/wazuh/wazuh/pull/21287))
- Added Journald support in Logcollector. ([#23137](https://github.com/wazuh/wazuh/pull/23137))
- Added support for Amazon Security Hub via AWS SQS. ([#23203](https://github.com/wazuh/wazuh/pull/23203))

#### Fixed

- Fixed loading of whodata through timeouts and retries. ([#21455](https://github.com/wazuh/wazuh/pull/21455))
- Avoided backup failures during WPK update by adding dependency checking for the tar package. ([#21729](https://github.com/wazuh/wazuh/pull/21729))
- Fixed a crash in the agent due to a library incompatibility. ([#22210](https://github.com/wazuh/wazuh/pull/22210))
- Fixed an error in the osquery integration on Windows that avoided loading osquery.conf. ([#21728](https://github.com/wazuh/wazuh/pull/21728))
- Fixed a crash in the agent's Rootcheck component when using `<ignore>`. ([#22588](https://github.com/wazuh/wazuh/pull/22588))
- Fixed command wodle to support UTF-8 characters on windows agent. ([#19146](https://github.com/wazuh/wazuh/pull/19146))
- Fixed Windows agent to delete wazuh-agent.state file when stopped. ([#20425](https://github.com/wazuh/wazuh/pull/20425))
- Fixed Windows Agent 4.8.0 permission errors on Windows 11 after upgrade. ([#20727](https://github.com/wazuh/wazuh/pull/20727))
- Fixed alerts are created when syscheck diff DB is full. ([#16487](https://github.com/wazuh/wazuh/pull/16487))
- Fixed Wazuh deb uninstallation to remove non-config files. ([#2195](https://github.com/wazuh/wazuh-packages/issues/2195))
- Fixed improper Windows agent ACL on non-default installation directory. ([#23273](https://github.com/wazuh/wazuh/pull/23273))
- Fixed socket configuration of an agent is displayed. ([#17664](https://github.com/wazuh/wazuh/pull/17664))
- Fixed wazuh-modulesd printing child process not found error. ([#18494](https://github.com/wazuh/wazuh/pull/18494))
- Fixed issue with an agent starting automatically without reason. ([#23848](https://github.com/wazuh/wazuh/pull/23848))
- Fixed GET /syscheck to properly report size for files larger than 2GB. ([#17415](https://github.com/wazuh/wazuh/pull/17415))
- Fixed error in packages generation centos 7. ([#24412](https://github.com/wazuh/wazuh/pull/24412))
- Fixed Wazuh deb uninstallation to remove non-config files from the installation directory. ([#2195](https://github.com/wazuh/wazuh/issues/2195))
- Fixed Azure auditLogs/signIns status parsing (thanks to @Jmnis for the contribution). ([#22392](https://github.com/wazuh/wazuh/pull/22392))
- Fixed how the S3 object keys with special characters are handled in the Custom Logs Buckets integration. ([#22621](https://github.com/wazuh/wazuh/pull/22621))

#### Changed

- The directory /boot has been removed from the default FIM settings for AIX. ([#19753](https://github.com/wazuh/wazuh/pull/19753))
- Refactored and modularized the Azure integration code. ([#20624](https://github.com/wazuh/wazuh/pull/20624))
- Improved logging of errors in Azure and AWS modules. ([#16314](https://github.com/wazuh/wazuh/issues/16314))

#### Removed

- Dropped support for Python 3.7 in cloud integrations. ([#22583](https://github.com/wazuh/wazuh/pull/22583))

### RESTful API

#### Added

- Added support in the Wazuh API to parse `journald` configurations from the `ossec.conf` file. ([#23094](https://github.com/wazuh/wazuh/pull/23094))
- Added user-agent to the CTI service request. ([#24360](https://github.com/wazuh/wazuh/pull/24360))

#### Changed

- Merged group files endpoints into one (`GET /groups/{group_id}/files/{filename}`) that uses the `raw` parameter to receive plain text data. ([#21653](https://github.com/wazuh/wazuh/pull/21653))
- Removed the hardcoded fields returned by the `GET /agents/outdated` endpoint and added the select parameter to the specification. ([#22388](https://github.com/wazuh/wazuh/pull/22388))
- Updated the regex used to validate CDB lists. ([#22423](https://github.com/wazuh/wazuh/pull/22423))
- Changed the default value for empty fields in the `GET /agents/stats/distinct` endpoint response. ([#22413](https://github.com/wazuh/wazuh/pull/22413))
- Changed the Wazuh API endpoint responses when receiving the `Expect` header. ([#22380](https://github.com/wazuh/wazuh/pull/22380))
- Enhanced Authorization header values decoding errors to avoid showing the stack trace and fail gracefully. ([#22745](https://github.com/wazuh/wazuh/pull/22745))
- Updated the format of the fields that can be N/A in the API specification. ([#22908](https://github.com/wazuh/wazuh/pull/22908))
- Updated the WAZUH API specification to conform with the current endpoint requests and responses. ([#22954](https://github.com/wazuh/wazuh/pull/22954))
- Replaced the used aiohttp server with uvicorn. ([#23199](https://github.com/wazuh/wazuh/pull/23199))
    - Changed the `PUT /groups/{group_id}/configuration` endpoint response error code when uploading an empty file.
    - Changed the `GET, PUT and DELETE /lists/files/{filename}` endpoints response status code when an invalid file is used.
    - Changed the `PUT /manager/configuration` endpoint response status code when uploading a file with invalid content-type.

#### Fixed

- Improved XML validation to match the Wazuh internal XML validator. ([#20507](https://github.com/wazuh/wazuh/pull/20507))
- Fixed bug in `GET /groups`. ([#22428](https://github.com/wazuh/wazuh/pull/22428))
- Fixed the `GET /agents/outdated` endpoint query. ([#24946](https://github.com/wazuh/wazuh/pull/24946))

#### Removed

- Removed the `cache` configuration option from the Wazuh API. ([#22416](https://github.com/wazuh/wazuh/pull/22416))

### Ruleset

#### Changed

- The solved vulnerability rule has been clarified. ([#19754](https://github.com/wazuh/wazuh/pull/19754))

#### Fixed

- Fixed audit decoders to parse the new heading field "node=". ([#22178](https://github.com/wazuh/wazuh/pull/22178))

### Other

#### Changed

- Upgraded external OpenSSL library dependency version to 3.0. ([#20778](https://github.com/wazuh/wazuh/pull/20778))
- Migrated QA framework. ([#17427](https://github.com/wazuh/wazuh/issues/17427))
- Improved WPKs. ([#21152](https://github.com/wazuh/wazuh/issues/21152))
- Migrated and adapted Wazuh subsystem repositories as part of Wazuh packages redesign. ([#23508](https://github.com/wazuh/wazuh/pull/23508))
- Upgraded external connexion library dependency version to 3.0.5 and its related interdependencies. ([#22680](https://github.com/wazuh/wazuh/pull/22680))

#### Fixed

- Fixed a buffer overflow hazard in HMAC internal library. ([#19794](https://github.com/wazuh/wazuh/pull/19794))


## [v4.8.2]

### Manager

#### Fixed

- Fixed memory management in wazuh-remoted that might cause data corruption in incoming messages. ([#25225](https://github.com/wazuh/wazuh/issues/25225))


## [v4.8.1]

### Manager

#### Added

- Added dedicated RSA keys for keystore encryption. ([#24357](https://github.com/wazuh/wazuh/pull/24357))

#### Fixed

- Fixed bug in `upgrade_agent` CLI where it would sometimes raise an unhandled exception. ([#24341](https://github.com/wazuh/wazuh/pull/24341))
- Changed keystore cipher algorithm to remove reuse of sslmanager.cert and sslmanager.key. ([#24509](https://github.com/wazuh/wazuh/pull/24509))

### Agent

#### Fixed

- Fixed incorrect macOS agent name retrieval. ([#23989](https://github.com/wazuh/wazuh/pull/23989))

### RESTful API

#### Changed

- Changed `GET /manager/version/check` endpoint response to always show the `uuid` field. ([#24173](https://github.com/wazuh/wazuh/pull/24173))

### Other

#### Changed

- Upgraded external Jinja2 library dependency version to 3.1.4. ([#24108](https://github.com/wazuh/wazuh/pull/24108))
- Upgraded external requests library dependency version to 2.32.2. ([#23925](https://github.com/wazuh/wazuh/pull/23925))


## [v4.8.0]

### Manager

#### Added

- Transition to Wazuh Keystore for Indexer Configuration. ([#21670](https://github.com/wazuh/wazuh/pull/21670))

#### Changed

- Vulnerability Detection refactor. ([#21201](https://github.com/wazuh/wazuh/pull/21201))
- Improved wazuh-db detection of deleted database files. ([#18476](https://github.com/wazuh/wazuh/pull/18476))
- Added timeout and retry parameters to the VirusTotal integration. ([#16893](https://github.com/wazuh/wazuh/pull/16893))
- Extended wazuh-analysisd EPS metrics with events dropped by overload and remaining credits in the previous cycle. ([#18988](https://github.com/wazuh/wazuh/pull/18988))
- Updated API and framework packages installation commands to use pip instead of direct invocation of setuptools. ([#18466](https://github.com/wazuh/wazuh/pull/18466))
- Upgraded docker-compose V1 to V2 in API Integration test scripts. ([#17750](https://github.com/wazuh/wazuh/pull/17750))
- Refactored how cluster status dates are treated in the cluster. ([#17015](https://github.com/wazuh/wazuh/pull/17015))
- The log message about file rotation and signature from wazuh-monitord has been updated. ([#21602](https://github.com/wazuh/wazuh/pull/21602))
- Improved Wazuh-DB performance by adjusting SQLite synchronization policy. ([#22774](https://github.com/wazuh/wazuh/pull/22774))

#### Fixed

- Updated cluster connection cleanup to remove temporary files when the connection between a worker and a master is broken. ([#17886](https://github.com/wazuh/wazuh/pull/17886))
- Added a mechanism to avoid cluster errors to raise from expected wazuh-db exceptions. ([#23371](https://github.com/wazuh/wazuh/pull/23371))
- Fixed race condition when creating agent database files from a template. ([#23216](https://github.com/wazuh/wazuh/pull/23216))

### Agent

#### Added

- Added snap package manager support to Syscollector. ([#15740](https://github.com/wazuh/wazuh/pull/15740))
- Added event size validation for the external integrations. ([#17932](https://github.com/wazuh/wazuh/pull/17932))
- Added new unit tests for the AWS integration. ([#17623](https://github.com/wazuh/wazuh/pull/17623))
- Added mapping geolocation for AWS WAF integration. ([#20649](https://github.com/wazuh/wazuh/pull/20649))
- Added a validation to reject unsupported regions when using the inspector service. ([#21530](https://github.com/wazuh/wazuh/pull/21530))
- Added additional information on some AWS integration errors. ([#21561](https://github.com/wazuh/wazuh/pull/21561))

#### Changed

- Disabled host's IP query by Logcollector when ip_update_interval=0. ([#18574](https://github.com/wazuh/wazuh/pull/18574))
- The MS Graph integration module now supports multiple tenants. ([#19064](https://github.com/wazuh/wazuh/pull/19064))
- FIM now buffers the Linux audit events for who-data to prevent side effects in other components. ([#16200](https://github.com/wazuh/wazuh/pull/16200))
- The sub-process execution implementation has been improved. ([#19720](https://github.com/wazuh/wazuh/pull/19720))
- Refactored and modularized the AWS integration code. ([#17623](https://github.com/wazuh/wazuh/pull/17623))
- Replace the usage of fopen with wfopen to avoid processing invalid characters on Windows. ([#21791](https://github.com/wazuh/wazuh/pull/21791))
- Prevent macOS agent to start automatically after installation. ([#21637](https://github.com/wazuh/wazuh/pull/21637))

#### Fixed

- Fixed process path retrieval in Syscollector on Windows XP. ([#16839](https://github.com/wazuh/wazuh/pull/16839))
- Fixed detection of the OS version on Alpine Linux. ([#16056](https://github.com/wazuh/wazuh/pull/16056))
- Fixed Solaris 10 name not showing in the Dashboard. ([#18642](https://github.com/wazuh/wazuh/pull/18642))
- Fixed macOS Ventura compilation from sources. ([#21932](https://github.com/wazuh/wazuh/pull/21932))
- Fixed PyPI package gathering on macOS Sonoma. ([#23532](https://github.com/wazuh/wazuh/pull/23532))

### RESTful API

#### Added

- Added new `GET /manager/version/check` endpoint to obtain information about new releases of Wazuh. ([#19952](https://github.com/wazuh/wazuh/pull/19952))
- Introduced an `auto` option for the ssl_protocol setting in the API configuration. This enables automatic negotiation of the TLS certificate to be used. ([#20420](https://github.com/wazuh/wazuh/pull/20420))
- Added API indexer protection to allow uploading new configuration files if the `<indexer>` section is not modified. ([#22727](https://github.com/wazuh/wazuh/pull/22727))

#### Fixed

- Fixed a warning from SQLAlchemy involving detached Roles instances in RBAC. ([#20527](https://github.com/wazuh/wazuh/pull/20527))
- Fixed an issue where only the last `<ignore>` item was displayed in `GET /manager/configuration`. ([#23095](https://github.com/wazuh/wazuh/issues/23095))

#### Removed

- Removed `PUT /vulnerability`, `GET /vulnerability/{agent_id}`, `GET /vulnerability/{agent_id}/last_scan` and `GET /vulnerability/{agent_id}/summary/{field}` API endpoints as they were deprecated in version 4.7.0. Use the Wazuh indexer REST API instead. ([#20119](https://github.com/wazuh/wazuh/pull/20119))
- Removed the `compilation_date` field from `GET /cluster/{node_id}/info` and `GET /manager/info` endpoints. ([#21572](https://github.com/wazuh/wazuh/pull/21572))
- Deprecated the `cache` configuration option. ([#22387](https://github.com/wazuh/wazuh/pull/22387))
- Removed `custom` parameter from `PUT /active-response` endpoint. ([#17048](https://github.com/wazuh/wazuh/pull/17048))

### Ruleset

#### Added

- Added new SCA policy for Amazon Linux 2023. ([#17780](https://github.com/wazuh/wazuh/pull/17780))
- Added new SCA policy for Rocky Linux 8. ([#17784](https://github.com/wazuh/wazuh/pull/17784))
- Added rules to detect IcedID attacks. ([#19528](https://github.com/wazuh/wazuh/pull/19528))

#### Changed

- SCA policy for Ubuntu Linux 18.04 rework. ([#18721](https://github.com/wazuh/wazuh/pull/18721))
- SCA policy for Ubuntu Linux 22.04 rework. ([#17515](https://github.com/wazuh/wazuh/pull/17515))
- SCA policy for Red Hat Enterprise Linux 7 rework. ([#18440](https://github.com/wazuh/wazuh/pull/18440))
- SCA policy for Red Hat Enterprise Linux 8 rework. ([#17770](https://github.com/wazuh/wazuh/pull/17770))
- SCA policy for Red Hat Enterprise Linux 9 rework. ([#17412](https://github.com/wazuh/wazuh/pull/17412))
- SCA policy for CentOS 7 rework. ([#17624](https://github.com/wazuh/wazuh/pull/17624))
- SCA policy for CentOS 8 rework. ([#18439](https://github.com/wazuh/wazuh/pull/18439))
- SCA policy for Debian 8 rework. ([#18010](https://github.com/wazuh/wazuh/pull/18010))
- SCA policy for Debian 10 rework. ([#17922](https://github.com/wazuh/wazuh/pull/17922))
- SCA policy for Amazon Linux 2 rework. ([#18695](https://github.com/wazuh/wazuh/pull/18695))
- SCA policy for SUSE Linux Enterprise 15 rework. ([#18985](https://github.com/wazuh/wazuh/pull/18985))
- SCA policy for macOS 13.0 Ventura rework. ([#19037](https://github.com/wazuh/wazuh/pull/19037))
- SCA policy for Microsoft Windows 10 Enterprise rework. ([#19515](https://github.com/wazuh/wazuh/pull/19515))
- SCA policy for Microsoft Windows 11 Enterprise rework. ([#20044](https://github.com/wazuh/wazuh/pull/20044))
- Update MITRE DB to v13.1. ([#17518](https://github.com/wazuh/wazuh/pull/17518))

### Other

#### Added

- Added external lua library dependency version 5.3.6. ([#21710](https://github.com/wazuh/wazuh/pull/21710))
- Added external PyJWT library dependency version 2.8.0. ([#21749](https://github.com/wazuh/wazuh/pull/21749))

#### Changed

- Upgraded external aiohttp library dependency version to 3.9.5. ([#23112](https://github.com/wazuh/wazuh/pull/23112))
- Upgraded external idna library dependency version to 3.7. ([#23112](https://github.com/wazuh/wazuh/pull/23112))
- Upgraded external cryptography library dependency version to 42.0.4. ([#22221](https://github.com/wazuh/wazuh/pull/22221))
- Upgraded external numpy library dependency version to 1.26.0. ([#20003](https://github.com/wazuh/wazuh/pull/20003))
- Upgraded external grpcio library dependency version to 1.58.0. ([#20003](https://github.com/wazuh/wazuh/pull/20003))
- Upgraded external pyarrow library dependency version to 14.0.1. ([#20493](https://github.com/wazuh/wazuh/pull/20493))
- Upgraded external urllib3 library dependency version to 1.26.18. ([#20630](https://github.com/wazuh/wazuh/pull/20630))
- Upgraded external SQLAlchemy library dependency version to 2.0.23. ([#20741](https://github.com/wazuh/wazuh/pull/20741))
- Upgraded external Jinja2 library dependency version to 3.1.3. ([#21684](https://github.com/wazuh/wazuh/pull/21684))
- Upgraded embedded Python version to 3.10.13. ([#20003](https://github.com/wazuh/wazuh/pull/20003))
- Upgraded external curl library dependency version to 8.5.0. ([#21710](https://github.com/wazuh/wazuh/pull/21710))
- Upgraded external pcre2 library dependency version to 10.42. ([#21710](https://github.com/wazuh/wazuh/pull/21710))
- Upgraded external libarchive library dependency version to 3.7.2. ([#21710](https://github.com/wazuh/wazuh/pull/21710))
- Upgraded external rpm library dependency version to 4.18.2. ([#21710](https://github.com/wazuh/wazuh/pull/21710))
- Upgraded external sqlite library dependency version to 3.45.0. ([#21710](https://github.com/wazuh/wazuh/pull/21710))
- Upgraded external zlib library dependency version to 1.3.1. ([#21710](https://github.com/wazuh/wazuh/pull/21710))

#### Deleted

- Removed external `python-jose` and `ecdsa` library dependencies. ([#21749](https://github.com/wazuh/wazuh/pull/21749))


## [v4.7.5]

### Manager

#### Added

- Added a database endpoint to recalculate the hash of agent groups. ([#23441](https://github.com/wazuh/wazuh/pull/23441))

#### Fixed

- Fixed an issue in a cluster task where full group synchronization was constantly triggered. ([#23447](https://github.com/wazuh/wazuh/pull/23447))
- Fixed a race condition in wazuh-db that might create corrupted database files. ([#23467](https://github.com/wazuh/wazuh/pull/23467))

### Agent

#### Fixed

- Fixed segmentation fault in logcollector multiline-regex configuration. ([#23468](https://github.com/wazuh/wazuh/pull/23468))
- Fixed crash in fim when processing paths with non UTF-8 characters. ([#23543](https://github.com/wazuh/wazuh/pull/23543))


## [v4.7.4]

### Manager

#### Fixed

- Fixed an issue where wazuh-db was retaining labels of deleted agents. ([#22933](https://github.com/wazuh/wazuh/pull/22933))
- Improved stability by ensuring workers resume normal operations even during master node downtime. ([#22994](https://github.com/wazuh/wazuh/pull/22994))


## [v4.7.3]

### Manager

#### Fixed

- Resolved a transitive mutex locking issue in wazuh-db that was impacting performance. ([#21997](https://github.com/wazuh/wazuh/pull/21997))
- Wazuh DB internal SQL queries have been optimized by tuning database indexes to improve performance. ([#21977](https://github.com/wazuh/wazuh/pull/21977))


## [v4.7.2]

### Manager

#### Added

- Added minimum time constraint of 1 hour for Vulnerability Detector feed downloads. ([#21142](https://github.com/wazuh/wazuh/pull/21142))

#### Fixed

- wazuh-remoted now includes the offending bytes in the warning about invalid message size from agents. ([#21011](https://github.com/wazuh/wazuh/pull/21011))
- Fixed a bug in the Windows Eventchannel decoder on handling Unicode characters. ([#20658](https://github.com/wazuh/wazuh/pull/20658))
- Fixed data validation at Windows Eventchannel decoder. ([#20735](https://github.com/wazuh/wazuh/pull/20735))

### Agent

#### Added

- Added timeouts to external and Cloud integrations to prevent indefinite waiting for a response. ([#20638](https://github.com/wazuh/wazuh/pull/20638))

#### Fixed

- The host_deny Active response now checks the IP parameter format. ([#20656](https://github.com/wazuh/wazuh/pull/20656))
- Fixed a bug in the Windows agent that might lead it to crash when gathering forwarded Windows events. ([#20594](https://github.com/wazuh/wazuh/pull/20594))
- The AWS integration now finds AWS configuration profiles that do not contain the `profile` prefix. ([#20447](https://github.com/wazuh/wazuh/pull/20447))
- Fixed parsing for regions argument of the AWS integration. ([#20660](https://github.com/wazuh/wazuh/pull/20660))

### Ruleset

#### Added

- Added new SCA policy for Debian 12. ([#17565](https://github.com/wazuh/wazuh/pull/17565))

#### Fixed

- Fixed AWS Macie fields used in some rules and removed unused AWS Macie Classic rules. ([#20663](https://github.com/wazuh/wazuh/pull/20663))

### Other

#### Changed

- Upgraded external aiohttp library dependency version to 3.9.1. ([#20798](https://github.com/wazuh/wazuh/pull/20798))
- Upgraded pip dependency version to 23.3.2. ([#20632](https://github.com/wazuh/wazuh/issues/20632))


## [v4.7.1]

### Manager

#### Fixed

- Fixed a bug causing the Canonical feed parser to fail in Vulnerability Detector. ([#20580](https://github.com/wazuh/wazuh/pull/20580))
- Fixed a thread lock bug that slowed down wazuh-db performance. ([#20178](https://github.com/wazuh/wazuh/pull/20178))
- Fixed a bug in Vulnerability detector that skipped vulnerabilities for Windows 11 21H2. ([#20386](https://github.com/wazuh/wazuh/pull/20386))
- The installer now updates the merged.mg file permissions on upgrade. ([#5941](https://github.com/wazuh/wazuh/pull/5941))
- Fixed an insecure request warning in the shuffle integration. ([#19993](https://github.com/wazuh/wazuh/pull/19993))
- Fixed a bug that corrupted cluster logs when they were rotated. ([#19888](https://github.com/wazuh/wazuh/pull/19888))

### Agent

#### Changed

- Improved WPK upgrade scripts to ensure safe execution and backup generation in various circumstances. ([#20616](https://github.com/wazuh/wazuh/pull/20616))

#### Fixed

- Fixed a bug that allowed two simultaneous updates to occur through WPK. ([#20545](https://github.com/wazuh/wazuh/pull/20545))
- Fixed a bug that prevented the local IP from appearing in the port inventory from macOS agents. ([#20332](https://github.com/wazuh/wazuh/pull/20332))
- Fixed the default Logcollector settings on macOS to collect logs out-of-the-box. ([#20180](https://github.com/wazuh/wazuh/pull/20180))
- Fixed a bug in the FIM decoder at wazuh-analysisd that ignored Windows Registry events from agents under 4.6.0. ([#20169](https://github.com/wazuh/wazuh/pull/20169))
- Fixed multiple bugs in the Syscollector decoder at wazuh-analysisd that did not sanitize the input data properly. ([#20250](https://github.com/wazuh/wazuh/pull/20250))
- Added the pyarrow_hotfix dependency to fix the pyarrow CVE-2023-47248 vulnerability in the AWS integration. ([#20284](https://github.com/wazuh/wazuh/pull/20284))

### RESTful API

#### Fixed

- Fixed inconsistencies in the behavior of the `q` parameter of some endpoints. ([#18423](https://github.com/wazuh/wazuh/pull/18423))
- Fixed a bug in the `q` parameter of the `GET /groups/{group_id}/agents` endpoint. ([#18495](https://github.com/wazuh/wazuh/pull/18495))
- Fixed bug in the regular expression used to to reject non ASCII characters in some endpoints. ([#19533](https://github.com/wazuh/wazuh/pull/19533))

### Other

#### Changed

- Upgraded external certifi library dependency version to 2023.07.22. ([#20149](https://github.com/wazuh/wazuh/pull/20149))
- Upgraded external requests library dependency version to 2.31.0. ([#20149](https://github.com/wazuh/wazuh/pull/20149))
- Upgraded embedded Python version to 3.9.18. ([#18800](https://github.com/wazuh/wazuh/issues/18800))

## [v4.7.0]

### Manager

#### Added

- Introduced native Maltiverse integration. Thanks to David Gil (@dgilm). ([#18026](https://github.com/wazuh/wazuh/pull/18026))
- Added a file detailing the dependencies for the Wazuh RESTful API and wodles tests. ([#16513](https://github.com/wazuh/wazuh/pull/16513))
- Added unit tests for the Syscollector legacy decoder. ([#15985](https://github.com/wazuh/wazuh/pull/15985))
- Added unit tests for the manage_agents tool. ([#15999](https://github.com/wazuh/wazuh/pull/15999))
- Added an option to customize the Slack integration. ([#16090](https://github.com/wazuh/wazuh/pull/16090))
- Added support for Amazon Linux 2023 in Vulnerability Detector. ([#17617](https://github.com/wazuh/wazuh/issue/17617))

#### Changed

- An unnecessary sanity check related to Syscollector has been removed from wazuh-db. ([#16008](https://github.com/wazuh/wazuh/pull/16008))
- The manager now rejects agents with a higher version by default. ([#20367](https://github.com/wazuh/wazuh/pull/20367))

#### Fixed

- Fixed an unexpected error by the Cluster when a worker gets restarted. ([#16683](https://github.com/wazuh/wazuh/pull/16683))
- Fixed Syscollector packages multiarch values. ([#19722](https://github.com/wazuh/wazuh/issues/19722))
- Fixed a bug that made the Windows agent crash randomly when loading RPCRT4.dll. ([#18591](https://github.com/wazuh/wazuh/issues/18591))

#### Deleted

- Delete unused framework RBAC migration folder. ([#17225](https://github.com/wazuh/wazuh/pull/17225))

### Agent

#### Added

- Added support for Custom Logs in Buckets via AWS SQS. ([#17951](https://github.com/wazuh/wazuh/pull/17951))
- Added geolocation for `aws.data.client_ip` field. Thanks to @rh0dy. ([#16198](https://github.com/wazuh/wazuh/pull/16198))
- Added package inventory support for Alpine Linux in Syscollector. ([#15699](https://github.com/wazuh/wazuh/pull/15699))
- Added package inventory support for MacPorts in Syscollector. ([#15877](https://github.com/wazuh/wazuh/pull/15877))
- Added package inventory support for PYPI and node in Syscollector. ([#17982](https://github.com/wazuh/wazuh/pull/17982))
- Added related process information to the open ports inventory in Syscollector. ([#15000](https://github.com/wazuh/wazuh/pull/15000))

#### Changed

- The shared modules' code has been sanitized according to the convention. ([#17966](https://github.com/wazuh/wazuh/pull/17966))
- The package inventory internal messages have been modified to honor the schema compliance. ([#18006](https://github.com/wazuh/wazuh/pull/18006))
- The agent connection log has been updated to clarify that the agent must connect to an agent with the same or higher version. ([#20360](https://github.com/wazuh/wazuh/pull/20360))

#### Fixed

- Fixed detection of osquery 5.4.0+ running outside the integration. ([#17006](https://github.com/wazuh/wazuh/pull/17006))
- Fixed vendor data in package inventory for Brew packages on macOS. ([#16089](https://github.com/wazuh/wazuh/pull/16089))
- Fixed WPK rollback restarting host in Windows agent ([#20081](https://github.com/wazuh/wazuh/pull/20081))

### RESTful API

### Added
- Added new `status_code` field to `GET /agents` response. ([#19726](https://github.com/wazuh/wazuh/pull/19726))

#### Fixed

- Addressed error handling for non-utf-8 encoded file readings. ([#16489](https://github.com/wazuh/wazuh/pull/16489))
- Resolved an issue in the `WazuhException` class that disrupted the API executor subprocess. ([#16914](https://github.com/wazuh/wazuh/pull/16914))
- Corrected an empty value problem in the API specification key. ([#16918](https://github.com/wazuh/wazuh/issues/16918))

#### Deleted

- Deprecated `PUT /vulnerability`, `GET /vulnerability/{agent_id}`, `GET /vulnerability/{agent_id}/last_scan` and `GET /vulnerability/{agent_id}/summary/{field}` API endpoints. In future versions, the Wazuh indexer REST API can be used instead. ([#20126](https://github.com/wazuh/wazuh/pull/20126))

### Other

#### Fixed

- Fixed the signature of the internal function `OSHash_GetIndex()`. ([#17040](https://github.com/wazuh/wazuh/pull/17040))

## [v4.6.0]

### Manager

#### Added

- wazuh-authd can now generate X509 certificates. ([#13559](https://github.com/wazuh/wazuh/pull/13559))
- Introduced a new CLI to manage features related to the Wazuh API RBAC resources. ([#13797](https://github.com/wazuh/wazuh/pull/13797))
- Added support for Amazon Linux 2022 in Vulnerability Detector. ([#13034](https://github.com/wazuh/wazuh/issue/13034))
- Added support for Alma Linux in Vulnerability Detector. ([#16343](https://github.com/wazuh/wazuh/pull/16343))
- Added support for Debian 12 in Vulnerability Detector. ([#18542](https://github.com/wazuh/wazuh/pull/18542))
- Added mechanism in wazuh-db to identify fragmentation and perform vacuum. ([#14953](https://github.com/wazuh/wazuh/pull/14953))
- Added an option to set whether the manager should ban newer agents. ([#18333](https://github.com/wazuh/wazuh/pull/18333))
- Added mechanism to prevent wazuh agents connections to lower manager versions. ([#15661](https://github.com/wazuh/wazuh/pull/15661))

#### Changed

- wazuh-remoted now checks the size of the files to avoid malformed merged.mg. ([#14659](https://github.com/wazuh/wazuh/pull/14659))
- Added a limit option for the Rsync dispatch queue size. ([#14024](https://github.com/wazuh/wazuh/pull/14024))
- Added a limit option for the Rsync thread pool. ([#14026](https://github.com/wazuh/wazuh/pull/14026))
- wazuh-authd now shows a warning when deprecated forcing options are present in the configuration. ([#14549](https://github.com/wazuh/wazuh/pull/14549))
- The agent now notifies the manager when Active Reponse fails to run `netsh`. ([#14804](https://github.com/wazuh/wazuh/pull/14804))
- Use new broadcast system to send agent groups information from the master node of a cluster. ([#13906](https://github.com/wazuh/wazuh/pull/13906))
- Changed cluster `send_request` method so that timeouts are treated as exceptions and not as responses. ([#15220](https://github.com/wazuh/wazuh/pull/15220))
- Refactored methods responsible for file synchronization within the cluster. ([#13065](https://github.com/wazuh/wazuh/pull/13065))
- Changed schema constraints for sys_hwinfo table. ([#16065](https://github.com/wazuh/wazuh/pull/16065))
- Auth process not start when registration password is empty. ([#15709](https://github.com/wazuh/wazuh/pull/15709))
- Changed error messages about corrupt GetSecurityInfo messages from FIM to debug logs. ([#19400](https://github.com/wazuh/wazuh/pull/19400))
- Changed the default settings for wazuh-db to perform database auto-vacuum more often. ([#19956](https://github.com/wazuh/wazuh/pull/19956))

#### Fixed

- Fixed wazuh-remoted not updating total bytes sent in UDP. ([#13979](https://github.com/wazuh/wazuh/pull/13979))
- Fixed translation of packages with a missing version in CPE Helper for Vulnerability Detector. ([#14356](https://github.com/wazuh/wazuh/pull/14356))
- Fixed undefined behavior issues in Vulnerability Detector unit tests. ([#14174](https://github.com/wazuh/wazuh/pull/14174))
- Fixed permission error when producing FIM alerts. ([#14019](https://github.com/wazuh/wazuh/pull/14019))
- Fixed memory leaks wazuh-authd. ([#15164](https://github.com/wazuh/wazuh/pull/15164))
- Fixed Audit policy change detection in FIM for Windows. ([#14763](https://github.com/wazuh/wazuh/pull/14763))
- Fixed `origin_module` variable value when sending API or framework messages to core sockets. ([#14408](https://github.com/wazuh/wazuh/pull/14408))
- Fixed an issue where an erroneous tag appeared in the cluster logs. ([#15715](https://github.com/wazuh/wazuh/pull/15715))
- Fixed log error displayed when there's a duplicate worker node name within a cluster. ([#15250](https://github.com/wazuh/wazuh/issues/15250))
- Resolved an issue in the `agent_upgrade` CLI when used from worker nodes. ([#15487](https://github.com/wazuh/wazuh/pull/15487))
- Fixed error in the `agent_upgrade` CLI when displaying upgrade result. ([#18047](https://github.com/wazuh/wazuh/issues/18047))
- Fixed error in which the connection with the cluster was broken in local clients for not sending keepalives messages. ([#15277](https://github.com/wazuh/wazuh/pull/15277))
- Fixed error in which exceptions were not correctly handled when `dapi_err` command could not be sent to peers. ([#15298](https://github.com/wazuh/wazuh/pull/15298))
- Fixed error in worker's Integrity sync task when a group folder was deleted in master. ([#16257](https://github.com/wazuh/wazuh/pull/16257))
- Fixed error when trying tu update an agent through the API or the CLI while pointing to a WPK file. ([#16506](https://github.com/wazuh/wazuh/pull/16506))
- Fixed wazuh-remoted high CPU usage in master node without agents. ([#15074](https://github.com/wazuh/wazuh/pull/15074))
- Fixed race condition in wazuh-analysisd handling rule ignore option. ([#16101](https://github.com/wazuh/wazuh/pull/16101))
- Fixed missing rules and decoders in Analysisd JSON report. ([#16000](https://github.com/wazuh/wazuh/pull/16000))
- Fixed translation of packages with missing version in CPE Helper. ([#14356](https://github.com/wazuh/wazuh/pull/14356))
- Fixed log date parsing at predecoding stage. ([#15826](https://github.com/wazuh/wazuh/pull/15826))
- Fixed permission error in JSON alert. ([#14019](https://github.com/wazuh/wazuh/pull/14019))

### Agent

#### Added

- Added GuardDuty Native support to the AWS integration. ([#15226](https://github.com/wazuh/wazuh/pull/15226))
- Added `--prefix` parameter to Azure Storage integration. ([#14768](https://github.com/wazuh/wazuh/pull/14768))
- Added validations for empty and invalid values in AWS integration. ([#16493](https://github.com/wazuh/wazuh/pull/16493))
- Added new unit tests for GCloud integration and increased coverage to 99%. ([#13573](https://github.com/wazuh/wazuh/pull/13573))
- Added new unit tests for Azure Storage integration and increased coverage to 99%. ([#14104](https://github.com/wazuh/wazuh/pull/14104))
- Added new unit tests for Docker Listener integration. ([#14177](https://github.com/wazuh/wazuh/pull/14177))
- Added support for Microsoft Graph security API. Thanks to Bryce Shurts (@S-Bryce). ([#18116](https://github.com/wazuh/wazuh/pull/18116))
- Added wildcard support in FIM Windows registers. ([#15852](https://github.com/wazuh/wazuh/pull/15852))
- Added wildcards support for folders in the localfile configuration on Windows. ([#15973](https://github.com/wazuh/wazuh/pull/15973))
- Added new settings `ignore` and `restrict` to logcollector. ([#14782](https://github.com/wazuh/wazuh/pull/14782))
- Added RSync and DBSync to FIM. ([#12745](https://github.com/wazuh/wazuh/pull/12745))
- Added PCRE2 regex for SCA policies. ([#17124](https://github.com/wazuh/wazuh/pull/17124))
- Added mechanism to detect policy changes. ([#14763](https://github.com/wazuh/wazuh/pull/14763))
- Added support for Office365 MS/Azure Government Community Cloud (GCC) and Government Community Cloud High (GCCH) API. Thanks to Bryce Shurts (@S-Bryce). ([#16547](https://github.com/wazuh/wazuh/pull/16547))

#### Changed

- FIM option fim_check_ignore now applies to files and directories. ([#13264](https://github.com/wazuh/wazuh/pull/13264))
- Changed AWS integration to take into account user config found in the `.aws/config` file. ([#16531](https://github.com/wazuh/wazuh/pull/16531))
- Changed the calculation of timestamps in AWS and Azure modules by using UTC timezone. ([#14537](https://github.com/wazuh/wazuh/pull/14537))
- Changed the AWS integration to only show the `Skipping file with another prefix` message in debug mode. ([#15009](https://github.com/wazuh/wazuh/pull/15009))
- Changed debug level required to display CloudWatch Logs event messages. ([#14999](https://github.com/wazuh/wazuh/pull/14999))
- Changed syscollector database default permissions. ([#17447](https://github.com/wazuh/wazuh/pull/17447))
- Changed agent IP lookup algorithm. ([#17161](https://github.com/wazuh/wazuh/pull/17161))
- Changed InstallDate origin in windows installed programs. ([#14499](https://github.com/wazuh/wazuh/pull/14499))
- Enhanced clarity of certain error messages in the AWS integration for better exception tracing. ([#14524](https://github.com/wazuh/wazuh/pull/14524))
- Improved external integrations SQLite queries. ([#13420](https://github.com/wazuh/wazuh/pull/13420))
- Improved items iteration for `Config` and `VPCFlow` AWS integrations. ([#16325](https://github.com/wazuh/wazuh/pull/16325))
- Unit tests have been added to the shared JSON handling library. ([#14784](https://github.com/wazuh/wazuh/pull/14784))
- Unit tests have been added to the shared SQLite handling library. ([#14476](https://github.com/wazuh/wazuh/pull/14476))
- Improved command to change user and group from version 4.2.x to 4.x.x. ([#15032](https://github.com/wazuh/wazuh/pull/15032))
- Changed the internal value of the open_attemps configuration. ([#15647](https://github.com/wazuh/wazuh/pull/15647))
- Reduced the default FIM event throughput to 50 EPS. ([#19758](https://github.com/wazuh/wazuh/pull/19758))

#### Fixed

- Fixed the architecture of the dependency URL for macOS. ([#13534](https://github.com/wazuh/wazuh/pull/13534))
- Fixed a path length limitation that prevented FIM from reporting changes on Windows. ([#13588](https://github.com/wazuh/wazuh/pull/13588))
- Updated the AWS integration to use the regions specified in the AWS config file when no regions are provided in `ossec.conf`. ([#14993](https://github.com/wazuh/wazuh/pull/14993))
- Corrected the error code `#2` for the SIGINT signal within the AWS integration. ([#14850](https://github.com/wazuh/wazuh/pull/14850))
- Fixed the `discard_regex` functionality for the AWS GuardDuty integration. ([#14740](https://github.com/wazuh/wazuh/pull/14740))
- Fixed error messages in the AWS integration when there is a `ClientError`. ([#14500](https://github.com/wazuh/wazuh/pull/14500))
- Fixed error that could lead to duplicate logs when using the same dates in the AWS integration. ([#14493](https://github.com/wazuh/wazuh/pull/14493))
- Fixed `check_bucket` method in AWS integration to be able to find logs without a folder in root. ([#16116](https://github.com/wazuh/wazuh/pull/16116))
- Added field validation for `last_date.json` in Azure Storage integration. ([#16360](https://github.com/wazuh/wazuh/pull/16360))
- Improved handling of invalid regions given to the VPCFlow AWS integration, enhancing exception clarity. ([#15763](https://github.com/wazuh/wazuh/pull/15763))
- Fixed error in the GCloud Subscriber unit tests. ([#16070](https://github.com/wazuh/wazuh/pull/16070))
- Fixed the marker that AWS custom integrations uses. ([#16410](https://github.com/wazuh/wazuh/pull/16410))
- Fixed error messages when there are no logs to process in the WAF and Server Access AWS integrations. ([#16365](https://github.com/wazuh/wazuh/pull/16365))
- Added region validation before instantiating AWS service class in the AWS integration. ([#16463](https://github.com/wazuh/wazuh/pull/16463))
- Fixed InstallDate format in windows installed programs. ([#14161](https://github.com/wazuh/wazuh/pull/14161))
- Fixed syscollector default interval time when the configuration is empty. ([#15428](https://github.com/wazuh/wazuh/issues/15428))
- Fixed agent starts with an invalid fim configuration. ([#16268](https://github.com/wazuh/wazuh/pull/16268))
- Fixed rootcheck scan trying to read deleted files. ([#15719](https://github.com/wazuh/wazuh/pull/15719))
- Fixed compilation and build in Gentoo. ([#15739](https://github.com/wazuh/wazuh/pull/15739))
- Fixed a crash when FIM scan windows longs paths. ([#19375](https://github.com/wazuh/wazuh/pull/19375))
- Fixed FIM who-data support for aarch64 platforms. ([#19378](https://github.com/wazuh/wazuh/pull/19378))

#### Removed

- Unused option `local_ip` for agent configuration has been deleted. ([#13878](https://github.com/wazuh/wazuh/pull/13878))
- Removed unused migration functionality from the AWS integration. ([#14684](https://github.com/wazuh/wazuh/pull/14684))
- Deleted definitions of repeated classes in the AWS integration. ([#17655](https://github.com/wazuh/wazuh/pull/17655))
- Removed duplicate methods in `AWSBucket` and reuse inherited ones from `WazuhIntegration`. ([#15031](https://github.com/wazuh/wazuh/pull/15031))

### RESTful API

#### Added

- Added `POST /events` API endpoint to ingest logs through the API. ([#17670](https://github.com/wazuh/wazuh/pull/17670))
- Added `query`, `select` and `distinct` parameters to multiple endpoints. ([#17865](https://github.com/wazuh/wazuh/pull/17865))
- Added a new upgrade and migration mechanism for the RBAC database. ([#13919](https://github.com/wazuh/wazuh/pull/13919))
- Added new API configuration option to rotate log files based on a given size. ([#13654](https://github.com/wazuh/wazuh/pull/13654))
- Added `relative_dirname` parameter to GET, PUT and DELETE methods of the `/decoder/files/{filename}` and `/rule/files/{filename}` endpoints. ([#15994](https://github.com/wazuh/wazuh/issues/15994))
- Added new config option to disable uploading configurations containing the new `allow_higher_version` setting. ([#18212](https://github.com/wazuh/wazuh/pull/18212))
- Added API integration tests documentation. ([#13615](https://github.com/wazuh/wazuh/pull/13615))

#### Changed

- Changed the API's response status code for Wazuh cluster errors from 400 to 500. ([#13646](https://github.com/wazuh/wazuh/pull/13646))
- Changed Operational API error messages to include additional information. ([#19001](https://github.com/wazuh/wazuh/pull/19001))

#### Fixed

- Fixed an unexpected behavior when using the `q` and `select` parameters in some endpoints. ([#13421](https://github.com/wazuh/wazuh/pull/13421))
- Resolved an issue in the GET /manager/configuration API endpoint when retrieving the vulnerability detector configuration section. ([#15203](https://github.com/wazuh/wazuh/pull/15203))
- Fixed `GET /agents/upgrade_result` endpoint internal error with code 1814 in large environments. ([#15152](https://github.com/wazuh/wazuh/pull/15152))
- Enhanced the alphanumeric_symbols regex to better accommodate specific SCA remediation fields. ([#16756](https://github.com/wazuh/wazuh/pull/16756))
- Fixed bug that would not allow retrieving the Wazuh logs if only the JSON format was configured. ([#15967](https://github.com/wazuh/wazuh/pull/15967))
- Fixed error in `GET /rules` when variables are used inside `id` or `level` ruleset fields. ([#16310](https://github.com/wazuh/wazuh/pull/16310))
- Fixed `PUT /syscheck` and `PUT /rootcheck` endpoints to exclude exception codes properly. ([#16248](https://github.com/wazuh/wazuh/pull/16248))
- Adjusted test_agent_PUT_endpoints.tavern.yaml to resolve a race condition error. ([#16347](https://github.com/wazuh/wazuh/issues/16347))
- Fixed some errors in API integration tests for RBAC white agents. ([#16844](https://github.com/wazuh/wazuh/pull/16844))

#### Removed

- Removed legacy code related to agent databases in `/var/agents/db`. ([#15934](https://github.com/wazuh/wazuh/pull/15934))

### Ruleset

#### Changed

- The SSHD decoder has been improved to catch disconnection events. ([#14138](https://github.com/wazuh/wazuh/pull/14138))


## [v4.5.4]

### Manager

#### Changed

- Set a timeout on requests between components through the cluster. ([#19729](https://github.com/wazuh/wazuh/pull/19729))

#### Fixed

- Fixed a bug that might leave some worker's services hanging if the connection to the master was broken. ([#19702](https://github.com/wazuh/wazuh/pull/19702))
- Fixed vulnerability scan on Windows agent when the OS version has no release data. ([#19706](https://github.com/wazuh/wazuh/pull/19706))


## [v4.5.3] - 2023-10-10

### Manager

#### Changed

- Vulnerability Detector now fetches the SUSE feeds in Gzip compressed format. ([#18783](https://github.com/wazuh/wazuh/pull/18783))

#### Fixed

- Fixed a bug that might cause wazuh-analysisd to crash if it receives a status API query during startup. ([#18737](https://github.com/wazuh/wazuh/pull/18737))
- Fixed a bug that might cause wazuh-maild to crash when handling large alerts. ([#18976](https://github.com/wazuh/wazuh/pull/18976))
- Fixed an issue in Vulnerability Detector fetching the SLES 15 feed. ([#19217](https://github.com/wazuh/wazuh/pull/19217))

### Agent

#### Changed

- Updated the agent to report the name of macOS 14 (Sonoma). ([#19041](https://github.com/wazuh/wazuh/pull/19041))

#### Fixed

- Fixed a bug in the memory handle at the agent's data provider helper. ([#18773](https://github.com/wazuh/wazuh/pull/18773))
- Fixed a data mismatch in the OS name between the global and agents' databases. ([#18903](https://github.com/wazuh/wazuh/pull/18903))
- Fixed an array limit check in wazuh-logcollector. ([#19069](https://github.com/wazuh/wazuh/pull/19069))
- Fixed wrong Windows agent binaries metadata. ([#19286](https://github.com/wazuh/wazuh/pull/19286))
- Fixed error during the windows agent upgrade. ([#19397](https://github.com/wazuh/wazuh/pull/19397))

### RESTful API

#### Added

- Added support for the `$` symbol in query values. ([#18509](https://github.com/wazuh/wazuh/pull/18509))
- Added support for the `@` symbol in query values. ([#18346](https://github.com/wazuh/wazuh/pull/18346))
- Added support for nested queries in the `q` API parameter. ([#18493](https://github.com/wazuh/wazuh/pull/18493))

#### Changed

- Updated `force` flag message in the `agent_upgrade` CLI. ([#18432](https://github.com/wazuh/wazuh/pull/18432))

#### Fixed

- Removed undesired characters when listing rule group names in `GET /rules/groups`. ([#18362](https://github.com/wazuh/wazuh/pull/18362))
- Fixed an error when using the query `condition=all` in `GET /sca/{agent_id}/checks/{policy_id}`. ([#18434](https://github.com/wazuh/wazuh/pull/18434))
- Fixed an error in the API log mechanism where sometimes the requests would not be printed in the log file. ([#18733](https://github.com/wazuh/wazuh/pull/18733))


## [v4.5.2] - 2023-09-06

### Manager

#### Changed

- wazuh-remoted now allows connection overtaking if the older agent did not respond for a while. ([#18085](https://github.com/wazuh/wazuh/pull/18085))
- The manager stops restricting the possible package formats in the inventory, to increase compatibility. ([#18437](https://github.com/wazuh/wazuh/pull/18437))
- wazuh-remoted now prints the connection family when an unknown client gets connected. ([#18468](https://github.com/wazuh/wazuh/pull/18468))
- The manager stops blocking updates by WPK to macOS agents on ARM64, allowing custom updates. ([#18545](https://github.com/wazuh/wazuh/pull/18545))
- Vulnerability Detector now fetches the Debian feeds in BZ2 compressed format. ([#18770](https://github.com/wazuh/wazuh/pull/18770))

### Fixed

- Fixed a bug in wazuh-csyslogd that causes it to consume 100% of CPU while expecting new alerts. ([#18472](https://github.com/wazuh/wazuh/pull/18472))


## [v4.5.1] - 2023-08-24

### Manager

#### Changed

- Vulnerability Detector now fetches the RHEL 5 feed URL from feed.wazuh.com by default. ([#18142](https://github.com/wazuh/wazuh/pull/18142))
- The Vulnerability Detector CPE helper has been updated. ([#16846](https://github.com/wazuh/wazuh/pull/16846))

#### Fixed

- Fixed a race condition in some RBAC unit tests by clearing the SQLAlchemy mappers. ([#17866](https://github.com/wazuh/wazuh/pull/17866))
- Fixed a bug in wazuh-analysisd that could exceed the maximum number of fields when loading a rule. ([#17490](https://github.com/wazuh/wazuh/pull/17490))
- Fixed a race condition in wazuh-analysisd FTS list. ([#17126](https://github.com/wazuh/wazuh/pull/17126))
- Fixed a crash in Analysisd when parsing an invalid decoder. ([#17143](https://github.com/wazuh/wazuh/pull/17143))
- Fixed a segmentation fault in wazuh-modulesd due to duplicate Vulnerability Detector configuration. ([#17701](https://github.com/wazuh/wazuh/pull/17701))
- Fixed Vulnerability Detector configuration for unsupported SUSE systems. ([#16978](https://github.com/wazuh/wazuh/pull/16978))

### Agent

#### Added

- Added the `discard_regex` functionality to Inspector and CloudWatchLogs AWS integrations. ([#17748](https://github.com/wazuh/wazuh/pull/17748))
- Added new validations for the AWS integration arguments. ([#17673](https://github.com/wazuh/wazuh/pull/17673))
- Added native agent support for Apple silicon. ([#2224](https://github.com/wazuh/wazuh-packages/pull/2224))

#### Changed

- The agent for Windows now loads its shared libraries after running the verification. ([#16607](https://github.com/wazuh/wazuh/pull/16607))

#### Fixed

- Fixed `InvalidRange` error in Azure Storage integration when trying to get data from an empty blob. ([#17524](https://github.com/wazuh/wazuh/pull/17524))
- Fixed a memory corruption hazard in the FIM Windows Registry scan. ([#17586](https://github.com/wazuh/wazuh/pull/17586))
- Fixed an error in Syscollector reading the CPU frequency on Apple M1. ([#17179](https://github.com/wazuh/wazuh/pull/17179))
- Fixed agent WPK upgrade for Windows that might leave the previous version in the Registry. ([#16659](https://github.com/wazuh/wazuh/pull/16659))
- Fixed agent WPK upgrade for Windows to get the correct path of the Windows folder. ([#17176](https://github.com/wazuh/wazuh/pull/17176))

### RESTful API

#### Fixed

- Fixed `PUT /agents/upgrade_custom` endpoint to validate that the file extension is `.wpk`. ([#17632](https://github.com/wazuh/wazuh/pull/17632))
- Fixed errors in API endpoints to get `labels` and `reports` active configuration from managers. ([#17660](https://github.com/wazuh/wazuh/pull/17660))

### Ruleset

#### Changed

- The SCA SCA policy for Ubuntu Linux 20.04 (CIS v2.0.0) has been remade. ([#17794](https://github.com/wazuh/wazuh/pull/17794))

#### Fixed

- Fixed CredSSP encryption enforcement at Windows Benchmarks for SCA. ([#17941](https://github.com/wazuh/wazuh/pull/17941))
- Fixed an inverse logic in MS Windows Server 2022 Benchmark for SCA. ([#17940](https://github.com/wazuh/wazuh/pull/17940))
- Fixed a false positive in Windows Eventchannel rule due to substring false positive. ([#17779](https://github.com/wazuh/wazuh/pull/17779))
- Fixed missing whitespaces in SCA policies for Windows. ([#17813](https://github.com/wazuh/wazuh/pull/17813))
- Fixed the description of a Fortigate rule. ([#17798](https://github.com/wazuh/wazuh/pull/17798))

#### Removed

- Removed check 1.1.5 from Windows 10 SCA policy. ([#17812](https://github.com/wazuh/wazuh/pull/17812))

### Other

#### Changed

- The CURL library has been updated to v7.88.1. ([#16990](https://github.com/wazuh/wazuh/pull/16990))


## [v4.5.0] - 2023-08-10

### Manager

#### Changed

- Vulnerability Detector now fetches the NVD feed from https://feed.wazuh.com, based on the NVD API 2.0. ([#17954](https://github.com/wazuh/wazuh/pull/17954))
  - The option `<update_from_year>` has been deprecated.

#### Fixed

- Fixed an error in the installation commands of the API and Framework modules when performing upgrades from sources. ([#17656](https://github.com/wazuh/wazuh/pull/17656))
- Fixed embedded Python interpreter to remove old Wazuh packages from it. ([#18123](https://github.com/wazuh/wazuh/issues/18123))

### RESTful API

#### Changed

- Changed API integration tests to include Nginx LB logs when tests failed. ([#17703](https://github.com/wazuh/wazuh/pull/17703))

#### Fixed

- Fixed error in the Nginx LB entrypoint of the API integration tests. ([#17703](https://github.com/wazuh/wazuh/pull/17703))


## [v4.4.5] - 2023-07-10

### Installer

#### Fixed

- Fixed an error in the DEB package that prevented the agent and manager from being installed on Debian 12. ([#2256](https://github.com/wazuh/wazuh-packages/pull/2256))
- Fixed a service requirement in the RPM package that prevented the agent and manager from being installed on Oracle Linux 9. ([#2257](https://github.com/wazuh/wazuh-packages/pull/2257))


## [v4.4.4] - 2023-06-14

### Manager

#### Fixed

- The vulnerability scanner stops producing false positives for some Windows 11 vulnerabilities due to a change in the feed's CPE. ([#17178](https://github.com/wazuh/wazuh/pull/17178))
- Prevented the VirusTotal integration from querying the API when the source alert is missing the MD5. ([#16908](https://github.com/wazuh/wazuh/pull/16908))

### Agent

#### Changed

- The Windows agent package signing certificate has been updated. ([#17506](https://github.com/wazuh/wazuh/pull/17506))

### Ruleset

#### Changed

- Updated all current rule descriptions from "Ossec" to "Wazuh". ([#17211](https://github.com/wazuh/wazuh/pull/17211))


## [v4.4.3] - 2023-05-26

### Agent

#### Changed

- Added support for Apple Silicon processors to the macOS agent. ([#16521](https://github.com/wazuh/wazuh/pull/16521))
- Prevented the installer from checking the old users "ossecm" and "ossecr" on upgrade. ([#2211](https://github.com/wazuh/wazuh-packages/pull/2211))
- The deployment variables capture has been changed on macOS. ([#17195](https://github.com/wazuh/wazuh/pull/17195))

#### Fixed

- The temporary file "ossec.confre" is now removed after upgrade on macOS. ([#2217](https://github.com/wazuh/wazuh-packages/pull/2217))
- Prevented the installer from corrupting the agent configuration on macOS when deployment variables were defined on upgrade. ([#2208](https://github.com/wazuh/wazuh-packages/pull/2208))
- The installation on macOS has been fixed by removing calls to launchctl. ([#2218](https://github.com/wazuh/wazuh-packages/pull/2218))

### Ruleset

#### Changed

- The SCA policy names have been unified. ([#17202](https://github.com/wazuh/wazuh/pull/17202))


## [v4.4.2] - 2023-05-18

### Manager

#### Changed

- Remove an unused variable in wazuh-authd to fix a _String not null terminated_ Coverity finding. ([#15957](https://github.com/wazuh/wazuh/pull/15957))

#### Fixed

- Fixed a bug causing agent groups tasks status in the cluster not to be stored. ([#16394](https://github.com/wazuh/wazuh/pull/16394))
- Fixed memory leaks in Vulnerability Detector after disk failures. ([#16478](https://github.com/wazuh/wazuh/pull/16478))
- Fixed a pre-decoder problem with the + symbol in the macOS ULS timestamp. ([#16530](https://github.com/wazuh/wazuh/pull/16530))

### Agent

#### Added

- Added a new module to integrate with Amazon Security Lake as a subscriber. ([#16515](https://github.com/wazuh/wazuh/pull/16515))
- Added support for `localfile` blocks deployment. ([#16847](https://github.com/wazuh/wazuh/pull/16847))

#### Changed

- Changed _netstat_ command on macOS agents. ([#16743](https://github.com/wazuh/wazuh/pull/16743))

#### Fixed

- Fixed an issue with MAC address reporting on Windows systems. ([#16517](https://github.com/wazuh/wazuh/pull/16517))
- Fixed Windows unit tests hanging during execution. ([#16857](https://github.com/wazuh/wazuh/pull/16857))

### RESTful API

#### Fixed

- Fixed agent insertion when no key is specified using `POST /agents/insert` endpoint. ([#16381](https://github.com/wazuh/wazuh/pull/16381))

### Ruleset

#### Added

- Added macOS 13.0 Ventura SCA policy. ([#15566](https://github.com/wazuh/wazuh/pull/15566))
- Added new ruleset for macOS 13 Ventura and older versions. ([#15567](https://github.com/wazuh/wazuh/pull/15567))
- Added a new base ruleset for log sources collected from Amazon Security Lake. ([#16549](https://github.com/wazuh/wazuh/pull/16549))

### Other

#### Added

- Added `pyarrow` and `numpy` Python dependencies. ([#16692](https://github.com/wazuh/wazuh/pull/16692))
- Added `importlib-metadata` and `zipp` Python dependencies. ([#16692](https://github.com/wazuh/wazuh/pull/16692))

#### Changed

- Updated `Flask` Python dependency to 2.2.5. ([#17053](https://github.com/wazuh/wazuh/pull/17053))


## [v4.4.1] - 2023-04-12

### Manager

#### Changed

- Improve WazuhDB performance by avoiding synchronization of existing agent keys and removing deprecated agent databases from var/db/agents. ([#15883](https://github.com/wazuh/wazuh/pull/15883))

#### Fixed

- Reverted the addition of some mapping fields in Wazuh template causing a bug with expanded search. ([#16546](https://github.com/wazuh/wazuh/pull/16546))

### RESTful API

#### Changed

- Changed API limits protection to allow uploading new configuration files if `limit` is not modified. ([#16541](https://github.com/wazuh/wazuh/pull/16541))

### Ruleset

#### Added

- Added Debian Linux 11 SCA policy. ([#16017](https://github.com/wazuh/wazuh/pull/16017))

#### Changed

- SCA policy for Red Hat Enterprise Linux 9 rework. ([#16016](https://github.com/wazuh/wazuh/pull/16016))

### Other

#### Changed

- Update embedded Python interpreter to 3.9.16. ([#16472](https://github.com/wazuh/wazuh/issues/16472))
- Update setuptools to 65.5.1. ([#16492](https://github.com/wazuh/wazuh/pull/16492))

## [v4.4.0] - 2023-03-28

### Manager

#### Added

- Added new unit tests for cluster Python module and increased coverage to 99%. ([#9995](https://github.com/wazuh/wazuh/pull/9995))
- Added file size limitation on cluster integrity sync. ([#11190](https://github.com/wazuh/wazuh/pull/11190))
- Added unittests for CLIs script files. ([#13424](https://github.com/wazuh/wazuh/pull/13424))
- Added support for SUSE in Vulnerability Detector. ([#9962](https://github.com/wazuh/wazuh/pull/9962))
- Added support for Ubuntu Jammy in Vulnerability Detector. ([#13263](https://github.com/wazuh/wazuh/pull/13263))
- Added a software limit to limit the number of EPS that a manager can process. ([#13608](https://github.com/wazuh/wazuh/pull/13608))
- Added a new wazuh-clusterd task for agent-groups info synchronization. ([#11753](https://github.com/wazuh/wazuh/pull/11753))
- Added unit tests for functions in charge of getting ruleset sync status. ([#14950](https://github.com/wazuh/wazuh/pull/14950))
- Added auto-vacuum mechanism in wazuh-db. ([#14950](https://github.com/wazuh/wazuh/pull/14950))
- Delta events in Syscollector when data gets changed may now produce alerts. ([#10843](https://github.com/wazuh/wazuh/pull/10843))

#### Changed

- wazuh-logtest now shows warnings about ruleset issues. ([#10822](https://github.com/wazuh/wazuh/pull/10822))
- Modulesd memory is now managed by jemalloc, this helps reduce memory fragmentation. ([#12206](https://github.com/wazuh/wazuh/pull/12206))
- Updated the Vulnerability Detector configuration reporting to include MSU and skip JSON Red Hat feed. ([#12117](https://github.com/wazuh/wazuh/pull/12117))
- Improved the shared configuration file handling performance. ([#12352](https://github.com/wazuh/wazuh/pull/12352))
- The agent group data is now natively handled by Wazuh DB. ([#11753](https://github.com/wazuh/wazuh/pull/11753))
- Improved security at cluster zip filenames creation. ([#10710](https://github.com/wazuh/wazuh/pull/10710))
- Refactor of the core/common.py module. ([#12390](https://github.com/wazuh/wazuh/pull/12390))
- Refactor format_data_into_dictionary method of WazuhDBQuerySyscheck class. ([#12497](https://github.com/wazuh/wazuh/pull/12390))
- Limit the maximum zip size that can be created while synchronizing cluster Integrity. ([#11124](https://github.com/wazuh/wazuh/pull/11124))
- Refactored the functions in charge of synchronizing files in the cluster. ([#13065](https://github.com/wazuh/wazuh/pull/))
- Changed MD5 hash function to BLAKE2 for cluster file comparison. ([#13079](https://github.com/wazuh/wazuh/pull/13079))
- Renamed wazuh-logtest and wazuh-clusterd scripts to follow the same scheme as the other scripts (spaces symbolized with _ instead of -). ([#12926](https://github.com/wazuh/wazuh/pull/12926))
- The agent key polling module has been ported to wazuh-authd. ([#10865](https://github.com/wazuh/wazuh/pull/10865))
- Added the update field in the CPE Helper for Vulnerability Detector. ([#13741](https://github.com/wazuh/wazuh/pull/13741))
- Prevented agents with the same ID from connecting to the manager simultaneously. ([#11702](https://github.com/wazuh/wazuh/pull/11702))
- wazuh-analysisd, wazuh-remoted and wazuh-db metrics have been extended. ([#13713](https://github.com/wazuh/wazuh/pull/13713))
- Minimized and optimized wazuh-clusterd number of messages from workers to master related to agent-info tasks. ([#11753](https://github.com/wazuh/wazuh/pull/11753))
- Improved performance of the `agent_groups` CLI when listing agents belonging to a group. ([#14244](https://github.com/wazuh/wazuh/pull/14244)
- Changed wazuh-clusterd binary behaviour to kill any existing cluster processes when executed. ([#14475](https://github.com/wazuh/wazuh/pull/14475))
- Changed wazuh-clusterd tasks to wait asynchronously for responses coming from wazuh-db. ([#14791](https://github.com/wazuh/wazuh/pull/14843))
- Use zlib for zip compression in cluster synchronization. ([#11190](https://github.com/wazuh/wazuh/pull/11190))
- Added mechanism to dynamically adjust zip size limit in Integrity sync. ([#12241](https://github.com/wazuh/wazuh/pull/12241))
- Deprecate status field in SCA. ([#15853](https://github.com/wazuh/wazuh/pull/15853))
- Agent group guessing (based on configuration hash) now writes the new group directly on the master node. ([#16066](https://github.com/wazuh/wazuh/pull/16066))
- Added delete on cascade of belongs table entries when a group is deleted. ([#16098](https://github.com/wazuh/wazuh/issues/16098))
- Changed `agent_groups` CLI output so affected agents are not printed when deleting a group. ([#16499](https://github.com/wazuh/wazuh/pull/16499))

#### Fixed

- Fixed wazuh-dbd halt procedure. ([#10873](https://github.com/wazuh/wazuh/pull/10873))
- Fixed compilation warnings in the manager. ([#12098](https://github.com/wazuh/wazuh/pull/12098))
- Fixed a bug in the manager that did not send shared folders correctly to agents belonging to multiple groups. ([#12516](https://github.com/wazuh/wazuh/pull/12516))
- Fixed the Active Response decoders to support back the top entries for source IP in reports. ([#12834](https://github.com/wazuh/wazuh/pull/12834))
- Fixed the feed update interval option of Vulnerability Detector for the JSON Red Hat feed. ([#13338](https://github.com/wazuh/wazuh/pull/13338))
- Fixed several code flaws in the Python framework. ([#12127](https://github.com/wazuh/wazuh/pull/12127))
  - Fixed code flaw regarding the use of XML package. ([#10635](https://github.com/wazuh/wazuh/pull/10635))
  - Fixed code flaw regarding permissions at group directories. ([#10636](https://github.com/wazuh/wazuh/pull/10636))
  - Fixed code flaw regarding temporary directory names. ([#10544](https://github.com/wazuh/wazuh/pull/10544))
  - Fixed code flaw regarding try, except and pass block in wazuh-clusterd. ([#11951](https://github.com/wazuh/wazuh/pull/11951))
- Fixed framework datetime transformations to UTC. ([#10782](https://github.com/wazuh/wazuh/pull/10782))
- Fixed a cluster error when Master-Worker tasks where not properly stopped after an exception occurred in one or both parts. ([#11866](https://github.com/wazuh/wazuh/pull/11866))
- Fixed cluster logger issue printing 'NoneType: None' in error logs. ([#12831](https://github.com/wazuh/wazuh/pull/12831))
- Fixed unhandled cluster error when reading a malformed configuration. ([#13419](https://github.com/wazuh/wazuh/pull/13419))
- Fixed framework unit test failures when they are run by the root user. ([#13368](https://github.com/wazuh/wazuh/pull/13368))
- Fixed a memory leak in analysisd when parsing a disabled Active Response. ([#13405](https://github.com/wazuh/wazuh/pull/13405))
- Prevented wazuh-db from deleting queue/diff when cleaning databases. ([#13892](https://github.com/wazuh/wazuh/pull/13892))
- Fixed multiple data race conditions in Remoted reported by ThreadSanitizer. ([#14981](https://github.com/wazuh/wazuh/pull/14981))
- Fixed aarch64 OS collection in Remoted to allow WPK upgrades. ([#15151](https://github.com/wazuh/wazuh/pull/15151))
- Fixed a race condition in Remoted that was blocking agent connections. ([#15165](https://github.com/wazuh/wazuh/pull/15165))
- Fixed Virustotal integration to support non UTF-8 characters. ([#13531](https://github.com/wazuh/wazuh/pull/13531))
- Fixed a bug masking as Timeout any error that might occur while waiting to receive files in the cluster. ([#14922](https://github.com/wazuh/wazuh/pull/14922))
- Fixed a read buffer overflow in wazuh-authd when parsing requests. ([#15876](https://github.com/wazuh/wazuh/pull/15876))
- Applied workaround for bpo-46309 used in cluster to wazuh-db communication.([#16012](https://github.com/wazuh/wazuh/pull/16012))
- Let the database module synchronize the agent groups data before assignments. ([#16233](https://github.com/wazuh/wazuh/pull/16233))
- Fixed memory leaks in wazuh-analysisd when parsing and matching rules. ([#16321](https://github.com/wazuh/wazuh/pull/16321))

#### Removed

- Removed the unused internal option `wazuh_db.sock_queue_size`. ([#12409](https://github.com/wazuh/wazuh/pull/12409))
- Removed all the unused exceptions from the exceptions.py file.  ([#10940](https://github.com/wazuh/wazuh/pull/10940))
- Removed unused execute method from core/utils.py. ([#10740](https://github.com/wazuh/wazuh/pull/10740))
- Removed unused set_user_name function in framework. ([#13119](https://github.com/wazuh/wazuh/pull/13119))
- Unused internal calls to wazuh-db have been deprecated. ([#12370](https://github.com/wazuh/wazuh/pull/12370))
- Debian Stretch support in Vulnerability Detector has been deprecated. ([#14542](https://github.com/wazuh/wazuh/pull/14542))

### Agent

#### Added

- Added support of CPU frequency data provided by Syscollector on Raspberry Pi. ([#11756](https://github.com/wazuh/wazuh/pull/11756))
- Added support for IPv6 address collection in the agent. ([#11450](https://github.com/wazuh/wazuh/pull/11450))
- Added the process startup time data provided by Syscollector on macOS. ([#11833](https://github.com/wazuh/wazuh/pull/11833))
- Added support of package retrieval in Syscollector for OpenSUSE Tumbleweed and Fedora 34. ([#11571](https://github.com/wazuh/wazuh/pull/11571))
- Added the process startup time data provided by Syscollector on macOS. Thanks to @LubinLew. ([#11640](https://github.com/wazuh/wazuh/pull/11640))
- Added support for package data provided by Syscollector on Solaris. ([#11796](https://github.com/wazuh/wazuh/pull/11796))
- Added support for delta events in Syscollector when data gets changed. ([#10843](https://github.com/wazuh/wazuh/pull/10843))
- Added support for pre-installed Windows packages in Syscollector. ([#12035](https://github.com/wazuh/wazuh/pull/12035))
- Added support for IPv6 on agent-manager connection and enrollment. ([#11268](https://github.com/wazuh/wazuh/pull/11268))
- Added support for CIS-CAT Pro v3 and v4 to the CIS-CAT integration module. Thanks to @hustliyilin. ([#12582](https://github.com/wazuh/wazuh/pull/12582))
- Added support for the use of the Azure integration module in Linux agents. ([#10870](https://github.com/wazuh/wazuh/pull/10870))
- Added new error messages when using invalid credentials with the Azure integration. ([#11852](https://github.com/wazuh/wazuh/pull/11852))
- Added reparse option to CloudWatchLogs and Google Cloud Storage integrations.  ([#12515](https://github.com/wazuh/wazuh/pull/12515))
- Wazuh Agent can now be built and run on Alpine Linux. ([#14726](https://github.com/wazuh/wazuh/pull/14726))
- Added native Shuffle integration. ([#15054](https://github.com/wazuh/wazuh/pull/15054))

#### Changed

- Improved the free RAM data provided by Syscollector. ([#11587](https://github.com/wazuh/wazuh/pull/11587))
- The Windows installer (MSI) now provides signed DLL files. ([#12752](https://github.com/wazuh/wazuh/pull/12752))
- Changed the group ownership of the Modulesd process to root. ([#12748](https://github.com/wazuh/wazuh/pull/12748))
- Some parts of Agentd and Execd have got refactored. ([#12750](https://github.com/wazuh/wazuh/pull/12750))
- Handled new exception in the external integration modules. ([#10478](https://github.com/wazuh/wazuh/pull/10478))
- Optimized the number of calls to DB maintenance tasks performed by the AWS integration. ([#11828](https://github.com/wazuh/wazuh/pull/11828))
- Improved the reparse setting performance by removing unnecessary queries from external integrations. ([#12404](https://github.com/wazuh/wazuh/pull/12404))
- Updated and expanded Azure module logging functionality to use the ossec.log file. ([#12478](https://github.com/wazuh/wazuh/pull/12478))
- Improved the error management of the Google Cloud integration. ([#12647](https://github.com/wazuh/wazuh/pull/12647))
- Deprecated `logging` tag in GCloud integration. It now uses `wazuh_modules` debug value to set the verbosity level. ([#12769](https://github.com/wazuh/wazuh/pull/12769))
- The last_dates.json file of the Azure module has been deprecated in favour of a new ORM and database. ([12849](https://github.com/wazuh/wazuh/pull/12849/))
- Improved the error handling in AWS integration's `decompress_file` method. ([#12929](https://github.com/wazuh/wazuh/pull/12929))
- Use zlib for zip compression in cluster synchronization. ([#11190](https://github.com/wazuh/wazuh/pull/11190))
- The exception handling on Wazuh Agent for Windows has been changed to DWARF2. ([#11354](https://github.com/wazuh/wazuh/pull/11354))
- The root CA certificate for WPK upgrade has been updated. ([#14696](https://github.com/wazuh/wazuh/pull/14696))
- Agents on macOS now report the OS name as "macOS" instead of "Mac OS X". ([#14822](https://github.com/wazuh/wazuh/pull/14822))
- The Systemd service stopping policy has been updated. ([#14816](https://github.com/wazuh/wazuh/pull/14816))
- Changed how the AWS module handles `ThrottlingException` adding default values for connection retries in case no config file is set.([#14793](https://github.com/wazuh/wazuh/pull/14793))
- The agent for Windows now verifies its libraries to prevent side loading. ([#15404](https://github.com/wazuh/wazuh/pull/15404))

#### Fixed

- Fixed collection of maximum user data length. Thanks to @LubinLew. ([#7687](https://github.com/wazuh/wazuh/pull/7687))
- Fixed missing fields in Syscollector on Windows 10. ([#10772](https://github.com/wazuh/wazuh/pull/10772))
- Fixed the process startup time data provided by Syscollector on Linux. Thanks to @LubinLew. ([#11227](https://github.com/wazuh/wazuh/pull/11227))
- Fixed network data reporting by Syscollector related to tunnel or VPN interfaces. ([#11837](https://github.com/wazuh/wazuh/pull/11837))
- Skipped V9FS file system at Rootcheck to prevent false positives on WSL. ([#12066](https://github.com/wazuh/wazuh/pull/12066))
- Fixed double file handle closing in Logcollector on Windows. ([#9067](https://github.com/wazuh/wazuh/pull/9067))
- Fixed a bug in Syscollector that may prevent the agent from stopping when the manager connection is lost. ([#11949](https://github.com/wazuh/wazuh/pull/11949))
- Fixed internal exception handling issues on Solaris 10. ([#12148](https://github.com/wazuh/wazuh/pull/12148))
- Fixed duplicate error message IDs in the log. ([#12300](https://github.com/wazuh/wazuh/pull/12300))
- Fixed compilation warnings in the agent. ([#12691](https://github.com/wazuh/wazuh/pull/12691))
- Fixed the `skip_on_error` parameter of the AWS integration module, which was set to `True` by default. ([#1247](https://github.com/wazuh/wazuh/pull/12147))
- Fixed AWS DB maintenance with Load Balancer Buckets. ([#12381](https://github.com/wazuh/wazuh/pull/12381))
- Fixed AWS integration's `test_config_format_created_date` unit test. ([#12650](https://github.com/wazuh/wazuh/pull/12650))
- Fixed created_date field for LB and Umbrella integrations. ([#12630](https://github.com/wazuh/wazuh/pull/12630))
- Fixed AWS integration database maintenance error managament. ([#13185](https://github.com/wazuh/wazuh/pull/13185))
- The default delay at GitHub integration has been increased to 30 seconds. ([#13674](https://github.com/wazuh/wazuh/pull/13674))
- Logcollector has been fixed to allow locations containing colons (:). ([#14706](https://github.com/wazuh/wazuh/pull/14706))
- Fixed system architecture reporting in Syscollector on Apple Silicon devices. ([#13835](https://github.com/wazuh/wazuh/pull/13835))
- The C++ standard library and the GCC runtime library is included with Wazuh. ([#14190](https://github.com/wazuh/wazuh/pull/14190))
- Fixed missing inventory cleaning message in Syscollector. ([#13877](https://github.com/wazuh/wazuh/pull/13877))
- Fixed WPK upgrade issue on Windows agents due to process locking. ([#15322](https://github.com/wazuh/wazuh/pull/15322))
- Fixed FIM injection vulnerabilty when using `prefilter_cmd` option. ([#13044](https://github.com/wazuh/wazuh/pull/13044))
- Fixed the parse of ALB logs splitting `client_port`, `target_port` and `target_port_list` in separated `ip` and `port` for each key. ([14525](https://github.com/wazuh/wazuh/pull/14525))
- Fixed a bug that prevent processing Macie logs with problematic ipGeolocation values. ([15335](https://github.com/wazuh/wazuh/pull/15335))
- Fixed GCP integration module error messages. ([#15584](https://github.com/wazuh/wazuh/pull/15584))
- Fixed an error that prevented the agent on Windows from stopping correctly. ([#15575](https://github.com/wazuh/wazuh/pull/15575))
- Fixed Azure integration credentials link. ([#16140](https://github.com/wazuh/wazuh/pull/16140))

#### Removed

- Deprecated Azure and AWS credentials in the configuration authentication option. ([#14543](https://github.com/wazuh/wazuh/pull/14543))

### RESTful API

#### Added

- Added new API integration tests for a Wazuh environment without a cluster configuration. ([#10620](https://github.com/wazuh/wazuh/pull/10620))
- Added wazuh-modulesd tags to `GET /manager/logs` and `GET /cluster/{node_id}/logs` endpoints. ([#11731](https://github.com/wazuh/wazuh/pull/11731))
- Added Python decorator to soft deprecate API endpoints adding deprecation headers to their responses. ([#12438](https://github.com/wazuh/wazuh/pull/12438))
- Added new exception to inform that /proc directory is not found or permissions to see its status are not granted. ([#12486](https://github.com/wazuh/wazuh/pull/12486))
- Added new field and filter to `GET /agents` response to retrieve agent groups configuration synchronization status. ([#12362](https://github.com/wazuh/wazuh/pull/12483))
- Added agent groups configuration synchronization status to `GET /agents/summary/status` endpoint. ([12498](https://github.com/wazuh/wazuh/pull/12498))
- Added JSON log handling. ([#11171](https://github.com/wazuh/wazuh/pull/11171))
- Added integration tests for IPv6 agent's registration. ([#12029](https://github.com/wazuh/wazuh/pull/12029))
- Enable ordering by Agents count in `/groups` endpoints. ([#12887](https://github.com/wazuh/wazuh/pull/12887))
- Added hash to API logs to identify users logged in with authorization context. ([#12092](https://github.com/wazuh/wazuh/pull/12092))
- Added new `limits` section to the `upload_wazuh_configuration` section in the Wazuh API configuration. ([#14119](https://github.com/wazuh/wazuh/pull/14119))
- Added logic to API logger to renew its streams if needed on every request. ([#14295](https://github.com/wazuh/wazuh/pull/14295))
- Added `GET /manager/daemons/stats` and `GET /cluster/{node_id}/daemons/stats` API endpoints. ([#14401](https://github.com/wazuh/wazuh/pull/14401))
- Added `GET /agents/{agent_id}/daemons/stats` API endpoint. ([#14464](https://github.com/wazuh/wazuh/pull/14464))
- Added the possibility to get the configuration of the `wazuh-db` component in active configuration endpoints. ([#14471](https://github.com/wazuh/wazuh/pull/14471))
- Added distinct and select parameters to GET /sca/{agent_id} and GET /sca/{agent_id}/checks/{policy_id} endpoints. ([#15084](https://github.com/wazuh/wazuh/pull/15084))
- Added new endpoint to run vulnerability detector on-demand scans (`PUT /vulnerability`). ([#15290](https://github.com/wazuh/wazuh/pull/15290))

#### Changed

- Improved `GET /cluster/healthcheck` endpoint and `cluster_control -i more` CLI call in loaded cluster environments. ([#11341](https://github.com/wazuh/wazuh/pull/11341))
- Removed `never_connected` agent status limitation when trying to assign agents to groups. ([#12595](https://github.com/wazuh/wazuh/pull/12595))
- Changed API version and upgrade_version filters to work with different version formats. ([#12551](https://github.com/wazuh/wazuh/pull/12551))
- Renamed `GET /agents/{agent_id}/group/is_sync` endpoint to `GET /agents/group/is_sync` and added new `agents_list` parameter. ([#9413](https://github.com/wazuh/wazuh/pull/9413))
- Added `POST /security/user/authenticate` endpoint and marked `GET /security/user/authenticate` endpoint as deprecated. ([#10397](https://github.com/wazuh/wazuh/pull/10397))
- Adapted framework code to agent-group changes to use the new wazuh-db commands. ([#12526](https://github.com/wazuh/wazuh/pull/12526))
- Updated default timeout for `GET /mitre/software` to avoid timing out in slow environments after the MITRE DB update to v11.2. ([#13791](https://github.com/wazuh/wazuh/pull/13791))
- Changed API settings related to remote commands. The `remote_commands` section will be hold within `upload_wazuh_configuration`. ([#14119](https://github.com/wazuh/wazuh/pull/14119))
- Improved API unauthorized responses to be more accurate. ([#14233](https://github.com/wazuh/wazuh/pull/14233))
- Updated framework functions that communicate with the `request` socket to use `remote` instead. ([#14259](https://github.com/wazuh/wazuh/pull/14259))
- Improved parameter validation for API endpoints that require component and configuration parameters. ([#14766](https://github.com/wazuh/wazuh/pull/14766))
- Improved `GET /sca/{agent_id}/checks/{policy_id}` API endpoint performance. ([#15017](https://github.com/wazuh/wazuh/pull/15017))
- Improved exception handling when trying to connect to Wazuh sockets. ([#15334](https://github.com/wazuh/wazuh/pull/15334))
- Modified _group_names and _group_names_or_all regexes to avoid invalid group names. ([#15671](https://github.com/wazuh/wazuh/pull/15671))
- Changed `GET /sca/{agent_id}/checks/{policy_id}` endpoint filters and response to remove `status` field. ([#15747](https://github.com/wazuh/wazuh/pull/15747))
- Removed RBAC group assignments' related permissions from `DELETE /groups` to improve performance and changed response structure. ([#16231](https://github.com/wazuh/wazuh/pull/16231))

#### Fixed

- Fixed copy functions used for the backup files and upload endpoints to prevent incorrent metadata. ([#12302](https://github.com/wazuh/wazuh/pull/12302))
- Fixed a bug regarding ids not being sorted with cluster disabled in Active Response and Agent endpoints. ([#11010](https://github.com/wazuh/wazuh/pull/11010))
- Fixed a bug where `null` values from wazuh-db where returned in API responses. ([#10736](https://github.com/wazuh/wazuh/pull/10736))
- Connections through `WazuhQueue` will be closed gracefully in all situations. ([#12063](https://github.com/wazuh/wazuh/pull/12063))
- Fixed exception handling when trying to get the active configuration of a valid but not configured component. ([#12450](https://github.com/wazuh/wazuh/pull/12450))
- Fixed api.yaml path suggested as remediation at exception.py ([#12700](https://github.com/wazuh/wazuh/pull/12700))
- Fixed /tmp access error in containers of API integration tests environment. ([#12768](https://github.com/wazuh/wazuh/pull/12768))
- The API will return an exception when the user asks for agent inventory information and there is no database for it (never connected agents). ([#13096](https://github.com/wazuh/wazuh/pull/13096))
- Improved regex used for the `q` parameter on API requests with special characters and brackets. ([#13171](https://github.com/wazuh/wazuh/pull/13171)) ([#13386](https://github.com/wazuh/wazuh/pull/13386))
- Removed board_serial from syscollector integration tests expected responses. ([#12592](https://github.com/wazuh/wazuh/pull/12592))
- Removed cmd field from expected responses of syscollector integration tests. ([#12557](https://github.com/wazuh/wazuh/pull/12557))
- Reduced maximum number of groups per agent to 128 and adjusted group name validation. ([#12611](https://github.com/wazuh/wazuh/pull/12611))
- Reduced amount of memory required to read CDB lists using the API. ([#14204](https://github.com/wazuh/wazuh/pull/14204))
- Fixed a bug where the cluster health check endpoint and CLI would add an extra active agent to the master node. ([#14237](https://github.com/wazuh/wazuh/pull/14237))
- Fixed bug that prevent updating the configuration when using various <ossec_conf> blocks from the API ([#15311](https://github.com/wazuh/wazuh/pull/15311))
- Fixed vulnerability API integration tests' healthcheck. ([#15194](https://github.com/wazuh/wazuh/pull/15194))

#### Removed

- Removed null remediations from failed API responses. ([#12053](https://github.com/wazuh/wazuh/pull/12053))
- Deprecated `GET /agents/{agent_id}/group/is_sync` endpoint. ([#12365](https://github.com/wazuh/wazuh/issues/12365))
- Deprecated `GET /manager/stats/analysisd`, `GET /manager/stats/remoted`, `GET /cluster/{node_id}stats/analysisd`, and `GET /cluster/{node_id}stats/remoted` API endpoints. ([#14230](https://github.com/wazuh/wazuh/pull/14230))

### Ruleset

#### Added

- Added support for new sysmon events. ([#13594](https://github.com/wazuh/wazuh/pull/13594))
- Added new detection rules using Sysmon ID 1 events. ([#13595](https://github.com/wazuh/wazuh/pull/13595))
- Added new detection rules using Sysmon ID 3 events. ([#13596](https://github.com/wazuh/wazuh/pull/13596))
- Added new detection rules using Sysmon ID 7 events. ([#13630](https://github.com/wazuh/wazuh/pull/13630))
- Added new detection rules using Sysmon ID 8 events. ([#13637](https://github.com/wazuh/wazuh/pull/13637))
- Added new detection rules using Sysmon ID 10 events. ([#13639](https://github.com/wazuh/wazuh/pull/13639))
- Added new detection rules using Sysmon ID 11 events. ([#13631](https://github.com/wazuh/wazuh/pull/13631))
- Added new detection rules using Sysmon ID 13 events. ([#13636](https://github.com/wazuh/wazuh/pull/13636))
- Added new detection rules using Sysmon ID 20 events. ([#13673](https://github.com/wazuh/wazuh/pull/13673))
- Added new PowerShell ScriptBlock detection rules. ([#13638](https://github.com/wazuh/wazuh/pull/13638))
- Added HPUX 11i SCA policies using bastille and without bastille. ([#15157](https://github.com/wazuh/wazuh/pull/15157))

#### Changed

- Updated ruleset according to new API log changes when the user is logged in with authorization context. ([#15072](https://github.com/wazuh/wazuh/pull/15072))
- Updated 0580-win-security_rules.xml rules. ([#13579](https://github.com/wazuh/wazuh/pull/13579))
- Updated Wazuh MITRE ATT&CK database to version 11.3. ([#13622](https://github.com/wazuh/wazuh/pull/13622))
- Updated detection rules in 0840-win_event_channel.xml. ([#13633](https://github.com/wazuh/wazuh/pull/13633))
- SCA policy for Ubuntu Linux 20.04 rework. ([#15070](https://github.com/wazuh/wazuh/pull/15070))
- Updated Ubuntu Linux 22.04 SCA Policy with CIS Ubuntu Linux 22.04 LTS Benchmark v1.0.0. ([#15051](https://github.com/wazuh/wazuh/pull/15051))

#### Fixed

- Fixed OpenWRT decoder fixed to parse UFW logs. ([#11613](https://github.com/wazuh/wazuh/pull/11613))
- Bug fix in wazuh-api-fields decoder. ([#14807](https://github.com/wazuh/wazuh/pull/14807))
- Fixed deprecated MITRE tags in rules. ([#13567](https://github.com/wazuh/wazuh/pull/13567))
- SCA checks IDs are not unique. ([#15241](https://github.com/wazuh/wazuh/pull/15241))
- Fixed regex in check 5.1.1 of Ubuntu 20.04 SCA. ([#14513](https://github.com/wazuh/wazuh/pull/14513))
- Removed wrong Fedora Linux SCA default policies. ([#15251](https://github.com/wazuh/wazuh/pull/15251))
- SUSE Linux Enterprise 15 SCA Policy duplicated check ids 7521 and 7522. ([#15156](https://github.com/wazuh/wazuh/pull/15156))

### Other

#### Added

- Added unit tests to the component in Analysisd that extracts the IP address from events. ([#12733](https://github.com/wazuh/wazuh/pull/12733))
- Added `python-json-logger` dependency. ([#12518](https://github.com/wazuh/wazuh/pull/12518))

#### Changed

- Prevented the Ruleset test suite from restarting the manager. ([#10773](https://github.com/wazuh/wazuh/pull/10773))
- The pthread's rwlock has been replaced with a FIFO-queueing read-write lock. ([#14839](https://github.com/wazuh/wazuh/pull/14839))
- Updated Python dependency certifi to 2022.12.7. ([#15809](https://github.com/wazuh/wazuh/pull/15809))
- Updated Python dependency future to 0.18.3. ([#15896](https://github.com/wazuh/wazuh/pull/15896))
- Updated Werkzeug to 2.2.3. ([#16317](https://github.com/wazuh/wazuh/pull/16317))
- Updated Flask to 2.0.0. ([#16317](https://github.com/wazuh/wazuh/pull/16317))
- Updated itsdangerous to 2.0.0. ([#16317](https://github.com/wazuh/wazuh/pull/16317))
- Updated Jinja2 to 3.0.0. ([#16317](https://github.com/wazuh/wazuh/pull/16317))
- Updated MarkupSafe to 2.1.2. ([#16317](https://github.com/wazuh/wazuh/pull/16317))

#### Fixed

- Fixed Makefile to detect CPU archivecture on Gentoo Linux. ([#14165](https://github.com/wazuh/wazuh/pull/14165))


## [v4.3.11] - 2023-04-24

### Manager

#### Fixed

- Fixed a dead code bug that might cause wazuh-db to crash. ([#16752](https://github.com/wazuh/wazuh/pull/16752))


## [v4.3.10] - 2022-11-16

### Manager

#### Fixed

- Updated the Arch Linux feed URL in Vulnerability Detector. ([#15219](https://github.com/wazuh/wazuh/pull/15219))
- Fixed a bug in Vulnerability Detector related to internal database access. ([#15197](https://github.com/wazuh/wazuh/pull/15197))
- Fixed a crash hazard in Analysisd when parsing an invalid `<if_sid>` value in the ruleset. ([#15303](https://github.com/wazuh/wazuh/pull/15303))

### Agent

#### Fixed

- The agent upgrade configuration has been restricted to local settings. ([#15259](https://github.com/wazuh/wazuh/pull/15259))
- Fixed unwanted Windows agent configuration modification on upgrade. ([#15262](https://github.com/wazuh/wazuh/pull/15262))


## [v4.3.9] - 2022-10-13

### Agent

#### Fixed

- Fixed remote policy detection in SCA. ([#15007](https://github.com/wazuh/wazuh/pull/15007))
- Fixed agent upgrade module settings parser to set a default CA file. ([#15023](https://github.com/wazuh/wazuh/pull/15023))

#### Removed

- Removed obsolete Windows Audit SCA policy file. ([#14497](https://github.com/wazuh/wazuh/issues/14497))

### Other

#### Changed

- Updated external protobuf python dependency to 3.19.6. ([#15067](https://github.com/wazuh/wazuh/pull/15067))


## [v4.3.8] - 2022-09-19

### Manager

#### Fixed

- Fixed wrong field assignation in Audit decoders (thanks to @pyama86). ([#14752](https://github.com/wazuh/wazuh/pull/14752))
- Prevented wazuh-remoted from cleaning the multigroup folder in worker nodes. ([#14825](https://github.com/wazuh/wazuh/pull/14825))
- Fixed rule skipping in wazuh-analysisd when the option if_sid is invalid. ([#14772](https://github.com/wazuh/wazuh/pull/14772))

### Agent

#### Changed

- Updated root CA certificate in agents to validate WPK upgrades. ([#14842](https://github.com/wazuh/wazuh/pull/14842))

#### Fixed

- Fixed a path traversal flaw in Active Response affecting agents from v3.6.1 to v4.3.7 (reported by @guragainroshan0). ([#14801](https://github.com/wazuh/wazuh/pull/14801))


## [v4.3.7] - 2022-08-24

### Manager

#### Added

- Added cluster command to obtain custom ruleset files and their hash. ([#14540](https://github.com/wazuh/wazuh/pull/14540))

#### Fixed

- Fixed a bug in Analysisd that may make it crash when decoding regexes with more than 14 or-ed subpatterns. ([#13956](https://github.com/wazuh/wazuh/pull/13956))
- Fixed a crash hazard in Vulnerability Detector when parsing OVAL feeds. ([#14366](https://github.com/wazuh/wazuh/pull/14366))
- Fixed busy-looping in wazuh-maild when monitoring alerts.json. ([#14436](https://github.com/wazuh/wazuh/pull/14436))
- Fixed a segmentation fault in wazuh-maild when parsing alerts exceeding the nesting limit. ([#14417](https://github.com/wazuh/wazuh/pull/14417))

### Agent

#### Changed

- Improved Office365 integration module logs. ([#13958](https://github.com/wazuh/wazuh/pull/13958))

#### Fixed

- Fixed a code defect in the GitHub integration module reported by Coverity. ([#14368](https://github.com/wazuh/wazuh/pull/14368))
- Fixed an undefined behavior in the agent unit tests. ([#14518](https://github.com/wazuh/wazuh/pull/14518))

### RESTful API

#### Added

- Added endpoint GET /cluster/ruleset/synchronization to check ruleset synchronization status in a cluster. ([#14551](https://github.com/wazuh/wazuh/pull/14551))

#### Changed

- Improved performance for MITRE API endpoints. ([#14208](https://github.com/wazuh/wazuh/pull/14208))

### Ruleset

#### Added

- Added SCA Policy for CIS Microsoft Windows 11 Enterprise Benchmark v1.0.0. ([#13806](https://github.com/wazuh/wazuh/pull/13806))
- Added SCA Policy for CIS Microsoft Windows 10 Enterprise Release 21H2 Benchmark v1.12.0. ([#13879](https://github.com/wazuh/wazuh/pull/13879))
- Added SCA policy for Red Hat Enterprise Linux 9 (RHEL9). ([#13843](https://github.com/wazuh/wazuh/pull/13843))
- Added SCA policy for CIS Microsoft Windows Server 2022 Benchmark 1.0.0. ([#13899](https://github.com/wazuh/wazuh/pull/13899))

#### Fixed

- Fixed rule regular expression bug on Ubuntu 20.04 Linux SCA policy control ID 19137. ([#14513](https://github.com/wazuh/wazuh/pull/14513))
- Fixed AWS Amazon Linux SCA policy. Fixed bug when wazuh-agent tries to run the policy. ([#14483](https://github.com/wazuh/wazuh/pull/14483))
- Fixed AWS Amazon Linux 2 SCA policy. Limit journalctl to kernel events and only since boot. ([#13950](https://github.com/wazuh/wazuh/pull/13950))
- Added missing SCA files during Wazuh-manager installation. ([#14482](https://github.com/wazuh/wazuh/pull/14482))
- Fixed OS detection in Ubuntu 20.04 LTS SCA policy. ([#14678](https://github.com/wazuh/wazuh/pull/14678))


## [v4.3.6] - 2022-07-20

### Manager

#### Added

- Added support for Ubuntu 22 (Jammy) in Vulnerability Detector. ([#14085](https://github.com/wazuh/wazuh/pull/14085))
- Addded support for Red Hat 9 in Vulnerability Detector. ([#14117](https://github.com/wazuh/wazuh/pull/14117))

#### Changed

- Improved the shared configuration file handling performance in wazuh-remoted. ([#14111](https://github.com/wazuh/wazuh/pull/14111))

#### Fixed

- Fixed potential memory leaks in Vulnerability Detector when parsing OVAL with no criteria. ([#14098](https://github.com/wazuh/wazuh/pull/14098))
- Fixed a bug in Vulnerability Detector that skipped Windows 8.1 and Windows 8 agents. ([#13957](https://github.com/wazuh/wazuh/pull/13957))
- Fixed a bug in wazuh-db that stored duplicate Syscollector package data. ([#14061](https://github.com/wazuh/wazuh/pull/14061))

### Agent

#### Changed

- Updated macOS codename list in Syscollector. ([#13837](https://github.com/wazuh/wazuh/pull/13837))
- Improved GitHub and Office365 integrations log messages. ([#14093](https://github.com/wazuh/wazuh/pull/14093))

#### Fixed

- Fixed agent shutdown when syncing Syscollector data. ([#13941](https://github.com/wazuh/wazuh/pull/13941))
- Fixed a bug in the agent installer that misdetected the wazuh username. ([#14207](https://github.com/wazuh/wazuh/pull/14207))
- Fixed macOS vendor data retrieval in Syscollector. ([#14100](https://github.com/wazuh/wazuh/pull/14100))
- Fixed a bug in the Syscollector data sync when the agent gets disconnected. ([#14106](https://github.com/wazuh/wazuh/pull/14106))
- Fixed a crash in the Windows agent caused by the Syscollector SMBIOS parser for Windows agents. ([#13980](https://github.com/wazuh/wazuh/pull/13980))

### RESTful API

#### Fixed

- Return an exception when the user asks for agent inventory information where there is no database for it, such as never_connected agents. ([#14152](https://github.com/wazuh/wazuh/pull/14152))
- Fixed bug with `q` parameter in the API when using brace characters. ([#14088](https://github.com/wazuh/wazuh/pull/14088))

### Ruleset

#### Added

- Added Ubuntu Linux 22.04 SCA Policy. ([#13893](https://github.com/wazuh/wazuh/pull/13893))
- Added Apple macOS 12.0 Monterey SCA Policy. ([#13905](https://github.com/wazuh/wazuh/pull/13905))

### Other

#### Changed

- Disabled filebeat logging metrics. ([#14121](https://github.com/wazuh/wazuh/pull/14121))


## [v4.3.5] - 2022-06-29

### Manager

#### Changed

- Improved the Vulnerability Detector's log when the agent's OS data is unavailable. ([#13915](https://github.com/wazuh/wazuh/pull/13915))

#### Fixed

- The upgrade module's response message has been fixed not to include null values. ([#13662](https://github.com/wazuh/wazuh/pull/13662))
- Fixed a string truncation warning log in wazuh-authd when enabling password authentication. ([#13863](https://github.com/wazuh/wazuh/pull/13863))
- Fixed a memory leak in wazuh-analysisd when overwriting a rule multiple times. ([#13587](https://github.com/wazuh/wazuh/pull/13587))
- Prevented wazuh-agentd and client-auth from performing enrollment if the agent fails to validate the manager's certificate. ([#13907](https://github.com/wazuh/wazuh/pull/13907))
- Fixed manager's compilation when enabling GeoIP support. ([#13694](https://github.com/wazuh/wazuh/pull/13694))
- Fixed a crash in wazuh-modulesd when getting stopped while downloading a Vulnerability Detector feed. ([#13883](https://github.com/wazuh/wazuh/pull/13883))

### Agent

#### Changed

- Extended package data support in Syscollector for modern RPM agents. ([#13749](https://github.com/wazuh/wazuh/pull/13749))
- Improved verbosity of the GitHub module logs. ([#13898](https://github.com/wazuh/wazuh/pull/13898))

#### Fixed

- Fixed agent auto-restart on shared configuration changes when running on containerized environments. ([#13606](https://github.com/wazuh/wazuh/pull/13606))
- Fixed an issue when attempting to run the DockerListener integration using Python 3.6 and having the Docker service stopped. ([#13880](https://github.com/wazuh/wazuh/pull/13880))

### RESTful API

#### Fixed
- Updated `tag` parameter of `GET /manager/logs` and `GET /cluster/{node_id}/logs` endpoints to accept any string. ([#13867](https://github.com/wazuh/wazuh/pull/13867))

### Ruleset

#### Fixed

- Solved Eventchannel testing and improved reporting capabilities of the runtest tool. ([#13597](https://github.com/wazuh/wazuh/pull/13597))
- Modified Amazon Linux 2 SCA policy to resolve a typo on control 1.1.22 and `EMPTY_LINE` conditions. ([#13781](https://github.com/wazuh/wazuh/pull/13781))
- Modified Amazon Linux 2 SCA policy to resolve the rule and condition on control 1.5.2. ([#13950](https://github.com/wazuh/wazuh/pull/13950))

#### Removed

- Removed deprecated MITRE tags in rules. ([#13567](https://github.com/wazuh/wazuh/pull/13567))

### Other

#### Changed

- Fixed `test_agent_PUT_endpoints.tavern.yaml` API integration test failure in numbered branches. ([#13811](https://github.com/wazuh/wazuh/pull/13811))
- Upgraded external click and clickclick python dependencies to 8.1.3 and 20.10.2 respectively. ([13790]([https://github.com/wazuh/wazuh/pull/13790))


## [v4.3.4] - 2022-06-09

### Manager

#### Changed

- Integratord now tries to read alerts indefinitely, instead of performing 3 attempts. ([#13437](https://github.com/wazuh/wazuh/pull/13437))
- Adds a timeout for remote queries made by the Office 365, GitHub, and Agent Update modules. ([#13626](https://github.com/wazuh/wazuh/pull/13626))

#### Fixed

- Fixed bug in `agent_groups` CLI when removing agent groups. ([#13621](https://github.com/wazuh/wazuh/pull/13621))
- Fixed linux compilation errors with GCC 12. ([#13459](https://github.com/wazuh/wazuh/pull/13459))
- Fixed a crash in wazuh-analysisd when overwriting a rule with a configured active response. ([#13604](https://github.com/wazuh/wazuh/pull/13604))
- Fixed a crash in wazuh-db when it cannot open a database file. ([#13666](https://github.com/wazuh/wazuh/pull/13666))
- Fixed the vulnerability feed parsing mechanism, now truncates excessively long values (This problem was detected during Ubuntu Bionic feed update). ([#13566](https://github.com/wazuh/wazuh/pull/13566))
- Fixed a crash in wazuh-maild when parsing an alert with no full log and containing arrays of non-strings. [#13679](https://github.com/wazuh/wazuh/pull/13679))

### RESTful API

#### Fixed

- Updated default timeouts for `GET /mitre/software` and `GET /mitre/techniques` to avoid timing out in slow environments. ([#13550](https://github.com/wazuh/wazuh/pull/13550))

### Ruleset

#### Fixed

- Fixed the prematch criteria of `sshd-disconnect` decoder. ([#13560](https://github.com/wazuh/wazuh/pull/13560))


## [v4.3.3] - 2022-05-31

### Manager

#### Fixed

- Avoid creating duplicated client tags during deployment. ([#13651](https://github.com/wazuh/wazuh/pull/13651))

### Agent

#### Fixed

- Prevented Agentd from resetting its configuration on client block re-definition. ([#13642](https://github.com/wazuh/wazuh/pull/13642))


## [v4.3.2] - 2022-05-30

### Manager

#### Fixed

- Fixed a crash in Vuln Detector when scanning agents running on Windows. ([#13616](https://github.com/wazuh/wazuh/pull/13616))


## [v4.3.1] - 2022-05-18

### Manager

#### Fixed

- Fixed a crash when overwrite rules are triggered. ([#13439](https://github.com/wazuh/wazuh/pull/13439))
- Fixed a memory leak when loading overwrite rules. ([#13439](https://github.com/wazuh/wazuh/pull/13439))
- Fixed the use of relationship labels in overwrite rules. ([#13439](https://github.com/wazuh/wazuh/pull/13439))
- Fixed regex used to transform into datetime in the logtest framework function. ([#13430](https://github.com/wazuh/wazuh/pull/13430))

### RESTful API

#### Fixed

- Fixed API response when using sort in Agent upgrade related endpoints. ([#13178](https://github.com/wazuh/wazuh/pull/13178))

### Ruleset

#### Fixed

- Fixed rule 92656, added field condition win.eventdata.logonType equals 10 to avoid false positives. ([#13409](https://github.com/wazuh/wazuh/pull/13409))


## [v4.3.0] - 2022-05-05

### Manager

#### Added

- Added support for Arch Linux OS in Vulnerability Detector. Thanks to Aviel Warschawski (@avielw). ([#8178](https://github.com/wazuh/wazuh/pull/8178))
- Added a log message in the `cluster.log` file to notify that wazuh-clusterd has been stopped. ([#8749](https://github.com/wazuh/wazuh/pull/8749))
- Added message with the PID of `wazuh-clusterd` process when launched in foreground mode. ([#9077](https://github.com/wazuh/wazuh/pull/9077))
- Added time calculation when extra information is requested to the `cluster_control` binary. ([#10492](https://github.com/wazuh/wazuh/pull/10492))
- Added a context variable to indicate origin module in socket communication messages. ([#9209](https://github.com/wazuh/wazuh/pull/9209))
- Added unit tests for framework/core files to increase coverage. ([#9733](https://github.com/wazuh/wazuh/pull/9733))
- Added a verbose mode in the wazuh-logtest tool. ([#9204](https://github.com/wazuh/wazuh/pull/9204))
- Added Vulnerability Detector support for Amazon Linux. ([#8830](https://github.com/wazuh/wazuh/pull/8830))
- Introduced new option `<force>` to set the behavior when Authd finds conflicts on agent enrollment requests. ([#10693](https://github.com/wazuh/wazuh/pull/10693))
- Added saniziters to the unit tests execution. ([#9099](https://github.com/wazuh/wazuh/pull/9099))
- Vulnerability Detector introduces vulnerability inventory. ([#8237](https://github.com/wazuh/wazuh/pull/8237))
  - The manager will only deliver alerts when new vulnerabilities are detected in agents or when they stop applying.
- Added a mechanism to ensure the worker synchronization permissions is reset after a fixed period of time. ([#11031](https://github.com/wazuh/wazuh/pull/11031))
- Included mechanism to create and handle PID files for each child process of the API and cluster. ([#11799](https://github.com/wazuh/wazuh/pull/11799))
- Added support for Windows 11 in Vulnerability Detector. ([#12446](https://github.com/wazuh/wazuh/pull/12446))

#### Changed

- Changed the internal handling of agent keys in Remoted and Remoted to speed up key reloading. ([#8083](https://github.com/wazuh/wazuh/pull/8083))
- The option `<server>` of the Syslog output now supports hostname resolution. ([#7885](https://github.com/wazuh/wazuh/pull/7885))
- The product's UNIX user and group have been renamed to "wazuh". ([#7763](https://github.com/wazuh/wazuh/pull/7763))
- The MITRE database has been redesigned to provide full and searchable data. ([#7865](https://github.com/wazuh/wazuh/pull/7865))
- The static fields related to FIM have been ported to dynamic fields in Analysisd. ([7358](https://github.com/wazuh/wazuh/pull/7358))
- Changed all randomly generated IDs used for cluster tasks. Now, `uuid4` is used to ensure IDs are not repeated. ([8351](https://github.com/wazuh/wazuh/pull/8351))
- Improved sendsync error log to provide more details of the used parameters. ([#8873](https://github.com/wazuh/wazuh/pull/8873))
- Changed `walk_dir` function to be iterative instead of recursive. ([#9708](https://github.com/wazuh/wazuh/pull/9708))
- Refactored Integrity sync behavior so that new synchronizations do not start until extra-valid files are processed. ([#10183](https://github.com/wazuh/wazuh/issues/10038))
- Changed cluster synchronization, now the content of the `etc/shared` folder is synchronized. ([#10101](https://github.com/wazuh/wazuh/pull/10101))
- Changed all XML file loads. Now, `defusedxml` library is used to avoid possible XML-based attacks. ([8351](https://github.com/wazuh/wazuh/pull/8351))
- Changed configuration validation from execq socket to com socket. ([#8535](https://github.com/wazuh/wazuh/pull/8535))
- Updated utils unittest to improve process_array function coverage. ([#8392](https://github.com/wazuh/wazuh/pull/8392))
- Changed `request_slice` calculation to improve efficiency when accessing wazuh-db data. ([#8885](https://github.com/wazuh/wazuh/pull/8885))
- Improved the retrieval of information from `wazuh-db` so it reaches the optimum size in a single iteration. ([#9273](https://github.com/wazuh/wazuh/pull/9273))
- Optimized the way framework uses context cached functions and added a note on context_cached docstring. ([#9234](https://github.com/wazuh/wazuh/issues/9234))
- Improved framework regexes to be more specific and less vulnerable. ([#9332](https://github.com/wazuh/wazuh/pull/9332))
- Unified framework exceptions for non-active agents. ([#9423](https://github.com/wazuh/wazuh/pull/9423))
- Changed RBAC policies to case insensitive. ([#9433](https://github.com/wazuh/wazuh/pull/9433))
- Refactored framework stats module into SDK and core components to comply with Wazuh framework code standards. ([#9548](https://github.com/wazuh/wazuh/pull/9548))
- Changed the size of the agents chunks sent to the upgrade socket to make the upgrade endpoints faster. ([#10309](https://github.com/wazuh/wazuh/pull/10309))
- Refactored rootcheck and syscheck SDK code to make it clearer. ([#9408](https://github.com/wazuh/wazuh/pull/9408))
- Adapted Azure-logs module to use Microsoft Graph API instead of Active Directory Graph API. ([#9738](https://github.com/wazuh/wazuh/pull/9738))
- Analysisd now reconnects to Active Response if Remoted or Execd get restarted. ([#8060](https://github.com/wazuh/wazuh/pull/8060))
- Agent key polling now supports cluster environments. ([#10335](https://github.com/wazuh/wazuh/pull/10335))
- Extended support of Vulnerability Detector for Debian 11 (Bullseye). ([#10357](https://github.com/wazuh/wazuh/pull/10357))
- Improved Remoted performance with an agent TCP connection sending queue. ([#10326](https://github.com/wazuh/wazuh/pull/10326))
- Agent DB synchronization has been boosted by caching the last data checksum in Wazuh DB. ([#9093](https://github.com/wazuh/wazuh/pull/9093))
- Logtest now scans new ruleset files when loading a new session. ([#8892](https://github.com/wazuh/wazuh/pull/8892))
- CVE alerts by Vulnerability Detector now include the time of detection, severity, and score. ([#8237](https://github.com/wazuh/wazuh/pull/8237))
- Fixed manager startup when `<database_output>` is enabled. ([#10849](https://github.com/wazuh/wazuh/pull/10849))
- Improved cluster performance using multiprocessing.
  - Changed the cluster `local_integrity` task to run in a separate process to improve overall performance. ([#10767](https://github.com/wazuh/wazuh/pull/10767))
  - The cluster communication with the database for agent information synchronization runs in a parallel separate process. ([#10807](https://github.com/wazuh/wazuh/pull/10807))
  - The cluster processing of the extra-valid files in the master node is carried out in a parallel separate process. ([#10920](https://github.com/wazuh/wazuh/pull/10920))
  - The cluster's file compression task in the master node is carried out in a parallel separate process. ([#11328](https://github.com/wazuh/wazuh/pull/11328))
  - Now the processing of Integrity files in worker nodes is carried out in a parallel separate process ([#11364](https://github.com/wazuh/wazuh/pull/11364))
  - Use cluster and API single processing when the wazuh user doesn't have permissions to access `/dev/shm`. ([#11386](https://github.com/wazuh/wazuh/pull/11386))
- Changed the Ubuntu OVAL feed URL to security-metadata.canonical.com. ([#12491](https://github.com/wazuh/wazuh/pull/12491))
- Let Analysisd warn about missing rule dependencies instead of rejecting the ruleset. ([#12652](https://github.com/wazuh/wazuh/pull/12652))

#### Fixed

- Fixed a memory defect in Remoted when closing connection handles. ([#8223](https://github.com/wazuh/wazuh/pull/8223))
- Fixed a timing problem in the manager that might prevent Analysisd from sending Active responses to agents. ([#7625](https://github.com/wazuh/wazuh/pull/7625))
- Fixed a bug in Analysisd that did not apply field lookup in rules that overwrite other ones. ([#8210](https://github.com/wazuh/wazuh/pull/8210))
- Prevented the manager from leaving dangling agent database files. ([#8902](https://github.com/wazuh/wazuh/pull/8902))
- Corrected remediation message for error code 6004. ([#8254](https://github.com/wazuh/wazuh/pull/8254))
- Fixed a bug when deleting non-existing users or roles in the security SDK. ([#8157](https://github.com/wazuh/wazuh/pull/8157))
- Fixed a bug with `agent.conf` file permissions when creating an agent group. ([#8418](https://github.com/wazuh/wazuh/pull/8418))
- Fixed wrong exceptions with wdb pagination mechanism. ([#8422](https://github.com/wazuh/wazuh/pull/8422))
- Fixed error when loading some rules with the `\` character. ([#8747](https://github.com/wazuh/wazuh/pull/8747))
- Changed `WazuhDBQuery` class to properly close socket connections and prevent file descriptor leaks. ([#9216](https://github.com/wazuh/wazuh/pull/9216))
- Fixed error in the api configuration when using the `agent_upgrade` script. ([#10320](https://github.com/wazuh/wazuh/pull/10320))
- Handle `JSONDecodeError` in Distributed API class methods. ([#10341](https://github.com/wazuh/wazuh/pull/10341))
- Fixed an issue with duplicated logs in Azure-logs module and applied several improvements to it. ([#9738](https://github.com/wazuh/wazuh/pull/9738))
- Fixed the query parameter validation to allow usage of special chars in Azure module. ([#10680](https://github.com/wazuh/wazuh/pull/10680))
- Fix a bug running wazuh-clusterd process when it was already running. ([#8394](https://github.com/wazuh/wazuh/pull/8394))
- Allow cluster to send and receive messages with size higher than request_chunk. ([#8732](https://github.com/wazuh/wazuh/pull/8732))
- Fixed a bug that caused `wazuh-clusterd` process to not delete its pidfile when running in foreground mode and it is stopped. ([#9077](https://github.com/wazuh/wazuh/pull/9077))
- Fixed race condition due to lack of atomicity in the cluster synchronization mechanism. ([#10376](https://github.com/wazuh/wazuh/pull/10376))
- Fixed bug when displaying the dates of the cluster tasks that have not finished yet. Now `n/a` is displayed in these cases. ([#10492](https://github.com/wazuh/wazuh/pull/10492))
- Fixed missing field `value_type` in FIM alerts. ([#9196](https://github.com/wazuh/wazuh/pull/9196))
- Fixed a typo in the SSH Integrity Check script for Agentless. ([#9292](https://github.com/wazuh/wazuh/pull/9292))
- Fixed multiple race conditions in Remoted. ([#10421](https://github.com/wazuh/wazuh/pull/10421))
- The manager's agent database has been fixed to prevent dangling entries from removed agents. ([#10390](https://github.com/wazuh/wazuh/pull/10390))
- Fixed the alerts generated by FIM when a lookup operation on an SID fails. ([#9765](https://github.com/wazuh/wazuh/pull/9765))
- Fixed a bug that caused cluster agent-groups files to be synchronized multiple times unnecessarily. ([#10866](https://github.com/wazuh/wazuh/pull/10866))
- Fixed an issue in Wazuh DB that compiled the SQL statements multiple times unnecessarily. ([#10922](https://github.com/wazuh/wazuh/pull/10922))
- Fixed a crash in Analysisd when setting Active Response with agent_id = 0. ([#10948](https://github.com/wazuh/wazuh/pull/10948))
- Fixed an uninitialized Blowfish encryption structure warning. ([#11161](https://github.com/wazuh/wazuh/pull/11161))
- Fixed a memory overrun hazard in Vulnerability Detector. ([#11262](https://github.com/wazuh/wazuh/pull/11262))
- Fixed a bug when using a limit parameter higher than the total number of objects in the wazuh-db queries. ([#11282](https://github.com/wazuh/wazuh/pull/11282))
- Prevented a false positive for MySQL in Vulnerability Detector. ([#11440](https://github.com/wazuh/wazuh/pull/11440))
- Fixed segmentation fault in Analysisd when setting the number of queues to zero. ([#11448](https://github.com/wazuh/wazuh/pull/11448))
- Fixed false positives in Vulnerability Detector when scanning OVAl for Ubuntu Xenial and Bionic. ([#11440](https://github.com/wazuh/wazuh/pull/11440))
- Fixed an argument injection hazard in the Pagerduty integration script. Reported by Jose Maria Zaragoza (@JoseMariaZ). ([#11835](https://github.com/wazuh/wazuh/pull/11835))
- Fixed memory leaks in the feed parser at Vulnerability Detector. ([#11863](https://github.com/wazuh/wazuh/pull/11863))
  - Architecture data member from the RHEL 5 feed.
  - RHSA items containing no CVEs.
  - Unused RHSA data member when parsing Debian feeds.
- Prevented Authd from exiting due to a pipe signal if Wazuh DB gets closed. ([#12368](https://github.com/wazuh/wazuh/pull/12368))
- Fixed a buffer handling bug in Remoted that left the syslog TCP server stuck. ([#12415](https://github.com/wazuh/wazuh/pull/12415))
- Fixed a memory leak in Vulnerability Detector when discarding kernel packages. ([#12644](https://github.com/wazuh/wazuh/pull/12644))
- Fixed a memory leak at wazuh-logtest-legacy when matching a level-0 rule. ([#12655](https://github.com/wazuh/wazuh/pull/12655))
- Fixed a bug in the Vulnerability Detector CPE helper that may lead to produce false positives about Firefox ESR. ([#13067](https://github.com/wazuh/wazuh/pull/13067))

#### Removed

- The data reporting for Rootcheck scans in the agent_control tool has been deprecated. ([#8399](https://github.com/wazuh/wazuh/pull/8399))
- Removed old framework functions used to calculate agent status. ([#8846](https://github.com/wazuh/wazuh/pull/8846))

### Agent

#### Added

- Added an option to allow the agent to refresh the connection to the manager. ([#8016](https://github.com/wazuh/wazuh/pull/8016))
- Introduced a new module to collect audit logs from GitHub. ([#8532](https://github.com/wazuh/wazuh/pull/8532))
- FIM now expands wildcarded paths in the configuration on Windows agents. ([8461](https://github.com/wazuh/wazuh/pull/8461))
- FIM reloads wildcarded paths on full scans. ([8754](https://github.com/wazuh/wazuh/pull/8754))
- Added new `path_suffix` option to AWS module configuration. ([#8306](https://github.com/wazuh/wazuh/pull/8306))
- Added new `discard_regex` option to AWS module configuration. ([8331](https://github.com/wazuh/wazuh/pull/8331))
- Added support for the S3 Server Access bucket type in AWS module. ([#8482](https://github.com/wazuh/wazuh/pull/8442))
- Added support for Google Cloud Storage buckets using a new GCP module called `gcp-bucket`. ([#9119](https://github.com/wazuh/wazuh/pull/9119))
- Added support for VPC endpoints in AWS module. ([#9420](https://github.com/wazuh/wazuh/pull/9420))
- Added support for GCS access logs in the GCP module. ([#9279](https://github.com/wazuh/wazuh/pull/9279))
- Added an iam role session duration parameter to AWS module. ([#10198](https://github.com/wazuh/wazuh/pull/10198))
- Added support for variables in SCA policies. ([#8826](https://github.com/wazuh/wazuh/pull/8826))
- FIM now fills an audit rule file to support who-data although Audit is in immutable mode. ([#7721](https://github.com/wazuh/wazuh/pull/7721))
- Introduced an integration to collect audit logs from Office365. ([#8957](https://github.com/wazuh/wazuh/pull/8957))
- Added a new field `DisplayVersion` to Syscollector to help Vulnerability Detector match vulnerabilities for Windows. ([#10168](https://github.com/wazuh/wazuh/pull/10168))
- Added support for macOS agent upgrade via WPK. ([#10148](https://github.com/wazuh/wazuh/pull/10148))
- Added Logcollector support for macOS logs (Unified Logging System). ([#8632](https://github.com/wazuh/wazuh/pull/8632))

#### Changed

- The agent now reports the version of the running AIX operating system to the manager. ([#8381](https://github.com/wazuh/wazuh/pull/8381))
- Improved the reliability of the user ID parsing in FIM who-data mode on Linux. ([#8604](https://github.com/wazuh/wazuh/pull/8604))
- Extended support of Logcollector for MySQL 4.7 logs. Thanks to @YoyaYOSHIDA. ([#5047](https://github.com/wazuh/wazuh/pull/5047))
- Agents running on FreeBSD and OpenBSD now report their IP address. ([#9887](https://github.com/wazuh/wazuh/pull/9887))
- Reduced verbosity of FIM debugging logs. ([#8202](https://github.com/wazuh/wazuh/pull/8202))
- The agent's IP resolution frequency has been limited to prevent high CPU load. ([#9992](https://github.com/wazuh/wazuh/pull/9992))
- Syscollector has been optimized to use lees memory. ([#10236](https://github.com/wazuh/wazuh/pull/10236))
- Added support of ZscalerOS system information in the agent. ([#10337](https://github.com/wazuh/wazuh/pull/10337))
- Syscollector has been extended to collect missing Microsoft product hotfixes. ([#10259](https://github.com/wazuh/wazuh/pull/10259))
- Updated the osquery integration to find the new osqueryd location as of version 5.0. ([#10396](https://github.com/wazuh/wazuh/pull/10396))
- The internal FIM data handling has been simplified to find files by their path instead of their inode. ([#9123](https://github.com/wazuh/wazuh/pull/9123))
- Reimplemented the WPK installer rollback on Windows. ([#9764](https://github.com/wazuh/wazuh/pull/9764))
- Active responses for Windows agents now support native fields from Eventchannel. ([#10208](https://github.com/wazuh/wazuh/pull/10208))
- Error logs by Logcollector when a file is missing have been changed to info logs. ([#10651](https://github.com/wazuh/wazuh/pull/10651))
- The agent MSI installer for Windows now detects the platform version to install the default configuration. ([#8724](https://github.com/wazuh/wazuh/pull/8724))
- Agent logs for inability to resolve the manager hostname now have info level. ([#3659](https://github.com/wazuh/wazuh/pull/3659))
- Added ID number to connection enrollment logs. ([#11276](https://github.com/wazuh/wazuh/pull/11276))
- Standardized the use of the `only_logs_after` parameter in the external integration modules. ([#10838](https://github.com/wazuh/wazuh/pull/10838))
- Updated DockerListener integration shebang to python3 for Wazuh agents. ([#12150](https://github.com/wazuh/wazuh/pull/12150))
- Updated the Windows installer ico and png assets to the new logo. ([#12779](https://github.com/wazuh/wazuh/pull/12779))

#### Fixed

- Fixed a bug in FIM that did not allow monitoring new directories in real-time mode if the limit was reached at some point. ([#8784](https://github.com/wazuh/wazuh/pull/8784))
- Fixed a bug in FIM that threw an error when a query to the internal database returned no data. ([#8941](https://github.com/wazuh/wazuh/pull/8941))
- Fixed an error where the IP address was being returned along with the port for Amazon NLB service.([#8362](https://github.com/wazuh/wazuh/pull/8362))
- Fixed AWS module to properly handle the exception raised when processing a folder without logs. ([#8372](https://github.com/wazuh/wazuh/pull/8372)
- Fixed a bug with AWS module when pagination is needed in the bucket. ([#8433](https://github.com/wazuh/wazuh/pull/8433))
- Fixed an error with the ipGeoLocation field in AWS Macie logs. ([#8672](https://github.com/wazuh/wazuh/pull/8672))
- Changed an incorrect debug message in the GCloud integration module. ([#10333](https://github.com/wazuh/wazuh/pull/10333))
- Data race conditions have been fixed in FIM. ([#7848](https://github.com/wazuh/wazuh/pull/7848))
- Fixed wrong command line display in the Syscollector process report on Windows. ([#10011](https://github.com/wazuh/wazuh/pull/10011))
- Prevented Modulesd from freezing if Analysisd or Agentd get stopped before it. ([#10249](https://github.com/wazuh/wazuh/pull/10249))
- Fixed wrong keepalive message from the agent when file merged.mg is missing. ([#10405](https://github.com/wazuh/wazuh/pull/10405))
- Fixed missing logs from the Windows agent when it's getting stopped. ([#10381](https://github.com/wazuh/wazuh/pull/10381))
- Fixed missing packages reporting in Syscollector for macOS due to empty architecture data. ([#10524](https://github.com/wazuh/wazuh/pull/10524))
- Fixed FIM on Linux to parse audit rules with multiple keys for who-data. ([#7506](https://github.com/wazuh/wazuh/pull/7506))
- Fixed Windows 11 version collection in the agent. ([#10639](https://github.com/wazuh/wazuh/pull/10639))
- Fixed missing Eventchannel location in Logcollector configuration reporting. ([#10602](https://github.com/wazuh/wazuh/pull/10602))
- Updated CloudWatch Logs integration to avoid crashing when AWS raises Throttling errors. ([#10794](https://github.com/wazuh/wazuh/pull/10794))
- Fixed AWS modules' log file filtering when there are logs with and without a prefix mixed in a bucket. ([#10718](https://github.com/wazuh/wazuh/pull/10718))
- Fixed a bug on the installation script that made upgrades not to update the code of the external integration modules. ([#10884](https://github.com/wazuh/wazuh/pull/10884))
- Fixed issue with AWS integration module trying to parse manually created folders as if they were files. ([#10921](https://github.com/wazuh/wazuh/pull/10921))
- Fixed installation errors in OS with no subversion. ([#11086](https://github.com/wazuh/wazuh/pull/11086))
- Fixed a typo in an error log about enrollment SSL certificate. ([#11115](https://github.com/wazuh/wazuh/pull/11115))
- Fixed unit tests for Windows agent when built on MinGW 10. ([#11121](https://github.com/wazuh/wazuh/pull/11121))
- Fixed Windows agent compilation warnings. ([#10942](https://github.com/wazuh/wazuh/pull/10942))
- Fixed the OS version reported by the agent on OpenSUSE Tumbleweed. ([#11207](https://github.com/wazuh/wazuh/pull/11207))
- Prevented Syscollector from truncating the open port inode numbers on Linux. ([#11329](https://github.com/wazuh/wazuh/pull/11329))
- Fixed agent auto-restart on configuration changes when started via `wazuh-control` on a Systemd based Linux OS. ([#11365](https://github.com/wazuh/wazuh/pull/11365))
- Fixed a bug in the AWS module resulting in unnecessary API calls when trying to obtain the different Account IDs for the bucket. ([#10952](https://github.com/wazuh/wazuh/pull/10952))
- Fixed Azure integration's configuration parsing to allow omitting optional parameters. ([#11278](https://github.com/wazuh/wazuh/pull/11278))
- Fixed Azure Storage credentials validation bug. ([#11296](https://github.com/wazuh/wazuh/pull/11296))
- Fixed the read of the hostname in the installation process for openSUSE. ([#11455](https://github.com/wazuh/wazuh/pull/11455))
- Fixed the graceful shutdown when agent loses connection. ([#11425](https://github.com/wazuh/wazuh/pull/11425))
- Fixed error "Unable to set server IP address" on the Windows agent. ([#11736](https://github.com/wazuh/wazuh/pull/11736))
- Fixed reparse option in the AWS VPCFlow and Config integrations. ([#11608](https://github.com/wazuh/wazuh/pull/11608))
- Removed unnecessary calls to the AWS API made by the VPCFlow and Config integration modules. ([#11644](https://github.com/wazuh/wazuh/pull/11644))
- Fixed how the AWS Config module parses the dates used to request logs from AWS. ([#12324](https://github.com/wazuh/wazuh/pull/12324))
- Let Logcollector audit format parse logs with a custom name_format. ([#12676](https://github.com/wazuh/wazuh/pull/12676))
- Fixed Agent bootstrap issue that might lead to startup timeout when it cannot resolve a manager hostname. ([#12704](https://github.com/wazuh/wazuh/pull/12704))
- Fixed a bug in the agent's leaky bucket throughput regulator that could leave it stuck if the time is advanced on Windows. ([#13088](https://github.com/wazuh/wazuh/pull/13088))

#### Removed
- Removed oscap module files as it was already deprecated since v4.0.0. ([#10900](https://github.com/wazuh/wazuh/pull/10900))

### RESTful API

#### Added

- Added new `PUT /agents/reconnect` endpoint to force agents reconnection to the manager. ([#7988](https://github.com/wazuh/wazuh/pull/7988))
- Added `select` parameter to the `GET /security/users`, `GET /security/roles`, `GET /security/rules` and `GET /security/policies` endpoints. ([#6761](https://github.com/wazuh/wazuh/pull/6761))
- Added type and status filters to `GET /vulnerability/{agent_id}` endpoint. ([#8100](https://github.com/wazuh/wazuh/pull/8100))
- Added an option to configure SSL ciphers. ([#7490](https://github.com/wazuh/wazuh/pull/7490))
- Added an option to configure the maximum response time of the API. ([#8919](https://github.com/wazuh/wazuh/pull/8919))
- Added new `DELETE /rootcheck/{agent_id}` endpoint. ([#8945](https://github.com/wazuh/wazuh/pull/8945))
- Added new `GET /vulnerability/{agent_id}/last_scan` endpoint to check the latest vulnerability scan of an agent. ([#9028](https://github.com/wazuh/wazuh/pull/9028))
- Added new `cvss` and `severity` fields and filters to `GET /vulnerability/{agent_id}` endpoint. ([#9028](https://github.com/wazuh/wazuh/pull/9028))
- Added an option to configure the maximum allowed API upload size. ([#9100](https://github.com/wazuh/wazuh/pull/9100))
- Added new unit and integration tests for API models. ([#9142](https://github.com/wazuh/wazuh/pull/9142))
- Added message with the PID of `wazuh-apid` process when launched in foreground mode. ([#9077](https://github.com/wazuh/wazuh/pull/9077))
- Added `external id`, `source` and `url` to the MITRE endpoints responses. ([#9144](https://github.com/wazuh/wazuh/pull/9144))
- Added custom healthchecks for legacy agents in API integration tests, improving maintainability. ([#9297](https://github.com/wazuh/wazuh/pull/9297))
- Added new unit tests for the API python module to increase coverage. ([#9914](https://github.com/wazuh/wazuh/issues/9914))
- Added docker logs separately in API integration tests environment to get cleaner reports. ([#10238](https://github.com/wazuh/wazuh/pull/10238))
- Added new `disconnection_time` field to `GET /agents` response. ([#10437](https://github.com/wazuh/wazuh/pull/10437))
- Added new filters to agents upgrade endpoints. ([#10457](https://github.com/wazuh/wazuh/pull/10457))
- Added new API endpoints to access all the MITRE information. ([#8288](https://github.com/wazuh/wazuh/pull/8288))
- Show agent-info permissions flag when using cluster_control and in the `GET /cluster/healthcheck` API endpoint. ([#10947](https://github.com/wazuh/wazuh/pull/10947))
- Save agents' ossec.log if an API integration test fails. ([#11931](https://github.com/wazuh/wazuh/pull/11931))
- Added `POST /security/user/authenticate/run_as` endpoint to API bruteforce blocking system. ([#12085](https://github.com/wazuh/wazuh/pull/12085))
- Added new API endpoint to obtain summaries of agent vulnerabilities' inventory items. ([#12638](https://github.com/wazuh/wazuh/pull/12638))
- Added fields external_references, condition, title, published and updated to GET /vulnerability/{agent_id} API endpoint. ([#12727](https://github.com/wazuh/wazuh/pull/12727))
- Added the possibility to include strings in brackets in values of the `q` parameter. ([#13262](https://github.com/wazuh/wazuh/pull/13262]))

#### Changed

- Renamed SSL protocol configuration parameter. ([#7490](https://github.com/wazuh/wazuh/pull/7490))
- Reviewed and updated API spec examples and JSON body examples. ([#8827](https://github.com/wazuh/wazuh/pull/8827))
- Improved the performance of several API endpoints. This is specially appreciable in environments with a big number of agents.
  - Improved `PUT /agents/group` endpoint. ([#8937](https://github.com/wazuh/wazuh/pull/8937))
  - Improved `PUT /agents/restart` endpoint. ([#8938](https://github.com/wazuh/wazuh/pull/8938))
  - Improved `DELETE /agents` endpoint. ([#8950](https://github.com/wazuh/wazuh/pull/8950))
  - Improved `PUT /rootcheck` endpoint. ([#8959](https://github.com/wazuh/wazuh/pull/8959))
  - Improved `PUT /syscheck` endpoint. ([#8966](https://github.com/wazuh/wazuh/pull/8966))
  - Improved `DELETE /groups` endpoint and changed API response to be more consistent. ([#9046](https://github.com/wazuh/wazuh/pull/9046))
- Changed `DELETE /rootcheck` endpoint to `DELETE /experimental/rootcheck`. ([#8945](https://github.com/wazuh/wazuh/pull/8945))
- Reduced the time it takes for `wazuh-apid` process to check its configuration when using the `-t` parameter. ([#9012](https://github.com/wazuh/wazuh/pull/9012))
- Fixed malfunction in the `sort` parameter of syscollector endpoints. ([#9019](https://github.com/wazuh/wazuh/pull/9019))
- Improved API integration tests stability when failing in entrypoint. ([#9113](https://github.com/wazuh/wazuh/pull/9113))
- Made SCA API integration tests dynamic to validate responses coming from any agent version. ([#9228](https://github.com/wazuh/wazuh/pull/9228))
- Refactored and standardized all the date fields in the API responses to use ISO8601. ([#9227](https://github.com/wazuh/wazuh/pull/9227))
- Removed `Server` header from API HTTP responses. ([#9263](https://github.com/wazuh/wazuh/pull/9263))
- Improved JWT implementation by replacing HS256 signing algorithm with ES512. ([#9371](https://github.com/wazuh/wazuh/pull/9371))
- Removed limit of agents to upgrade using the API upgrade endpoints. ([#10009](https://github.com/wazuh/wazuh/pull/10009))
- Changed Windows agents FIM responses to return permissions as JSON. ([#10158](https://github.com/wazuh/wazuh/pull/10158))
- Adapted API endpoints to changes in `wazuh-authd` daemon `force` parameter. ([#10389](https://github.com/wazuh/wazuh/pull/10389))
- Deprecated `use_only_authd` API configuration option and related functionality. `wazuh-authd` will always be required for creating and removing agents. ([#10512](https://github.com/wazuh/wazuh/pull/10512))
- Improved API validators and related unit tests. ([#10745](https://github.com/wazuh/wazuh/pull/10745))
- Improved specific module healthchecks in API integration tests environment. ([#10905](https://github.com/wazuh/wazuh/pull/10905))
- Changed thread pool executors for process pool executors to improve API availability. ([#10916](https://github.com/wazuh/wazuh/pull/10916))
- Changed HTTPS options to use files instead of relative paths. ([#11410](https://github.com/wazuh/wazuh/pull/11410))

#### Fixed

- Fixed inconsistency in RBAC resources for `group:create`, `decoders:update`, and `rules:update` actions. ([#8196](https://github.com/wazuh/wazuh/pull/8196))
- Fixed the handling of an API error message occurring when Wazuh is started with a wrong `ossec.conf`. Now the execution continues and raises a warning. ([8378](https://github.com/wazuh/wazuh/pull/8378))
- Fixed a bug with `sort` parameter that caused a wrong response when sorting by several fields.([#8548](https://github.com/wazuh/wazuh/pull/8548))
- Fixed the description of `force_time` parameter in the API spec reference. ([#8597](https://github.com/wazuh/wazuh/issues/8597))
- Fixed API incorrect path in remediation message when maximum number of requests per minute is reached. ([#8537](https://github.com/wazuh/wazuh/pull/8537))
- Fixed agents' healthcheck error in the API integration test environment. ([#9071](https://github.com/wazuh/wazuh/pull/9071))
- Fixed a bug with `wazuh-apid` process handling of pidfiles when running in foreground mode. ([#9077](https://github.com/wazuh/wazuh/pull/9077))
- Fixed a bug with RBAC `group_id` matching. ([#9192](https://github.com/wazuh/wazuh/pull/9192))
- Removed temporal development keys and values from `GET /cluster/healthcheck` response. ([#9147](https://github.com/wazuh/wazuh/pull/9147))
- Fixed several errors when filtering by dates. ([#9227](https://github.com/wazuh/wazuh/pull/9227))
- Fixed limit in some endpoints like `PUT /agents/group/{group_id}/restart` and added a pagination method. ([#9262](https://github.com/wazuh/wazuh/pull/9262))
- Fixed bug with the `search` parameter resulting in invalid results. ([#9320](https://github.com/wazuh/wazuh/pull/9320))
- Fixed wrong values of `external_id` field in MITRE resources. ([#9368](https://github.com/wazuh/wazuh/pull/9368))
- Fixed how the API integration testing environment checks that `wazuh-apid` daemon is running before starting the tests. ([#9399](https://github.com/wazuh/wazuh/pull/9399))
- Add healthcheck to verify that `logcollector` stats are ready before starting the API integration test. ([#9777](https://github.com/wazuh/wazuh/pull/9777))
- Fixed API integration test healthcheck used in the `vulnerability` test cases. ([#10159](https://github.com/wazuh/wazuh/pull/10159))
- Fixed an error with `PUT /agents/node/{node_id}/restart` endpoint when no agents are present in selected node. ([#10179](https://github.com/wazuh/wazuh/pull/10179))
- Fixed RBAC experimental API integration tests expecting a 1760 code in implicit requests. ([#10322](https://github.com/wazuh/wazuh/pull/10322))
- Fixed cluster race condition that caused API integration test to randomly fail. ([#10289](https://github.com/wazuh/wazuh/pull/10289))
- Fixed `PUT /agents/node/{node_id}/restart` endpoint to exclude exception codes properly. ([#10619](https://github.com/wazuh/wazuh/pull/10619))
- Fixed `PUT /agents/group/{group_id}/restart` endpoint to exclude exception codes properly. ([#10666](https://github.com/wazuh/wazuh/pull/10666))
- Fixed agent endpoints `q` parameter to allow more operators when filtering by groups. ([#10656](https://github.com/wazuh/wazuh/pull/10656))
- Fixed API integration tests related to rule, decoder and task endpoints. ([#10830](https://github.com/wazuh/wazuh/pull/10830))
- Improved exceptions handling when starting the Wazuh API service. ([#11411](https://github.com/wazuh/wazuh/pull/11411))
- Fixed race condition while creating RBAC database. ([#11598](https://github.com/wazuh/wazuh/pull/11598))
- Fixed API integration tests failures caused by race conditions. ([#12102](https://github.com/wazuh/wazuh/pull/12102))

#### Removed

- Removed select parameter from GET /agents/stats/distinct endpoint. ([#8599](https://github.com/wazuh/wazuh/pull/8599))
- Removed `GET /mitre` endpoint. ([#8099](https://github.com/wazuh/wazuh/pull/8099))
- Deprecated the option to set log `path` in the configuration. ([#11410](https://github.com/wazuh/wazuh/pull/11410))

### Ruleset

#### Added

- Added Carbanak detection rules. ([#11306](https://github.com/wazuh/wazuh/pull/11306))
- Added Cisco FTD rules and decoders. ([#11309](https://github.com/wazuh/wazuh/pull/11309))
- Added decoders for AWS EKS service. ([#11284](https://github.com/wazuh/wazuh/pull/11284))
- Added F5 BIG IP ruleset. ([#11394](https://github.com/wazuh/wazuh/pull/11394))
- Added GCP VPC Storage, Firewall and Flow rules. ([#11191](https://github.com/wazuh/wazuh/pull/11191))
- Added Gitlab v12 ruleset. ([#11323](https://github.com/wazuh/wazuh/pull/11323))
- Added Microsoft Exchange Server rules and decoders. ([#11289](https://github.com/wazuh/wazuh/pull/11289))
- Added Microsoft Windows persistence by using registry keys detection. ([#11390](https://github.com/wazuh/wazuh/pull/11390))
- Added Oracle Database 12c rules and decoders. ([#11274](https://github.com/wazuh/wazuh/pull/11274))
- Added rules for Carbanak step 1.A - User Execution: Malicious File. ([#8476](https://github.com/wazuh/wazuh/pull/8476))
- Added rules for Carbanak step 2.A - Local Discovery. ([#11212](https://github.com/wazuh/wazuh/pull/11212))
- Added rules for Carbanak step 2.B - Screen Capture. ([#9075](https://github.com/wazuh/wazuh/pull/9075))
- Added rules for Carbanak step 5.B - Lateral Movement via SSH. ([#9097](https://github.com/wazuh/wazuh/pull/9097))
- Added rules for Carbanak step 9.A - User Monitoring. ([#11342](https://github.com/wazuh/wazuh/pull/11342))
- Added rules for Cloudflare WAF. ([#11373](https://github.com/wazuh/wazuh/pull/11373))
- Added ruleset for ESET Remote console. ([#11013](https://github.com/wazuh/wazuh/pull/11013))
- Added ruleset for GITHUB audit logs. ([#8532](https://github.com/wazuh/wazuh/pull/8532))
- Added ruleset for Palo Alto v8.X - v10.X. ([#11137](https://github.com/wazuh/wazuh/pull/11137))
- Added SCA policy for Amazon Linux 1. ([#11431](https://github.com/wazuh/wazuh/pull/11431))
- Added SCA policy for Amazon Linux 2. ([#11480](https://github.com/wazuh/wazuh/pull/11480))
- Added SCA policy for apple macOS 10.14 Mojave. ([#7035](https://github.com/wazuh/wazuh/pull/7035))
- Added SCA policy for apple macOS 10.15 Catalina. ([#7036](https://github.com/wazuh/wazuh/pull/7036))
- Added SCA policy for macOS Big Sur. ([#11454](https://github.com/wazuh/wazuh/pull/11454))
- Added SCA policy for Microsoft IIS 10. ([#11250](https://github.com/wazuh/wazuh/pull/11250))
- Added SCA policy for Microsoft SQL 2016. ([#11249](https://github.com/wazuh/wazuh/pull/11249))
- Added SCA policy for Mongo Database 3.6. ([#11247](https://github.com/wazuh/wazuh/pull/11247))
- Added SCA policy for NGINX. ([#11248](https://github.com/wazuh/wazuh/pull/11248))
- Added SCA policy for Oracle Database 19c. ([#11245](https://github.com/wazuh/wazuh/pull/11245))
- Added SCA policy for PostgreSQL 13. ([#11154](https://github.com/wazuh/wazuh/pull/11154))
- Added SCA policy for SUSE Linux Enterprise Server 15. ([#11223](https://github.com/wazuh/wazuh/pull/11223))
- Added SCA policy for Ubuntu 14. ([#11432](https://github.com/wazuh/wazuh/pull/11432))
- Added SCA policy for Ubuntu 16. ([#11452](https://github.com/wazuh/wazuh/pull/11452))
- Added SCA policy for Ubuntu 18. ([#11453](https://github.com/wazuh/wazuh/pull/11453))
- Added SCA policy for Ubuntu 20. ([#11430](https://github.com/wazuh/wazuh/pull/11430))
- Added SCA policy for. Solaris 11.4. ([#11286](https://github.com/wazuh/wazuh/pull/11286))
- Added Sophos UTM Firewall ruleset. ([#11122](https://github.com/wazuh/wazuh/pull/11122))
- Added Wazuh-api ruleset. ([#11357](https://github.com/wazuh/wazuh/pull/11357))

#### Changed

- Updated audit rules. ([#11016](https://github.com/wazuh/wazuh/pull/11016))
- Updated AWS s3 ruleset. ([#11177](https://github.com/wazuh/wazuh/pull/11177))
- Updated Exim 4 decoder and rules to latest format. ([#11344](https://github.com/wazuh/wazuh/pull/11344))
- Updated MITRE DB with latest MITRE JSON specification. ([#8738](https://github.com/wazuh/wazuh/pull/8738))
- Updated multiple rules to remove alert_by_email option. ([#11255](https://github.com/wazuh/wazuh/pull/11255))
- Updated NextCloud ruleset. ([#11795](https://github.com/wazuh/wazuh/pull/11795))
- Updated ProFTPD decoder. ([#11232](https://github.com/wazuh/wazuh/pull/11232))
- Updated RedHat Enterprise Linux 8 SCA up to version 1.0.1. ([#11242](https://github.com/wazuh/wazuh/pull/11242))
- Updated rules and decoders for FortiNet products. ([#11100](https://github.com/wazuh/wazuh/pull/11100))
- Updated SCA policy for CentOS 7. ([#11429](https://github.com/wazuh/wazuh/pull/11429))
- Updated SCA policy for CentOS 8. ([#8751](https://github.com/wazuh/wazuh/pull/8751))
- Updated SonicWall rules decoder. ([#11263](https://github.com/wazuh/wazuh/pull/11263))
- Updated SSHD ruleset. ([#11388](https://github.com/wazuh/wazuh/pull/11388))
- From file 0580-win-security_rules.xml, rules with id 60198 and 60199 are moved to file 0585-win-application_rules.xml, with rule ids 61071 and 61072 respectively. ([#8552](https://github.com/wazuh/wazuh/pull/8552))

#### Fixed

- Fixed bad character on rules 60908 and 60884 - win-application rules. ([#11117](https://github.com/wazuh/wazuh/pull/11117))
- Fixed Microsoft logs rules. ([#11369](https://github.com/wazuh/wazuh/pull/11369))
- Fixed PHP rules for MITRE and groups. ([#11405](https://github.com/wazuh/wazuh/pull/11405))
- Fixed rules id for Microsoft Windows Powershell. ([#11214](https://github.com/wazuh/wazuh/pull/11214))

### Other

#### Changed

- Upgraded external SQLite library dependency version to 3.36. ([#10247](https://github.com/wazuh/wazuh/pull/10247))
- Upgraded external BerkeleyDB library dependency version to 18.1.40. ([#10247](https://github.com/wazuh/wazuh/pull/10247))
- Upgraded external OpenSSL library dependency version to 1.1.1l. ([#10247](https://github.com/wazuh/wazuh/pull/10247))
- Upgraded external Google Test library dependency version to 1.11. ([#10927](https://github.com/wazuh/wazuh/pull/10927))
- Upgraded external Aiohttp library dependency version to 3.8.1. ([11436]([https://github.com/wazuh/wazuh/pull/11436))
- Upgraded external Werkzeug library dependency version to 2.0.2. ([11436]([https://github.com/wazuh/wazuh/pull/11436))
- Upgraded embedded Python version to 3.9.9. ([11436]([https://github.com/wazuh/wazuh/pull/11436))

#### Fixed

- Fixed error detection in the CURL helper library. ([#9168](https://github.com/wazuh/wazuh/pull/9168))
- Fixed external BerkeleyDB library support for GCC 11. ([#10899](https://github.com/wazuh/wazuh/pull/10899))
- Fixed an installation error due to missing OS minor version on CentOS Stream. ([#11086](https://github.com/wazuh/wazuh/pull/11086))
- Fixed an installation error due to missing command `hostname` on OpenSUSE Tumbleweed. ([#11455](https://github.com/wazuh/wazuh/pull/11455))


## [v4.2.7] - 2022-05-30

### Manager

#### Fixed

- Fixed a crash in Vuln Detector when scanning agents running on Windows (backport from 4.3.2). ([#13617](https://github.com/wazuh/wazuh/pull/13617))


## [v4.2.6] - 2022-03-29

### Manager

#### Fixed

- Fixed an integer overflow hazard in `wazuh-remoted` that caused it to drop incoming data after receiving 2^31 messages. ([#11974](https://github.com/wazuh/wazuh/pull/11974))


## [v4.2.5] - 2021-11-15

### Manager

#### Changed

- Active response requests for agents between v4.2.0 and v4.2.4 is now sanitized to prevent unauthorized code execution. ([#10809](https://github.com/wazuh/wazuh/pull/10809))

### Agent

#### Fixed

- A bug in the Active response tools that may allow unauthorized code execution has been mitigated. Reported by @rk700. ([#10809](https://github.com/wazuh/wazuh/pull/10809))


## [v4.2.4] - 2021-10-20

### Manager

#### Fixed

- Prevented files belonging to deleted agents from remaining in the manager. ([#9158](https://github.com/wazuh/wazuh/pull/9158))
- Fixed inaccurate agent group file cleanup in the database sync module. ([#10432](https://github.com/wazuh/wazuh/pull/10432))
- Prevented the manager from corrupting the agent data integrity when the disk gets full. ([#10479](https://github.com/wazuh/wazuh/pull/10479))
- Fixed a resource leak in Vulnerability Detector when scanning Windows agents. ([#10559](https://github.com/wazuh/wazuh/pull/10559))
- Stop deleting agent related files in cluster process when an agent is removed from `client.keys`. ([#9061](https://github.com/wazuh/wazuh/pull/9061))

## [v4.2.3] - 2021-10-06

### Manager

#### Fixed

- Fixed a bug in Remoted that might lead it to crash when retrieving an agent's group. ([#10388](https://github.com/wazuh/wazuh/pull/10388))


## [v4.2.2] - 2021-09-28

### Manager

#### Changed

- Clean up the agent's inventory data on the manager if Syscollector is disabled. ([#9133](https://github.com/wazuh/wazuh/pull/9133))
- Authd now refuses enrollment attempts if the agent already holds a valid key. ([#9779](https://github.com/wazuh/wazuh/pull/9779))

#### Fixed

- Fixed a false positive in Vulnerability Detector when packages have multiple conditions in the OVAL feed. ([#9647](https://github.com/wazuh/wazuh/pull/9647))
- Prevented pending agents from keeping their state indefinitely in the manager. ([#9042](https://github.com/wazuh/wazuh/pull/9042))
- Fixed Remoted to avoid agents in connected state with no group assignation. ([#9088](https://github.com/wazuh/wazuh/pull/9088))
- Fixed a bug in Analysisd that ignored the value of the rule option `noalert`. ([#9278](https://github.com/wazuh/wazuh/pull/9278))
- Fixed Authd's startup to set up the PID file before loading keys. ([#9378](https://github.com/wazuh/wazuh/pull/9378))
- Fixed a bug in Authd that delayed the agent timestamp update when removing agents. ([#9295](https://github.com/wazuh/wazuh/pull/9295))
- Fixed a bug in Wazuh DB that held wrong agent timestamp data. ([#9705](https://github.com/wazuh/wazuh/pull/9705))
- Fixed a bug in Remoted that kept deleted shared files in the multi-groups' merged.mg file. ([#9942](https://github.com/wazuh/wazuh/pull/9942))
- Fixed a bug in Analysisd that overwrote its queue socket when launched in test mode. ([#9987](https://github.com/wazuh/wazuh/pull/9987))
- Fixed a condition in the Windows Vulnerability Detector to prevent false positives when evaluating DU patches. ([#10016](https://github.com/wazuh/wazuh/pull/10016))
- Fixed a memory leak when generating the Windows report in Vulnerability Detector. ([#10214](https://github.com/wazuh/wazuh/pull/10214))
- Fixed a file descriptor leak in Analysisd when delivering an AR request to an agent. ([#10194](https://github.com/wazuh/wazuh/pull/10194))
- Fixed error with Wazuh path in Azure module. ([#10250](https://github.com/wazuh/wazuh/pull/10250))

### Agent

#### Changed

- Optimized Syscollector scan performance. ([#9907](https://github.com/wazuh/wazuh/pull/9907))
- Reworked the Google Cloud Pub/Sub integration module to increase the number of processed events per second allowing multithreading. Added new `num_threads` option to module configuration. ([#9927](https://github.com/wazuh/wazuh/pull/9927))
- Upgraded google-cloud-pubsub dependency to the latest stable version (2.7.1). ([#9964](https://github.com/wazuh/wazuh/pull/9964))
- Reimplemented the WPK installer rollback on Linux. ([#9443](https://github.com/wazuh/wazuh/pull/9443))
- Updated AWS WAF implementation to change `httpRequest.headers` field format. ([#10217](https://github.com/wazuh/wazuh/pull/10217))

#### Fixed

- Prevented the manager from hashing the shared configuration too often. ([#9710](https://github.com/wazuh/wazuh/pull/9710))
- Fixed a memory leak in Logcollector when re-subscribing to Windows Eventchannel. ([#9310](https://github.com/wazuh/wazuh/pull/9310))
- Fixed a memory leak in the agent when enrolling for the first time if it had no previous key. ([#9967](https://github.com/wazuh/wazuh/pull/9967))
- Removed CloudWatchLogs log stream limit when there are more than 50 log streams. ([#9934](https://github.com/wazuh/wazuh/pull/9934))
- Fixed a problem in the Windows installer that causes the agent to be unable to get uninstalled or upgraded. ([#9897](https://github.com/wazuh/wazuh/pull/9897))
- Fixed AWS WAF log parsing when there are multiple dicts in one line. ([#9775](https://github.com/wazuh/wazuh/pull/9775))
- Fixed a bug in AWS CloudWatch Logs module that caused already processed logs to be collected and reprocessed. ([#10024](https://github.com/wazuh/wazuh/pull/10024))
- Avoid duplicate alerts from case-insensitive 32-bit registry values in FIM configuration for Windows agents. ([#8256](https://github.com/wazuh/wazuh/pull/8256))
- Fixed a bug in the sources and WPK installer that made upgrade unable to detect the previous installation on CentOS 7. ([#10210](https://github.com/wazuh/wazuh/pull/10210))

### RESTful API

#### Changed

- Made SSL ciphers configurable and renamed SSL protocol option. ([#10219](https://github.com/wazuh/wazuh/pull/10219))

#### Fixed

- Fixed a bug with distributed API calls when the cluster is disabled. ([#9984](https://github.com/wazuh/wazuh/pull/9984))


## [v4.2.1] - 2021-09-03

### Fixed

- **Installer:**
  - Fixed a bug in the upgrade to 4.2.0 that disabled Eventchannel support on Windows agent. ([#9973](https://github.com/wazuh/wazuh/issues/9973))

- **Modules:**
  - Fixed a bug with Python-based integration modules causing the integrations to stop working in agents for Wazuh v4.2.0. ([#9975](https://github.com/wazuh/wazuh/issues/9975))


## [v4.2.0] - 2021-08-25

### Added

- **Core:**
  - Added support for bookmarks in Logcollector, allowing to follow the log file at the point where the agent stopped. ([#3368](https://github.com/wazuh/wazuh/issues/3368))
  - Improved support for multi-line logs with a variable number of lines in Logcollector. ([#5652](https://github.com/wazuh/wazuh/issues/5652))
  - Added an option to limit the number of files per second in FIM. ([#6830](https://github.com/wazuh/wazuh/pull/6830))
  - Added a statistics file to Logcollector. Such data is also available via API queries. ([#7109](https://github.com/wazuh/wazuh/pull/7109))
  - Allow statistical data queries to the agent. ([#7239](https://github.com/wazuh/wazuh/pull/7239))
  - Allowed quoting in commands to group arguments in the command wodle and SCA checks. ([#7307](https://github.com/wazuh/wazuh/pull/7307))
  - Let agents running on Solaris send their IP to the manager. ([#7408](https://github.com/wazuh/wazuh/pull/7408))
  - New option `<ip_update_interval>` to set how often the agent refresh its IP address. ([#7444](https://github.com/wazuh/wazuh/pull/7444))
  - Added support for testing location information in Wazuh Logtest. ([#7661](https://github.com/wazuh/wazuh/issues/7661))
  - Added Vulnerability Detector reports to Wazuh DB to know which CVE’s affect an agent. ([#7731](https://github.com/wazuh/wazuh/issues/7731))
  - Introduced an option to enable or disable listening Authd TLS port. ([#8755](https://github.com/wazuh/wazuh/pull/8755))

- **API:**
  - Added new endpoint to get agent stats from different components. ([#7200](https://github.com/wazuh/wazuh/pull/7200))
  - Added new endpoint to modify users' allow_run_as flag. ([#7588](https://github.com/wazuh/wazuh/pull/7588))
  - Added new endpoint to get vulnerabilities that affect an agent. ([#7647](https://github.com/wazuh/wazuh/pull/7647))
  - Added API configuration validator. ([#7803](https://github.com/wazuh/wazuh/pull/7803))
  - Added the capability to disable the max_request_per_minute API configuration option using 0 as value. ([#8115](https://github.com/wazuh/wazuh/pull/8115))

- **Ruleset:**
  - Decoders
    - Added support for UFW firewall to decoders. ([#7100](https://github.com/wazuh/wazuh/pull/7100))
    - Added Sophos firewall Decoders ([#7289](https://github.com/wazuh/wazuh/pull/7289))
    - Added Wazuh API Decoders ([#7289](https://github.com/wazuh/wazuh/pull/7289))
    - Added F5 BigIP Decoders. ([#7289](https://github.com/wazuh/wazuh/pull/7289))
  - Rules
    - Added Sophos firewall Rules ([#7289](https://github.com/wazuh/wazuh/pull/7289))
    - Added Wazuh API Rules ([#7289](https://github.com/wazuh/wazuh/pull/7289))
    - Added Firewall Rules
    - Added F5 BigIp Rules. ([#7289](https://github.com/wazuh/wazuh/pull/7289))
  - SCA
    - Added CIS policy "Ensure XD/NX support is enabled" back for SCA. ([#7316](https://github.com/wazuh/wazuh/pull/7316))
    - Added Apple MacOS 10.14 SCA ([#7035](https://github.com/wazuh/wazuh/pull/7035))
    - Added Apple MacOS 10.15 SCA ([#7036](https://github.com/wazuh/wazuh/pull/7036))
    - Added Apple MacOS 11.11 SCA ([#7037](https://github.com/wazuh/wazuh/pull/7037))

### Changed

- **Cluster:**
  - Improved the cluster nodes integrity calculation process. It only calculates the MD5 of the files that have been modified since the last integrity check. ([#8175](https://github.com/wazuh/wazuh/pull/8175))
  - Changed the synchronization of agent information between cluster nodes to complete the synchronization in a single task for each worker. ([#8182](https://github.com/wazuh/wazuh/pull/8182))
  - Changed cluster logs to show more useful information. ([#8002](https://github.com/wazuh/wazuh/pull/8002))

- **Core:**
  - Wazuh daemons have been renamed to a unified standard. ([#6912](https://github.com/wazuh/wazuh/pull/6912))
  - Wazuh CLIs have been renamed to a unified standard. ([#6903](https://github.com/wazuh/wazuh/pull/6903))
  - Wazuh internal directories have been renamed to a unified standard. ([#6920](https://github.com/wazuh/wazuh/pull/6920))
  - Prevent a condition in FIM that may lead to a memory error. ([#6759](https://github.com/wazuh/wazuh/pull/6759))
  - Let FIM switch to real-time mode for directories where who-data is not available (Audit in immutable mode). ([#6828](https://github.com/wazuh/wazuh/pull/6828))
  - Changed the Active Response protocol to receive messages in JSON format that include the full alert. ([#7317](https://github.com/wazuh/wazuh/pull/7317))
  - Changed references to the product name in logs. ([#7264](https://github.com/wazuh/wazuh/pull/7264))
  - Syscollector now synchronizes its database with the manager, avoiding full data delivery on each scan. ([#7379](https://github.com/wazuh/wazuh/pull/7379))
  - Remoted now supports both TCP and UDP protocols simultaneously. ([#7541](https://github.com/wazuh/wazuh/pull/7541))
  - Improved the unit tests for the os_net library. ([#7595](https://github.com/wazuh/wazuh/pull/7595))
  - FIM now removes the audit rules when their corresponding symbolic links change their target. ([#6999](https://github.com/wazuh/wazuh/pull/6999))
  - Compilation from sources now downloads the external dependencies prebuilt. ([#7797](https://github.com/wazuh/wazuh/pull/7797))
  - Added the old implementation of Logtest as `wazuh-logtest-legacy`. ([#7807](https://github.com/wazuh/wazuh/pull/7807))
  - Improved the performance of Analysisd when running on multi-core hosts. ([#7974](https://github.com/wazuh/wazuh/pull/7974))
  - Agents now report the manager when they stop. That allows the manager to log an alert and immediately set their state to "disconnected". ([#8021](https://github.com/wazuh/wazuh/pull/8021))
  - Wazuh building is now independent from the installation directory. ([#7327](https://github.com/wazuh/wazuh/pull/7327))
  - The embedded python interpreter is provided in a preinstalled, portable package. ([#7327](https://github.com/wazuh/wazuh/pull/7327))
  - Wazuh resources are now accessed by a relative path to the installation directory. ([#7327](https://github.com/wazuh/wazuh/pull/7327))
  - The error log that appeared when the agent cannot connect to SCA has been switched to warning. ([#8201](https://github.com/wazuh/wazuh/pull/8201))
  - The agent now validates the Audit connection configuration when enabling whodata for FIM on Linux. ([#8921](https://github.com/wazuh/wazuh/pull/8921))

- **API:**
  - Removed ruleset version from `GET /cluster/{node_id}/info` and `GET /manager/info` as it was deprecated. ([#6904](https://github.com/wazuh/wazuh/issues/6904))
  - Changed the `POST /groups` endpoint to specify the group name in a JSON body instead of in a query parameter. ([#6909](https://github.com/wazuh/wazuh/pull/6909))
  - Changed the `PUT /active-response` endpoint function to create messages with the new JSON format. ([#7312](https://github.com/wazuh/wazuh/pull/7312))
  - New parameters added to `DELETE /agents` endpoint and `older_than` field removed from response. ([#6366](https://github.com/wazuh/wazuh/issues/6366))
  - Changed login security controller to avoid errors in Restful API reference links. ([#7909](https://github.com/wazuh/wazuh/pull/7909))
  - Changed the PUT /agents/group/{group_id}/restart response format when there are no agents assigned to the group. ([#8123](https://github.com/wazuh/wazuh/pull/8123))
  - Agent keys used when adding agents are now obscured in the API log. ([#8149](https://github.com/wazuh/wazuh/pull/8149))
  - Improved all agent restart endpoints by removing active-response check. ([#8457](https://github.com/wazuh/wazuh/pull/8457))
  - Improved API requests processing time by applying cache to token RBAC permissions extraction. It will be invalidated if any resource related to the token is modified. ([#8615](https://github.com/wazuh/wazuh/pull/8615))
  - Increased to 100000 the maximum value accepted for `limit` API parameter, default value remains at 500. ([#8841](https://github.com/wazuh/wazuh/pull/8841))

- **Framework:**
  - Improved agent insertion algorithm when Authd is not available. ([#8682](https://github.com/wazuh/wazuh/pull/8682))

- **Ruleset:**
  - The ruleset was normalized according to the Wazuh standard. ([#6867](https://github.com/wazuh/wazuh/pull/6867))
  - Rules
    - Changed Ossec Rules. ([#7260](https://github.com/wazuh/wazuh/pull/7260))
    - Changed Cisco IOS Rules. ([#7289](https://github.com/wazuh/wazuh/pull/7289))
    - Changed ID from 51000 to 51003 in Dropbear Rules. ([#7289](https://github.com/wazuh/wazuh/pull/7289))
    - Changed 6 new rules for Sophos Rules. ([#7289](https://github.com/wazuh/wazuh/pull/7289))
  - Decoders
    - Changed Active Response Decoders. ([#7317](https://github.com/wazuh/wazuh/pull/7317))
    - Changed Auditd Decoders. ([#7289](https://github.com/wazuh/wazuh/pull/7289))
    - Changed Checkpoint Smart1 Decoders. ([#8676](https://github.com/wazuh/wazuh/pull/8676))
    - Changed Cisco ASA Decoders. ([#7289](https://github.com/wazuh/wazuh/pull/7289))
    - Changed Cisco IOS Decoders. ([#7289](https://github.com/wazuh/wazuh/pull/7289))
    - Changed Kernel Decoders. ([#7837](https://github.com/wazuh/wazuh/pull/7837))
    - Changed OpenLDAP Decoders. ([#7289](https://github.com/wazuh/wazuh/pull/7289))
    - Changed Ossec Decoders. ([#7260](https://github.com/wazuh/wazuh/pull/7260))
    - Changed Sophos Decoders. ([#7289](https://github.com/wazuh/wazuh/pull/7289))
    - Changed PFsense Decoders. ([#7289](https://github.com/wazuh/wazuh/pull/7289))
    - Changed Panda PAPS Decoders. ([#8676](https://github.com/wazuh/wazuh/pull/8676))


- **External dependencies:**
  - Upgrade boto3, botocore, requests, s3transfer and urllib3 Python dependencies to latest stable versions. ([#8886](https://github.com/wazuh/wazuh/pull/8886))
  - Update Python to latest stable version (3.9.6). ([#9389](https://github.com/wazuh/wazuh/pull/9389))
  - Upgrade GCP dependencies and pip to latest stable version.
  - Upgrade python-jose to 3.1.0.
  - Add tabulate dependency.

### Fixed

- **Cluster:**
  - Fixed memory usage when creating cluster messages. ([#6736](https://github.com/wazuh/wazuh/pull/6736))
  - Fixed a bug when unpacking incomplete headers in cluster messages. ([#8142](https://github.com/wazuh/wazuh/pull/8142))
  - Changed error message to debug when iterating a file listed that is already deleted. ([#8499](https://github.com/wazuh/wazuh/pull/8499))
  - Fixed cluster timeout exceptions. ([#8901](https://github.com/wazuh/wazuh/pull/8901))
  - Fixed unhandled KeyError when an error command is received in any cluster node. ([#8872](https://github.com/wazuh/wazuh/pull/8872))
  - Fixed unhandled cluster error in send_string() communication protocol. ([#8943](https://github.com/wazuh/wazuh/pull/8943))

- **Core:**
  - Fixed a bug in FIM when setting scan_time to "12am" or "12pm". ([#6934](https://github.com/wazuh/wazuh/pull/6934))
  - Fixed a bug in FIM that produced wrong alerts when the file limit was reached. ([#6802](https://github.com/wazuh/wazuh/pull/6802))
  - Fixed a bug in Analysisd that reserved the static decoder field name "command" but never used it. ([#7105](https://github.com/wazuh/wazuh/pull/7105))
  - Fixed evaluation of fields in the tag `<description>` of rules. ([#7073](https://github.com/wazuh/wazuh/pull/7073))
  - Fixed bugs in FIM that caused symbolic links to not work correctly. ([#6789](https://github.com/wazuh/wazuh/pull/6789))
  - Fixed path validation in FIM configuration. ([#7018](https://github.com/wazuh/wazuh/pull/7018))
  - Fixed a bug in the "ignore" option on FIM where relative paths were not resolved. ([#7018](https://github.com/wazuh/wazuh/pull/7018))
  - Fixed a bug in FIM that wrongly detected that the file limit had been reached. ([#7268](https://github.com/wazuh/wazuh/pull/7268))
  - Fixed a bug in FIM that did not produce alerts when a domain user deleted a file. ([#7265](https://github.com/wazuh/wazuh/pull/7265))
  - Fixed Windows agent compilation with GCC 10. ([#7359](https://github.com/wazuh/wazuh/pull/7359))
  - Fixed a bug in FIM that caused to wrongly expand environment variables. ([#7332](https://github.com/wazuh/wazuh/pull/7332))
  - Fixed the inclusion of the rule description in archives when matched a rule that would not produce an alert. ([#7476](https://github.com/wazuh/wazuh/pull/7476))
  - Fixed a bug in the regex parser that did not accept empty strings. ([#7495](https://github.com/wazuh/wazuh/pull/7495))
  - Fixed a bug in FIM that did not report deleted files set with real-time in agents on Solaris. ([#7414](https://github.com/wazuh/wazuh/pull/7414))
  - Fixed a bug in Remoted that wrongly included the priority header in syslog when using TCP. ([#7633](https://github.com/wazuh/wazuh/pull/7633))
  - Fixed a stack overflow in the XML parser by limiting 1024 levels of recursion. ([#7782](https://github.com/wazuh/wazuh/pull/7782))
  - Prevented Vulnerability Detector from scanning all the agents in the master node that are connected to another worker. ([#7795](https://github.com/wazuh/wazuh/pull/7795))
  - Fixed an issue in the database sync module that left dangling agent group files. ([#7858](https://github.com/wazuh/wazuh/pull/7858))
  - Fixed memory leaks in the regex parser in Analysisd. ([#7919](https://github.com/wazuh/wazuh/pull/7919))
  - Fixed a typo in the initial value for the hotfix scan ID in the agents' database schema. ([#7905](https://github.com/wazuh/wazuh/pull/7905))
  - Fixed a segmentation fault in Vulnerability Detector when parsing an unsupported package version format. ([#8003](https://github.com/wazuh/wazuh/pull/8003))
  - Fixed false positives in FIM when the inode of multiple files change, due to file inode collisions in the engine database. ([#7990](https://github.com/wazuh/wazuh/pull/7990))
  - Fixed the error handling when wildcarded Redhat feeds are not found. ([#6932](https://github.com/wazuh/wazuh/pull/6932))
  - Fixed the `equals` comparator for OVAL feeds in Vulnerability Detector. ([#7862](https://github.com/wazuh/wazuh/pull/7862))
  - Fixed a bug in FIM that made the Windows agent crash when synchronizing a Windows Registry value that starts with a colon (`:`). ([#8098](https://github.com/wazuh/wazuh/pull/8098) [#8143](https://github.com/wazuh/wazuh/pull/8143))
  - Fixed a starving hazard in Wazuh DB that might stall incoming requests during the database commitment. ([#8151](https://github.com/wazuh/wazuh/pull/8151))
  - Fixed a race condition in Remoted that might make it crash when closing RID files. ([#8224](https://github.com/wazuh/wazuh/pull/8224))
  - Fixed a descriptor leak in the agent when failed to connect to Authd. ([#8789](https://github.com/wazuh/wazuh/pull/8789))
  - Fixed a potential error when starting the manager due to a delay in the creation of Analysisd PID file. ([#8828](https://github.com/wazuh/wazuh/pull/8828))
  - Fixed an invalid memory access hazard in Vulnerability Detector. ([#8551](https://github.com/wazuh/wazuh/pull/8551))
  - Fixed an error in the FIM decoder at the manager when the agent reports a file with an empty ACE list. ([#8571](https://github.com/wazuh/wazuh/pull/8571))
  - Prevented the agent on macOS from getting corrupted after an operating system upgrade. ([#8620](https://github.com/wazuh/wazuh/pull/8620))
  - Fixed an error in the manager that could not check its configuration after a change by the API when Active response is disabled. ([#8357](https://github.com/wazuh/wazuh/pull/8357))
  - Fixed a problem in the manager that left remote counter and agent group files when removing an agent. ([#8630](https://github.com/wazuh/wazuh/pull/8630))
  - Fixed an error in the agent on Windows that could corrupt the internal FIM databas due to disabling the disk sync. ([#8905](https://github.com/wazuh/wazuh/pull/8905))
  - Fixed a crash in Logcollector on Windows when handling the position of the file. ([#9364](https://github.com/wazuh/wazuh/pull/9364))
  - Fixed a buffer underflow hazard in Remoted when handling input messages. Thanks to Johannes Segitz (@jsegitz). ([#9285](https://github.com/wazuh/wazuh/pull/9285))
  - Fixed a bug in the agent that tried to verify the WPK CA certificate even when verification was disabled. ([#9547](https://github.com/wazuh/wazuh/pull/9547))

- **API:**
  - Fixed wrong API messages returned when getting agents' upgrade results. ([#7587](https://github.com/wazuh/wazuh/pull/7587))
  - Fixed wrong `user` string in API logs when receiving responses with status codes 308 or 404. ([#7709](https://github.com/wazuh/wazuh/pull/7709))
  - Fixed API errors when cluster is disabled and node_type is worker. ([#7867](https://github.com/wazuh/wazuh/pull/7867))
  - Fixed redundant paths and duplicated tests in API integration test mapping script. ([#7798](https://github.com/wazuh/wazuh/pull/7798))
  - Fixed an API integration test case failing in test_rbac_white_all and added a test case for the enable/disable run_as endpoint.([8014](https://github.com/wazuh/wazuh/pull/8014))
  - Fixed a thread race condition when adding or deleting agents without authd ([8148](https://github.com/wazuh/wazuh/pull/8148))
  - Fixed CORS in API configuration. ([#8496](https://github.com/wazuh/wazuh/pull/8496))
  - Fixed api.log to avoid unhandled exceptions on API timeouts. ([#8887](https://github.com/wazuh/wazuh/pull/8887))

- **Ruleset:**
  - Fixed usb-storage-attached regex pattern to support blank spaces. ([#7837](https://github.com/wazuh/wazuh/issues/7837))
  - Fixed SCA checks for RHEL7 and CentOS 7. Thanks to J. Daniel Medeiros (@jdmedeiros). ([#7645](https://github.com/wazuh/wazuh/pull/7645))
  - Fixed the match criteria of the AWS WAF rules. ([#8111](https://github.com/wazuh/wazuh/pull/8111))
  - Fixed sample log in sudo decoders.
  - Fixed Pix Decoders match regex. ([#7485](https://github.com/wazuh/wazuh/pull/7495))
  - Fixed regex in Syslog Rules. ([#7289](https://github.com/wazuh/wazuh/pull/7289))
  - Fixed category in PIX Rules. ([#7289](https://github.com/wazuh/wazuh/pull/7289))
  - Fixed authentication tag in group for MSauth Rules. ([#7289](https://github.com/wazuh/wazuh/pull/7289))
  - Fixed match on Nginx Rules. ([#7122](https://github.com/wazuh/wazuh/pull/7122))
  - Fixed sample log on Netscaler Rules. ([#7783](https://github.com/wazuh/wazuh/pull/7783))
  - Fixed match field for rules 80441 and 80442 in Amazon Rules. ([#8111](https://github.com/wazuh/wazuh/pull/8111))
  - Fixed sample logs in Owncloud Rules. ([#7122](https://github.com/wazuh/wazuh/pull/7122))
  - Fixed authentication tag in group for Win Security Rules. ([#7289](https://github.com/wazuh/wazuh/pull/7289))
  - Fixed sample log in Win Security Rules. ([#7783](https://github.com/wazuh/wazuh/pull/7783))
  - Fixed sample log in Win Application Rules. ([#7783](https://github.com/wazuh/wazuh/pull/7783))
  - Fixed mitre block in Paloalto Rules. ([#7783](https://github.com/wazuh/wazuh/pull/7783))

- **Modules:**
  - Fixed an error when trying to use a non-default aws profile with CloudWatchLogs ([#9331](https://github.com/wazuh/wazuh/pull/9331))

### Removed

- **Core:**
  - File /etc/ossec-init.conf does not exist anymore. ([#7175](https://github.com/wazuh/wazuh/pull/7175))
  - Unused files have been removed from the repository, including TAP tests. ([#7398](https://github.com/wazuh/wazuh/issues/7398))

- **API:**
  - Removed the `allow_run_as` parameter from endpoints `POST /security/users` and `PUT /security/users/{user_id}`. ([#7588](https://github.com/wazuh/wazuh/pull/7588))
  - Removed `behind_proxy_server` option from configuration. ([#7006](https://github.com/wazuh/wazuh/issues/7006))

- **Framework:**
  - Deprecated `update_ruleset` script. ([#6904](https://github.com/wazuh/wazuh/issues/6904))

- **Ruleset**
  - Removed rule 51004 from Dropbear Rules. ([#7289](https://github.com/wazuh/wazuh/pull/7289))
  - Remuved rules 23508, 23509 and 23510 from Vulnerability Detector Rules.

## [v4.1.5] - 2021-04-22

### Fixed

- **Core:**
  - Fixed a bug in Vulnerability Detector that made Modulesd crash while updating the NVD feed due to a missing CPE entry. ([4cbd1e8](https://github.com/wazuh/wazuh/commit/4cbd1e85eeee0eb0d8247fa7228f590a9dd24153))


## [v4.1.4] - 2021-03-25

### Fixed

- **Cluster:**
  - Fixed workers reconnection after restarting master node. Updated `asyncio.Task.all_tasks` method removed in Python 3.9. ([#8017](https://github.com/wazuh/wazuh/pull/8017))


## [v4.1.3] - 2021-03-23

### Changed

- **External dependencies:**
  - Upgraded Python version from 3.8.6 to 3.9.2 and several Python dependencies. ([#7943](https://github.com/wazuh/wazuh/pull/7943))

### Fixed

- **Core:**
  - Fixed an error in FIM when getting the files' modification time on Windows due to wrong permission flags. ([#7870](https://github.com/wazuh/wazuh/pull/7870))
  - Fixed a bug in Wazuh DB that truncated the output of the agents' status query towards the cluster. ([#7873](https://github.com/wazuh/wazuh/pull/7873))

- **API:**
  - Fixed validation for absolute and relative paths. ([#7906](https://github.com/wazuh/wazuh/pull/7906))


## [v4.1.2] - 2021-03-08

### Changed

- **Core:**
  - The default value of the agent disconnection time option has been increased to 10 minutes. ([#7744](https://github.com/wazuh/wazuh/pull/7744))
  - The warning log from Remoted about sending messages to disconnected agents has been changed to level-1 debug log. ([#7755](https://github.com/wazuh/wazuh/pull/7755))

- **API:**
  - API logs showing request parameters and body will be generated with API log level `info` instead of `debug`. ([#7735](https://github.com/wazuh/wazuh/issues/7735))

- **External dependencies:**
  - Upgraded aiohttp version from 3.6.2 to 3.7.4. ([#7734](https://github.com/wazuh/wazuh/pull/7734))

### Fixed

- **Core:**
  - Fix a bug in the unit tests that randomly caused false failures. ([#7723](https://github.com/wazuh/wazuh/pull/7723))
  - Fixed a bug in the Analysisd configuration that did not apply the setting `json_null_fields`. ([#7711](https://github.com/wazuh/wazuh/pull/7711))
  - Fixed the checking of the option `ipv6` in Remoted. ([#7737](https://github.com/wazuh/wazuh/pull/7737))
  - Fixed the checking of the option `rids_closing_time` in Remoted. ([#7746](https://github.com/wazuh/wazuh/pull/7746))


## [v4.1.1] - 2021-02-25

### Added

- **External dependencies:**
  - Added cython (0.29.21) library to Python dependencies. ([#7451](https://github.com/wazuh/wazuh/pull/7451))
  - Added xmltodict (0.12.0) library to Python dependencies. ([#7303](https://github.com/wazuh/wazuh/pull/7303))

- **API:**
  - Added new endpoints to manage rules files. ([#7178](https://github.com/wazuh/wazuh/issues/7178))
  - Added new endpoints to manage CDB lists files. ([#7180](https://github.com/wazuh/wazuh/issues/7180))
  - Added new endpoints to manage decoder files. ([#7179](https://github.com/wazuh/wazuh/issues/7179))
  - Added new manager and cluster endpoints to update Wazuh configuration (ossec.conf). ([#7181](https://github.com/wazuh/wazuh/issues/7181))

### Changed

- **External dependencies:**
  - Upgraded Python version from 3.8.2 to 3.8.6. ([#7451](https://github.com/wazuh/wazuh/pull/7451))
  - Upgraded Cryptography python library from 3.2.1 to 3.3.2. ([#7451](https://github.com/wazuh/wazuh/pull/7451))
  - Upgraded cffi python library from 1.14.0 to 1.14.4. ([#7451](https://github.com/wazuh/wazuh/pull/7451))

- **API:**
  - Added raw parameter to GET /manager/configuration and GET cluster/{node_id}/configuration to load ossec.conf in xml format. ([#7565](https://github.com/wazuh/wazuh/issues/7565))

### Fixed

- **API:**
  - Fixed an error with the RBAC permissions in the `GET /groups` endpoint. ([#7328](https://github.com/wazuh/wazuh/issues/7328))
  - Fixed a bug with Windows registries when parsing backslashes. ([#7309](https://github.com/wazuh/wazuh/pull/7309))
  - Fixed an error with the RBAC permissions when assigning multiple `agent:group` resources to a policy. ([#7393](https://github.com/wazuh/wazuh/pull/7393))
  - Fixed an error with search parameter when using special characters. ([#7301](https://github.com/wazuh/wazuh/pull/7301))
- **AWS Module:**
  - Fixed a bug that caused an error when attempting to use an IAM Role with **CloudWatchLogs** service. ([#7330](https://github.com/wazuh/wazuh/pull/7330))
- **Framework:**
  - Fixed a race condition bug when using RBAC expand_group function. ([#7353](https://github.com/wazuh/wazuh/pull/7353))
  - Fix migration process to overwrite default RBAC policies. ([#7594](https://github.com/wazuh/wazuh/pull/7594))
- **Core:**
  - Fixed a bug in Windows agent that did not honor the buffer's EPS limit. ([#7333](https://github.com/wazuh/wazuh/pull/7333))
  - Fixed a bug in Integratord that might lose alerts from Analysisd due to a race condition. ([#7338](https://github.com/wazuh/wazuh/pull/7338))
  - Silence the error message when the Syslog forwarder reads an alert with no rule object. ([#7539](https://github.com/wazuh/wazuh/pull/7539))
  - Fixed a memory leak in Vulnerability Detector when updating NVD feeds. ([#7559](https://github.com/wazuh/wazuh/pull/7559))
  - Prevent FIM from raising false positives about group name changes due to a thread unsafe function. ([#7589](https://github.com/wazuh/wazuh/pull/7589))

### Removed

- **API:**
  - Deprecated /manager/files and /cluster/{node_id}/files endpoints. ([#7209](https://github.com/wazuh/wazuh/issues/7209))


## [v4.1.0] - 2021-02-15

### Added

- **Core:**
  - Allow negation of expressions in rules. ([#6258](https://github.com/wazuh/wazuh/pull/6258))
  - Support for PCRE2 regular expressions in rules and decoders. ([#6480](https://github.com/wazuh/wazuh/pull/6480))
  - Added new **ruleset test module**. Allow testing and verification of rules and decoders using Wazuh User Interface. ([#5337](https://github.com/wazuh/wazuh/issues/5337))
  - Added new **upgrade module**. WPK upgrade feature has been moved to this module, which offers support for cluster architecture and simultaneous upgrades. ([#5387](https://github.com/wazuh/wazuh/issues/5387))
  - Added new **task module**. This module stores and manages all the tasks that are executed in the agents or managers. ([#5386](https://github.com/wazuh/wazuh/issues/5386))
  - Let the time interval to detect that an agent got disconnected configurable. Deprecate parameter `DISCON_TIME`. ([#6396](https://github.com/wazuh/wazuh/pull/6396))
  - Added support to macOS in Vulnerability Detector. ([#6532](https://github.com/wazuh/wazuh/pull/6532))
  - Added the capability to perform FIM on values in the Windows Registry. ([#6735](https://github.com/wazuh/wazuh/pull/6735))
- **API:**
  - Added endpoints to query and manage Rootcheck data. ([#6496](https://github.com/wazuh/wazuh/pull/6496))
  - Added new endpoint to check status of tasks. ([#6029](https://github.com/wazuh/wazuh/issues/6029))
  - Added new endpoints to run the logtest tool and delete a logtest session. ([#5984](https://github.com/wazuh/wazuh/pull/5984))
  - Added debug2 mode for API log and improved debug mode. ([#6822](https://github.com/wazuh/wazuh/pull/6822))
  - Added missing secure headers for API responses. ([#7024](https://github.com/wazuh/wazuh/issues/7024))
  - Added new config option to disable uploading configurations containing remote commands. ([#7016](https://github.com/wazuh/wazuh/issues/7016))
- **AWS Module:**
  - Added support for AWS load balancers (Application Load Balancer, Classic Load Balancer and Network Load Balancer). ([#6034](https://github.com/wazuh/wazuh/issues/6034))
- **Framework:**
  - Added new framework modules to use the logtest tool. ([#5870](https://github.com/wazuh/wazuh/pull/5870))
  - Improved `q` parameter on rules, decoders and cdb-lists modules to allow multiple nested fields. ([#6560](https://github.com/wazuh/wazuh/pull/6560))

### Changed

- **Core:**
  - Removed the limit of agents that a manager can support. ([#6097](https://github.com/wazuh/wazuh/issues/6097))
    - Migration of rootcheck results to Wazuh DB to remove the files with the results of each agent. ([#6096](https://github.com/wazuh/wazuh/issues/6096))
    - Designed new mechanism to close RIDS files when agents are disconnected. ([#6112](https://github.com/wazuh/wazuh/issues/6112))
  - Moved CA configuration section to verify WPK signatures from `active-response` section to `agent-upgrade` section. ([#5929](https://github.com/wazuh/wazuh/issues/5929))
  - The tool ossec-logtest has been renamed to wazuh-logtest, and it uses a new testing service integrated in Analysisd. ([#6103](https://github.com/wazuh/wazuh/pull/6103))
  - Changed error message to debug when multiple daemons attempt to remove an agent simultaneously ([#6185](https://github.com/wazuh/wazuh/pull/6185))
  - Changed error message to warning when the agent fails to reach a module. ([#5817](https://github.com/wazuh/wazuh/pull/5817))
- **API:**
  - Changed the `status` parameter behavior in the `DELETE /agents` endpoint to enhance security. ([#6829](https://github.com/wazuh/wazuh/pull/6829))
  - Changed upgrade endpoints to accept a list of agents, maximum 100 agents per request. ([#5336](https://github.com/wazuh/wazuh/issues/5536))
  - Improved input validation regexes for `names` and `array_names`. ([#7015](https://github.com/wazuh/wazuh/issues/7015))
- **Framework:**
  - Refactored framework to work with new upgrade module. ([#5537](https://github.com/wazuh/wazuh/issues/5537))
  - Refactored agent upgrade CLI to work with new ugprade module. It distributes petitions in a clustered environment. ([#5675](https://github.com/wazuh/wazuh/issues/5675))
  - Changed rule and decoder details structure to support PCRE2. ([#6318](https://github.com/wazuh/wazuh/issues/6318))
  - Changed access to agent's status. ([#6326](https://github.com/wazuh/wazuh/issues/6326))
  - Improved AWS Config integration to avoid performance issues by removing alert fields with variables such as Instance ID in its name. ([#6537](https://github.com/wazuh/wazuh/issues/6537))

### Fixed

- **Core:**
  - Fixed error in Analysisd when getting the ossec group ID. ([#6688](https://github.com/wazuh/wazuh/pull/6688))
  - Prevented FIM from reporting configuration error when setting patterns that match no files. ([#6187](https://github.com/wazuh/wazuh/pull/6187))
  - Fixed the array parsing when building JSON alerts. ([#6687](https://github.com/wazuh/wazuh/pull/6687))
  - Added Firefox ESR to the CPE helper to distinguish it from Firefox when looking for vulnerabilities. ([#6610](https://github.com/wazuh/wazuh/pull/6610))
  - Fixed the evaluation of packages from external sources with the official vendor feeds in Vulnerability Detector. ([#6611](https://github.com/wazuh/wazuh/pull/6611))
  - Fixed the handling of duplicated tags in the Vulnerability Detector configuration. ([#6683](https://github.com/wazuh/wazuh/pull/6683))
  - Fixed the validation of hotfixes gathered by Syscollector. ([#6706](https://github.com/wazuh/wazuh/pull/6706))
  - Fixed the reading of the Linux OS version when `/etc/os-release` doesn't provide it. ([#6674](https://github.com/wazuh/wazuh/pull/6674))
  - Fixed a false positive when comparing the minor target of CentOS packages in Vulnerability Detector. ([#6709](https://github.com/wazuh/wazuh/pull/6709))
  - Fixed a zombie process leak in Modulesd when using commands without a timeout. ([#6719](https://github.com/wazuh/wazuh/pull/6719))
  - Fixed a race condition in Remoted that might create agent-group files with wrong permissions. ([#6833](https://github.com/wazuh/wazuh/pull/6833))
  - Fixed a warning log in Wazuh DB when upgrading the global database. ([#6697](https://github.com/wazuh/wazuh/pull/6697))
  - Fixed a bug in FIM on Windows that caused false positive due to changes in the host timezone or the daylight saving time when monitoring files in a FAT32 filesystem. ([#6801](https://github.com/wazuh/wazuh/pull/6801))
  - Fixed the purge of the Redhat vulnerabilities database before updating it. ([#7050](https://github.com/wazuh/wazuh/pull/7050))
  - Fixed a condition race hazard in Authd that may prevent the daemon from updating client.keys after adding an agent. ([#7271](https://github.com/wazuh/wazuh/pull/7271))
- **API:**
  - Fixed an error with `/groups/{group_id}/config` endpoints (GET and PUT) when using complex `localfile` configurations. ([#6276](https://github.com/wazuh/wazuh/pull/6383))
- **Framework:**
  - Fixed a `cluster_control` bug that caused an error message when running `wazuh-clusterd` in foreground. ([#6724](https://github.com/wazuh/wazuh/pull/6724))
  - Fixed a bug with add_manual(agents) function when authd is disabled. ([#7062](https://github.com/wazuh/wazuh/pull/7062))


## [v4.0.4] - 2021-01-14

### Added

- **API:**
  - Added missing secure headers for API responses. ([#7138](https://github.com/wazuh/wazuh/issues/7138))
  - Added new config option to disable uploading configurations containing remote commands. ([#7134](https://github.com/wazuh/wazuh/issues/7134))
  - Added new config option to choose the SSL ciphers. Default value `TLSv1.2`. ([#7164](https://github.com/wazuh/wazuh/issues/7164))

### Changed

- **API:**
  - Deprecated endpoints to restore and update API configuration file. ([#7132](https://github.com/wazuh/wazuh/issues/7132))
  - Default expiration time of the JWT token set to 15 minutes. ([#7167](https://github.com/wazuh/wazuh/pull/7167))

### Fixed

- **API:**
  - Fixed a path traversal flaw ([CVE-2021-26814](https://nvd.nist.gov/vuln/detail/CVE-2021-26814)) affecting 4.0.0 to 4.0.3 at `/manager/files` and `/cluster/{node_id}/files` endpoints. ([#7131](https://github.com/wazuh/wazuh/issues/7131))
- **Framework:**
  - Fixed a bug with add_manual(agents) function when authd is disabled. ([#7135](https://github.com/wazuh/wazuh/issues/7135))
- **Core:**
  - Fixed the purge of the Redhat vulnerabilities database before updating it. ([#7133](https://github.com/wazuh/wazuh/pull/7133))

## [v4.0.3] - 2020-11-30

### Fixed

- **API:**
  - Fixed a problem with certain API calls exceeding timeout in highly loaded cluster environments. ([#6753](https://github.com/wazuh/wazuh/pull/6753))


## [v4.0.2] - 2020-11-24

### Added

- **Core:**
  - Added macOS Big Sur version detection in the agent. ([#6603](https://github.com/wazuh/wazuh/pull/6603))

### Changed

- **API:**
  - `GET /agents/summary/os`, `GET /agents/summary/status` and `GET /overview/agents` will no longer consider `000` as an agent. ([#6574](https://github.com/wazuh/wazuh/pull/6574))
  - Increased to 64 the maximum number of characters that can be used in security users, roles, rules, and policies names. ([#6657](https://github.com/wazuh/wazuh/issues/6657))

### Fixed

- **API:**
  - Fixed an error with `POST /security/roles/{role_id}/rules` when removing role-rule relationships with admin resources. ([#6594](https://github.com/wazuh/wazuh/issues/6594))
  - Fixed a timeout error with `GET /manager/configuration/validation` when using it in a slow environment. ([#6530](https://github.com/wazuh/wazuh/issues/6530))
- **Framework:**
  - Fixed an error with some distributed requests when the cluster configuration is empty. ([#6612](https://github.com/wazuh/wazuh/pull/6612))
  - Fixed special characters in default policies. ([#6575](https://github.com/wazuh/wazuh/pull/6575))
- **Core:**
  - Fixed a bug in Remoted that limited the maximum agent number to `MAX_AGENTS-3` instead of `MAX_AGENTS-2`. ([#4560](https://github.com/wazuh/wazuh/pull/4560))
  - Fixed an error in the network library when handling disconnected sockets. ([#6444](https://github.com/wazuh/wazuh/pull/6444))
  - Fixed an error in FIM when handling temporary files and registry keys exceeding the path size limit. ([#6538](https://github.com/wazuh/wazuh/pull/6538))
  - Fixed a bug in FIM that stopped monitoring folders pointed by a symbolic link. ([#6613](https://github.com/wazuh/wazuh/pull/6613))
  - Fixed a race condition in FIM that could cause Syscheckd to stop unexpectedly. ([#6696](https://github.com/wazuh/wazuh/pull/6696))


## [v4.0.1] - 2020-11-11

### Changed

- **Framework:**
  - Updated Python's cryptography library to version 3.2.1 ([#6442](https://github.com/wazuh/wazuh/issues/6442))

### Fixed

- **API:**
  - Added missing agent:group resource to RBAC's catalog. ([6427](https://github.com/wazuh/wazuh/issues/6427))
  - Changed `limit` parameter behaviour in `GET sca/{agent_id}/checks/{policy_id}` endpoint and fixed some loss of information when paginating `wdb`. ([#6464](https://github.com/wazuh/wazuh/pull/6464))
  - Fixed an error with `GET /security/users/me` when logged in with `run_as`. ([#6506](https://github.com/wazuh/wazuh/pull/6506))
- **Framework:**
  - Fixed zip files compression and handling in cluster integrity synchronization. ([#6367](https://github.com/wazuh/wazuh/issues/6367))
- **Core**
  - Fixed version matching when assigning feed in Vulnerability Detector. ([#6505](https://github.com/wazuh/wazuh/pull/6505))
  - Prevent unprivileged users from accessing the Wazuh Agent folder in Windows. ([#3593](https://github.com/wazuh/wazuh/pull/3593))
  - Fix a bug that may lead the agent to crash when reading an invalid Logcollector configuration. ([#6463](https://github.com/wazuh/wazuh/pull/6463))


## [v4.0.0] - 2020-10-23

### Added

- Added **enrollment capability**. Agents are now able to request a key from the manager if current key is missing or wrong. ([#5609](https://github.com/wazuh/wazuh/pull/5609))
- Migrated the agent-info data to Wazuh DB. ([#5541](https://github.com/wazuh/wazuh/pull/5541))
- **API:**
  - Embedded Wazuh API with Wazuh Manager, there is no need to install Wazuh API. ([9860823](https://github.com/wazuh/wazuh/commit/9860823d568f5e6d93550d9b139507c04d2c2eb9))
  - Migrated Wazuh API server from nodejs to python. ([#2640](https://github.com/wazuh/wazuh/pull/2640))
  - Added asynchronous aiohttp server for the Wazuh API. ([#4474](https://github.com/wazuh/wazuh/issues/4474))
  - New Wazuh API is approximately 5 times faster on average. ([#5834](https://github.com/wazuh/wazuh/issues/5834))
  - Added OpenAPI based Wazuh API specification. ([#2413](https://github.com/wazuh/wazuh/issues/2413))
  - Improved Wazuh API reference documentation based on OpenAPI spec using redoc. ([#4967](https://github.com/wazuh/wazuh/issues/4967))
  - Added new yaml Wazuh API configuration file. ([#2570](https://github.com/wazuh/wazuh/issues/2570))
  - Added new endpoints to manage API configuration and deprecated configure_api.sh. ([#2570](https://github.com/wazuh/wazuh/issues/4822))
  - Added RBAC support to Wazuh API. ([#3287](https://github.com/wazuh/wazuh/issues/3287))
  - Added new endpoints for Wazuh API security management. ([#3410](https://github.com/wazuh/wazuh/issues/3410))
  - Added SQLAlchemy ORM based database for RBAC. ([#3375](https://github.com/wazuh/wazuh/issues/3375))
  - Added new JWT authentication method. ([7080ac3](https://github.com/wazuh/wazuh/commit/7080ac352774bb0feaf07cab76df58ea5503ff4b))
  - Wazuh API up and running by default in all nodes for a clustered environment.
  - Added new and improved error handling. ([#2843](https://github.com/wazuh/wazuh/issues/2843) ([#5345](https://github.com/wazuh/wazuh/issues/5345))
  - Added tavern and docker based Wazuh API integration tests. ([#3612](https://github.com/wazuh/wazuh/issues/3612))
  - Added new and unified Wazuh API responses structure. ([3421015](https://github.com/wazuh/wazuh/commit/34210154016f0a63211a81707744dce0ec0a54f9))
  - Added new endpoints for Wazuh API users management. ([#3280](https://github.com/wazuh/wazuh/issues/3280))
  - Added new endpoint to restart agents which belong to a node. ([#5381](https://github.com/wazuh/wazuh/issues/5381))
  - Added and improved q filter in several endpoints. ([#5431](https://github.com/wazuh/wazuh/pull/5431))
  - Tested and improved Wazuh API security. ([#5318](https://github.com/wazuh/wazuh/issues/5318))
    - Added DDOS blocking system. ([#5318](https://github.com/wazuh/wazuh/issues/5318#issuecomment-654303933))
    - Added brute force attack blocking system. ([#5318](https://github.com/wazuh/wazuh/issues/5318#issuecomment-652892858))
    - Added content-type validation. ([#5318](https://github.com/wazuh/wazuh/issues/5318#issuecomment-654807980))
- **Vulnerability Detector:**
  - Redhat vulnerabilities are now fetched from OVAL benchmarks. ([#5352](https://github.com/wazuh/wazuh/pull/5352))
  - Debian vulnerable packages are now fetched from the Security Tracker. ([#5304](https://github.com/wazuh/wazuh/pull/5304))
  - The Debian Security Tracker feed can be loaded from a custom location. ([#5449](https://github.com/wazuh/wazuh/pull/5449))
  - The package vendor is used to discard vulnerabilities. ([#5330](https://github.com/wazuh/wazuh/pull/5330))
  - Allow compressed feeds for offline updates. ([#5745](https://github.com/wazuh/wazuh/pull/5745))
  - The manager now updates the MSU feed automatically. ([#5678](https://github.com/wazuh/wazuh/pull/5678))
  - CVEs with no affected version defined in all the feeds are now reported. ([#5284](https://github.com/wazuh/wazuh/pull/5284))
  - CVEs vulnerable for the vendor and missing in the NVD are now reported. ([#5305](https://github.com/wazuh/wazuh/pull/5305))
- **File Integrity Monitoring:**
  - Added options to limit disk usage using report changes option in the FIM module. ([#5157](https://github.com/wazuh/wazuh/pull/5157))
- Added and updated framework unit tests to increase coverage. ([#3287](https://github.com/wazuh/wazuh/issues/3287))
- Added improved support for monitoring paths from environment variables. ([#4961](https://github.com/wazuh/wazuh/pull/4961))
- Added `base64_log` format to the log builder for Logcollector. ([#5273](https://github.com/wazuh/wazuh/pull/5273))

### Changed

- Changed the default manager-agent connection protocol to **TCP**. ([#5696](https://github.com/wazuh/wazuh/pull/5696))
- Disable perpetual connection attempts to modules. ([#5622](https://github.com/wazuh/wazuh/pull/5622))
- Unified the behaviour of Wazuh daemons when reconnecting with unix sockets. ([#4510](https://github.com/wazuh/wazuh/pull/4510))
- Changed multiple Wazuh API endpoints. ([#2640](https://github.com/wazuh/wazuh/pull/2640)) ([#2413](https://github.com/wazuh/wazuh-documentation/issues/2413))
- Refactored framework module in SDK and core. ([#5263](https://github.com/wazuh/wazuh/issues/5263))
- Refactored FIM Windows events handling. ([#5144](https://github.com/wazuh/wazuh/pull/5144))
- Changed framework to access global.db using wazuh-db. ([#6095](https://github.com/wazuh/wazuh/pull/6095))
- Changed agent-info synchronization task in Wazuh cluster. ([#5585](https://github.com/wazuh/wazuh/issues/5585))
- Use the proper algorithm name for SHA-256 inside Prelude output. Thanks to François Poirotte (@fpoirotte). ([#5004](https://github.com/wazuh/wazuh/pull/5004))
- Elastic Stack configuration files have been adapted to Wazuh v4.x. ([#5796](https://github.com/wazuh/wazuh/pull/5796))
- Explicitly use Bash for the Pagerduty integration. Thanks to Chris Kruger (@montdidier). ([#4641](https://github.com/wazuh/wazuh/pull/4641))

### Fixed

- **Vulnerability Detector:**
  - Vulnerabilities of Windows Server 2019 which not affects to Windows 10 were not being reported. ([#5524](https://github.com/wazuh/wazuh/pull/5524))
  - Vulnerabilities patched by a Microsoft update with no supersedence were not being reported. ([#5524](https://github.com/wazuh/wazuh/pull/5524))
  - Vulnerabilities patched by more than one Microsoft update were not being evaluated agains all the patches. ([#5717](https://github.com/wazuh/wazuh/pull/5717))
  - Duplicated alerts in Windows 10. ([#5600](https://github.com/wazuh/wazuh/pull/5600))
  - Syscollector now discards hotfixes that are not fully installed. ([#5792](https://github.com/wazuh/wazuh/pull/5792))
  - Syscollector now collects hotfixes that were not being parsed. ([#5792](https://github.com/wazuh/wazuh/pull/5792))
  - Update Windows databases when `run_on_start` is disabled. ([#5335](https://github.com/wazuh/wazuh/pull/5335))
  - Fixed the NVD version comparator to remove undesired suffixes. ([#5362](https://github.com/wazuh/wazuh/pull/5362))
  - Fixed not escaped single quote in vuln detector SQL query. ([#5570](https://github.com/wazuh/wazuh/pull/5570))
  - Unified alerts title. ([#5826](https://github.com/wazuh/wazuh/pull/5826))
  - Fixed potential error in the GZlib when uncompressing NVD feeds. ([#5989](https://github.com/wazuh/wazuh/pull/5989))
- **File Integrity Monitoring:**
  - Fixed an error with last scan time in Syscheck API endpoints. ([a9acd3a](https://github.com/wazuh/wazuh/commit/a9acd3a216a7e0075a8efa5a91b2587659782fd8))
  - Fixed support for monitoring directories which contain commas. ([#4961](https://github.com/wazuh/wazuh/pull/4961))
  - Fixed a bug where configuring a directory to be monitored as real-time and whodata resulted in real-time prevailing. ([#4961](https://github.com/wazuh/wazuh/pull/4961))
  - Fixed using an incorrect mutex while deleting inotify watches. ([#5126](https://github.com/wazuh/wazuh/pull/5126))
  - Fixed a bug which could cause multiple FIM threads to request the same temporary file. ([#5213](https://github.com/wazuh/wazuh/issues/5213))
  - Fixed a bug where deleting a file permanently in Windows would not trigger an alert. ([#5144](https://github.com/wazuh/wazuh/pull/5144))
  - Fixed a typo in the file monitoring options log entry. ([#5591](https://github.com/wazuh/wazuh/pull/5591))
  - Fixed an error where monitoring a drive in Windows under scheduled or realtime mode would generate alerts from the recycle bin. ([#4771](https://github.com/wazuh/wazuh/pull/4771))
  - When monitoring a drive in Windows in the format `U:`, it will monitor `U:\` instead of the agent's working directory. ([#5259](https://github.com/wazuh/wazuh/pull/5259))
  - Fixed a bug where monitoring a drive in Windows with `recursion_level` set to 0 would trigger alerts from files inside its subdirectories. ([#5235](https://github.com/wazuh/wazuh/pull/5235))
- Fixed an Azure wodle dependency error. The package azure-storage-blob>12.0.0 does not include a component used. ([#6109](https://github.com/wazuh/wazuh/pull/6109))
- Fixed bugs reported by GCC 10.1.0. ([#5119](https://github.com/wazuh/wazuh/pull/5119))
- Fixed compilation errors with `USE_PRELUDE` enabled. Thanks to François Poirotte (@fpoirotte). ([#5003](https://github.com/wazuh/wazuh/pull/5003))
- Fixed default gateway data gathering in Syscollector on Linux 2.6. ([#5548](https://github.com/wazuh/wazuh/pull/5548))
- Fixed the Eventchannel collector to keep working when the Eventlog service is restarted. ([#5496](https://github.com/wazuh/wazuh/pull/5496))
- Fixed the OpenSCAP script to work over Python 3. ([#5317](https://github.com/wazuh/wazuh/pull/5317))
- Fixed the launcher.sh generation in macOS source installation. ([#5922](https://github.com/wazuh/wazuh/pull/5922))

### Removed

- Removed Wazuh API cache endpoints. ([#3042](https://github.com/wazuh/wazuh/pull/3042))
- Removed Wazuh API rootcheck endpoints. ([#5246](https://github.com/wazuh/wazuh/issues/5246))
- Deprecated Debian Jessie and Wheezy for Vulnerability Detector (EOL). ([#5660](https://github.com/wazuh/wazuh/pull/5660))
- Removed references to `manage_agents` in the installation process. ([#5840](https://github.com/wazuh/wazuh/pull/5840))
- Removed compatibility with deprecated configuration at Vulnerability Detector. ([#5879](https://github.com/wazuh/wazuh/pull/5879))


## [v3.13.6] - 2022-09-19

### Fixed

- Fixed a path traversal flaw in Active Response affecting agents from v3.6.1 (reported by @guragainroshan0). ([#14823](https://github.com/wazuh/wazuh/pull/14823))


## [v3.13.4] - 2022-05-30

### Fixed

- Fixed a crash in Vuln Detector when scanning agents running on Windows (backport from 4.3.2). ([#13624](https://github.com/wazuh/wazuh/pull/13624))


## [v3.13.3] - 2021-04-28

### Fixed

- Fixed a bug in Vulnerability Detector that made Modulesd crash while updating the NVD feed due to a missing CPE entry. ([#8346](https://github.com/wazuh/wazuh/pull/8346))


## [v3.13.2] - 2020-09-21

### Fixed

- Updated the default NVD feed URL from 1.0 to 1.1 in Vulnerability Detector. ([#6056](https://github.com/wazuh/wazuh/pull/6056))


## [v3.13.1] - 2020-07-14

### Added

- Added two new settings <max_retries> and <retry_interval> to adjust the agent failover interval. ([#5433](https://github.com/wazuh/wazuh/pull/5433))

### Fixed

- Fixed a crash in Modulesd caused by Vulnerability Detector when skipping a kernel package if the agent has OS info disabled. ([#5467](https://github.com/wazuh/wazuh/pull/5467))


## [v3.13.0] - 2020-06-29

### Added

- Vulnerability Detector improvements. ([#5097](https://github.com/wazuh/wazuh/pull/5097))
  - Include the NVD as feed for Linux agents in Vulnerability Detector.
  - Improve the Vulnerability Detector engine to correlate alerts between different feeds.
  - Add Vulnerability Detector module unit testing for Unix source code.
  - A timeout has been added to the updates of the vulnerability detector feeds to prevent them from getting hung up. ([#5153](https://github.com/wazuh/wazuh/pull/5153))
- New option for the JSON decoder to choose the treatment of Array structures. ([#4836](https://github.com/wazuh/wazuh/pull/4836))
- Added mode value (real-time, Who-data, or scheduled) as a dynamic field in FIM alerts. ([#5051](https://github.com/wazuh/wazuh/pull/5051))
- Set a configurable maximum limit of files to be monitored by FIM. ([#4717](https://github.com/wazuh/wazuh/pull/4717))
- New integration for pull logs from Google Cloud Pub/Sub. ([#4078](https://github.com/wazuh/wazuh/pull/4078))
- Added support for MITRE ATT&CK knowledge base. ([#3746](https://github.com/wazuh/wazuh/pull/3746))
- Microsoft Software Update Catalog used by vulnerability detector added as a dependency. ([#5101](https://github.com/wazuh/wazuh/pull/5101))
- Added support for `aarch64` and `armhf` architectures. ([#5030](https://github.com/wazuh/wazuh/pull/5030))

### Changed

- Internal variable rt_delay configuration changes to 5 milliseconds. ([#4760](https://github.com/wazuh/wazuh/pull/4760))
- Who-data includes new fields: process CWD, parent process id, and CWD of parent process. ([#4782](https://github.com/wazuh/wazuh/pull/4782))
- FIM opens files with shared deletion permission. ([#5018](https://github.com/wazuh/wazuh/pull/5018))
- Extended the statics fields comparison in the ruleset options. ([#4416](https://github.com/wazuh/wazuh/pull/4416))
- The state field was removed from vulnerability alerts. ([#5211](https://github.com/wazuh/wazuh/pull/5211))
- The NVD is now the primary feed for the vulnerability detector in Linux. ([#5097](https://github.com/wazuh/wazuh/pull/5097))
- Removed OpenSCAP policies installation and configuration block. ([#5061](https://github.com/wazuh/wazuh/pull/5061))
- Changed the internal configuration of Analysisd to be able to register by default a number of agents higher than 65536. ([#4332](https://github.com/wazuh/wazuh/pull/4332))
- Changed `same/different_systemname` for `same/different_system_name` in Analysisd static filters. ([#5131](https://github.com/wazuh/wazuh/pull/5131))
- Updated the internal Python interpreter from v3.7.2 to v3.8.2. ([#5030](https://github.com/wazuh/wazuh/pull/5030))

### Fixed

- Fixed a bug that, in some cases, kept the memory reserved when deleting monitored directories in FIM. ([#5115](https://github.com/wazuh/wazuh/issues/5115))
- Freed Inotify watches moving directories in the real-time mode of FIM. ([#4794](https://github.com/wazuh/wazuh/pull/4794))
- Fixed an error that caused deletion alerts with a wrong path in Who-data mode. ([#4831](https://github.com/wazuh/wazuh/pull/4831))
- Fixed generating alerts in Who-data mode when moving directories to the folder being monitored in Windows. ([#4762](https://github.com/wazuh/wazuh/pull/4762))
- Avoid truncating the full log field of the alert when the path is too long. ([#4792](https://github.com/wazuh/wazuh/pull/4792))
- Fixed the change of monitoring from Who-data to real-time when there is a failure to set policies in Windows. ([#4753](https://github.com/wazuh/wazuh/pull/4753))
- Fixed an error that prevents restarting Windows agents from the manager. ([#5212](https://github.com/wazuh/wazuh/pull/5212))
- Fixed an error that impedes the use of the tag URL by configuring the NVD in a vulnerability detector module. ([#5165](https://github.com/wazuh/wazuh/pull/5165))
- Fixed TOCTOU condition in Clusterd when merging agent-info files. ([#5159](https://github.com/wazuh/wazuh/pull/5159))
- Fixed race condition in Analysisd when handling accumulated events. ([#5091](https://github.com/wazuh/wazuh/pull/5091))
- Avoided to count links when generating alerts for ignored directories in Rootcheck. Thanks to Artur Molchanov (@Hexta). ([#4603](https://github.com/wazuh/wazuh/pull/4603))
- Fixed typo in the path used for logging when disabling an account. Thanks to Fontaine Pierre (@PierreFontaine). ([#4839](https://github.com/wazuh/wazuh/pull/4839))
- Fixed an error when receiving different Syslog events in the same TCP packet. ([#5087](https://github.com/wazuh/wazuh/pull/5087))
- Fixed a bug in Vulnerability Detector on Modulesd when comparing Windows software versions. ([#5168](https://github.com/wazuh/wazuh/pull/5168))
- Fixed a bug that caused an agent's disconnection time not to be displayed correctly. ([#5142](https://github.com/wazuh/wazuh/pull/5142))
- Optimized the function to obtain the default gateway. Thanks to @WojRep
- Fixed host verification when signing a certificate for the manager. ([#4963](https://github.com/wazuh/wazuh/pull/4963))
- Fixed possible duplicated ID on 'client.keys' adding new agent through the API with a specific ID. ([#4982](https://github.com/wazuh/wazuh/pull/4982))
- Avoid duplicate descriptors using wildcards in 'localfile' configuration. ([#4977](https://github.com/wazuh/wazuh/pull/4977))
- Added guarantee that all processes are killed when service stops. ([#4975](https://github.com/wazuh/wazuh/pull/4975))
- Fixed mismatch in integration scripts when the debug flag is set to active. ([#4800](https://github.com/wazuh/wazuh/pull/4800))


## [v3.12.3] - 2020-04-30

### Changed

- Disable WAL in databases handled by Wazuh DB to save disk space. ([#4949](https://github.com/wazuh/wazuh/pull/4949))

### Fixed

- Fixed a bug in Remoted that could prevent agents from connecting in UDP mode. ([#4897](https://github.com/wazuh/wazuh/pull/4897))
- Fixed a bug in the shared library that caused daemons to not find the ossec group. ([#4873](https://github.com/wazuh/wazuh/pull/4873))
- Prevent Syscollector from falling into an infinite loop when failed to collect the Windows hotfixes. ([#4878](https://github.com/wazuh/wazuh/pull/4878))
- Fixed a memory leak in the system scan by Rootcheck on Windows. ([#4948](https://github.com/wazuh/wazuh/pull/4948))
- Fixed a bug in Logcollector that caused the out_format option not to apply for the agent target. ([#4942](https://github.com/wazuh/wazuh/pull/4942))
- Fixed a bug that caused FIM to not handle large inode numbers correctly. ([#4914](https://github.com/wazuh/wazuh/pull/4914))
- Fixed a bug that made ossec-dbd crash due to a bad mutex initialization. ([#4552](https://github.com/wazuh/wazuh/pull/4552))


## [v3.12.2] - 2020-04-09

### Fixed

- Fixed a bug in Vulnerability Detector that made wazuh-modulesd crash when parsing the version of a package from a RHEL feed. ([#4885](https://github.com/wazuh/wazuh/pull/4885))


## [v3.12.1] - 2020-04-08

### Changed

- Updated MSU catalog on 31/03/2020. ([#4819](https://github.com/wazuh/wazuh/pull/4819))

### Fixed

- Fixed compatibility with the Vulnerability Detector feeds for Ubuntu from Canonical, that are available in a compressed format. ([#4834](https://github.com/wazuh/wazuh/pull/4834))
- Added missing field ‘database’ to the FIM on-demand configuration report. ([#4785](https://github.com/wazuh/wazuh/pull/4785))
- Fixed a bug in Logcollector that made it forward a log to an external socket infinite times. ([#4802](https://github.com/wazuh/wazuh/pull/4802))
- Fixed a buffer overflow when receiving large messages from Syslog over TCP connections. ([#4778](https://github.com/wazuh/wazuh/pull/4778))
- Fixed a malfunction in the Integrator module when analyzing events without a certain field. ([#4851](https://github.com/wazuh/wazuh/pull/4851))
- Fix XML validation with paths ending in `\`. ([#4783](https://github.com/wazuh/wazuh/pull/4783))

### Removed

- Removed support for Ubuntu 12.04 (Precise) in Vulneratiliby Detector as its feed is no longer available.


## [v3.12.0] - 2020-03-24

### Added

- Add synchronization capabilities for FIM. ([#3319](https://github.com/wazuh/wazuh/issues/3319))
- Add SQL database for the FIM module. Its storage can be switched between disk and memory. ([#3319](https://github.com/wazuh/wazuh/issues/3319))
- Add support for monitoring AWS S3 buckets in GovCloud regions. ([#3953](https://github.com/wazuh/wazuh/issues/3953))
- Add support for monitoring Cisco Umbrella S3 buckets. ([#3890](https://github.com/wazuh/wazuh/issues/3890))
- Add automatic reconnection with the Eventchannel service when it is restarted. ([#3836](https://github.com/wazuh/wazuh/pull/3836))
- Add a status validation when starting Wazuh. ([#4237](https://github.com/wazuh/wazuh/pull/4237))
- Add FIM module unit testing for Unix source code. ([#4688](https://github.com/wazuh/wazuh/pull/4688))
- Add multi-target support for unit testing. ([#4564](https://github.com/wazuh/wazuh/pull/4564))
- Add FIM module unit testing for Windows source code. ([#4633](https://github.com/wazuh/wazuh/pull/4633))

### Changed

- Move the FIM logic engine to the agent. ([#3319](https://github.com/wazuh/wazuh/issues/3319))
- Make Logcollector continuously attempt to reconnect with the agent daemon. ([#4435](https://github.com/wazuh/wazuh/pull/4435))
- Make Windows agents to send the keep-alive independently. ([#4077](https://github.com/wazuh/wazuh/pull/4077))
- Do not enforce source IP checking by default in the registration process. ([#4083](https://github.com/wazuh/wazuh/pull/4083))
- Updated API manager/configuration endpoint to also return the new synchronization and whodata syscheck fields ([#4241](https://github.com/wazuh/wazuh/pull/4241))
- Disabled the chroot jail in Agentd on UNIX.

### Fixed

- Avoid reopening the current socket when Logcollector fails to send a event. ([#4696](https://github.com/wazuh/wazuh/pull/4696))
- Prevent Logcollector from starving when has to reload files. ([#4730](https://github.com/wazuh/wazuh/pull/4730))
- Fix a small memory leak in clusterd. ([#4465](https://github.com/wazuh/wazuh/pull/4465))
- Fix a crash in the fluent forwarder when SSL is not enabled. ([#4675](https://github.com/wazuh/wazuh/pull/4675))
- Replace non-reentrant functions to avoid race condition hazards. ([#4081](https://github.com/wazuh/wazuh/pull/4081))
- Fixed the registration of more than one agent as `any` when forcing to use the source IP. ([#2533](https://github.com/wazuh/wazuh/pull/2533))
- Fix Windows upgrades in custom directories. ([#2534](https://github.com/wazuh/wazuh/pull/2534))
- Fix the format of the alert payload passed to the Slack integration. ([#3978](https://github.com/wazuh/wazuh/pull/3978))


## [v3.11.4] - 2020-02-25

### Changed

- Remove chroot in Agentd to allow it resolve DNS at any time. ([#4652](https://github.com/wazuh/wazuh/issues/4652))


## [v3.11.3] - 2020-01-28

### Fixed

- Fixed a bug in the Windows agent that made Rootcheck report false positives about file size mismatch. ([#4493](https://github.com/wazuh/wazuh/pull/4493))


## [v3.11.2] - 2020-01-22

### Changed

- Optimized memory usage in Vulnerability Detector when fetching the NVD feed. ([#4427](https://github.com/wazuh/wazuh/pull/4427))

### Fixed

- Rootcheck scan produced a 100% CPU peak in Syscheckd because it applied `<readall>` option even when disabled. ([#4415](https://github.com/wazuh/wazuh/pull/4415))
- Fixed a handler leak in Rootcheck and SCA on Windows agents. ([#4456](https://github.com/wazuh/wazuh/pull/4456))
- Prevent Remoted from exiting when a client closes a connection prematurely. ([#4390](https://github.com/wazuh/wazuh/pull/4390))
- Fixed crash in Slack integration when handling an alert with no description. ([#4426](https://github.com/wazuh/wazuh/pull/4426))
- Fixed Makefile to allow running scan-build for Windows agents. ([#4314](https://github.com/wazuh/wazuh/pull/4314))
- Fixed a memory leak in Clusterd. ([#4448](https://github.com/wazuh/wazuh/pull/4448))
- Disable TCP keepalive options at os_net library to allow building Wazuh on OpenBSD. ([#4462](https://github.com/wazuh/wazuh/pull/4462))


## [v3.11.1] - 2020-01-03

### Fixed

- The Windows Eventchannel log decoder in Analysisd maxed out CPU usage due to an infinite loop. ([#4412](https://github.com/wazuh/wazuh/pull/4412))


## [v3.11.0] - 2019-12-23

### Added

- Add support to Windows agents for vulnerability detector. ([#2787](https://github.com/wazuh/wazuh/pull/2787))
- Add support to Debian 10 Buster for vulnerability detector (by @aderumier). ([#4151](https://github.com/wazuh/wazuh/pull/4151))
- Make the Wazuh service to start after the network systemd unit (by @VAdamec). ([#1106](https://github.com/wazuh/wazuh/pull/1106))
- Add process inventory support for Mac OS X agents. ([#3322](https://github.com/wazuh/wazuh/pull/3322))
- Add port inventory support for MAC OS X agents. ([#3349](https://github.com/wazuh/wazuh/pull/3349))
- Make Analysisd compile the CDB list upon start. ([#3488](https://github.com/wazuh/wazuh/pull/3488))
- New rules option `global_frequency` to make frequency rules independent from the event source. ([#3931](https://github.com/wazuh/wazuh/pull/3931))
- Add a validation for avoiding agents to keep trying to connect to an invalid address indefinitely. ([#3951](https://github.com/wazuh/wazuh/pull/3951))
- Add the condition field of SCA checks to the agent databases. ([#3631](https://github.com/wazuh/wazuh/pull/3631))
- Display a warning message when registering to an unverified manager. ([#4207](https://github.com/wazuh/wazuh/pull/4207))
- Allow JSON escaping for logs on Logcollector's output format. ([#4273](https://github.com/wazuh/wazuh/pull/4273))
- Add TCP keepalive support for Fluent Forwarder. ([#4274](https://github.com/wazuh/wazuh/pull/4274))
- Add the host's primary IP to Logcollector's output format. ([#4380](https://github.com/wazuh/wazuh/pull/4380))

### Changed

- Now EventChannel alerts include the full message with the translation of coded fields. ([#3320](https://github.com/wazuh/wazuh/pull/3320))
- Changed `-G` agent-auth description in help message. ([#3856](https://github.com/wazuh/wazuh/pull/3856))
- Unified the Makefile flags allowed values. ([#4034](https://github.com/wazuh/wazuh/pull/4034))
- Let Logcollector queue file rotation and keepalive messages. ([#4222](https://github.com/wazuh/wazuh/pull/4222))
- Changed default paths for the OSQuery module in Windows agents. ([#4148](https://github.com/wazuh/wazuh/pull/4148))
- Fluent Forward now packs the content towards Fluentd into an object. ([#4334](https://github.com/wazuh/wazuh/pull/4334))

### Fixed

- Fix frequency rules to be increased for the same agent by default. ([#3931](https://github.com/wazuh/wazuh/pull/3931))
- Fix `protocol`, `system_name`, `data` and `extra_data` static fields detection. ([#3591](https://github.com/wazuh/wazuh/pull/3591))
- Fix overwriting agents by `Authd` when `force` option is less than 0. ([#3527](https://github.com/wazuh/wazuh/pull/3527))
- Fix Syscheck `nodiff` option for substring paths. ([#3015](https://github.com/wazuh/wazuh/pull/3015))
- Fix Logcollector wildcards to not detect directories as log files. ([#3788](https://github.com/wazuh/wazuh/pull/3788))
- Make Slack integration work with agentless alerts (by @dmitryax). ([#3971](https://github.com/wazuh/wazuh/pull/3971))
- Fix bugs reported by Clang analyzer. ([#3887](https://github.com/wazuh/wazuh/pull/3887))
- Fix compilation errors on OpenBSD platform. ([#3105](https://github.com/wazuh/wazuh/pull/3105))
- Fix on-demand configuration labels section to obtain labels attributes. ([#3490](https://github.com/wazuh/wazuh/pull/3490))
- Fixed race condition between `wazuh-clusterd` and `wazuh-modulesd` showing a 'No such file or directory' in `cluster.log` when synchronizing agent-info files in a cluster environment ([#4007](https://github.com/wazuh/wazuh/issues/4007))
- Fixed 'ConnectionError object has no attribute code' error when package repository is not available ([#3441](https://github.com/wazuh/wazuh/issues/3441))
- Fix the blocking of files monitored by Who-data in Windows agents. ([#3872](https://github.com/wazuh/wazuh/pull/3872))
- Fix the processing of EventChannel logs with unexpected characters. ([#3320](https://github.com/wazuh/wazuh/pull/3320))
- Active response Kaspersky script now logs the action request in _active-responses.log_ ([#2748](https://github.com/wazuh/wazuh/pull/2748))
- Fix service's installation path for CentOS 8. ([#4060](https://github.com/wazuh/wazuh/pull/4060))
- Add macOS Catalina to the list of detected versions. ([#4061](https://github.com/wazuh/wazuh/pull/4061))
- Prevent FIM from producing false negatives due to wrong checksum comparison. ([#4066](https://github.com/wazuh/wazuh/pull/4066))
- Fix `previous_output` count for alerts when matching by group. ([#4097](https://github.com/wazuh/wazuh/pull/4097))
- Fix event iteration when evaluating contextual rules. ([#4106](https://github.com/wazuh/wazuh/pull/4106))
- Fix the use of `prefilter_cmd` remotely by a new local option `allow_remote_prefilter_cmd`. ([#4178](https://github.com/wazuh/wazuh/pull/4178) & [4194](https://github.com/wazuh/wazuh/pull/4194))
- Fix restarting agents by group using the API when some of them are in a worker node. ([#4226](https://github.com/wazuh/wazuh/pull/4226))
- Fix error in Fluent Forwarder that requests an user and pass although the server does not need it. ([#3910](https://github.com/wazuh/wazuh/pull/3910))
- Fix FTS data length bound mishandling in Analysisd. ([#4278](https://github.com/wazuh/wazuh/pull/4278))
- Fix a memory leak in Modulesd and Agentd when Fluent Forward parses duplicate options. ([#4334](https://github.com/wazuh/wazuh/pull/4334))
- Fix an invalid memory read in Agentd when checking a remote configuration containing an invalid stanza inside `<labels>`. ([#4334](https://github.com/wazuh/wazuh/pull/4334))
- Fix error using force_reload and the eventchannel format in UNIX systems. ([#4294](https://github.com/wazuh/wazuh/pull/4294))


## [v3.10.2] - 2019-09-23

### Fixed

- Fix error in Logcollector when reloading localfiles with timestamp wildcards. ([#3995](https://github.com/wazuh/wazuh/pull/3995))


## [v3.10.1] - 2019-09-19

### Fixed

- Fix error after removing a high volume of agents from a group using the Wazuh API. ([#3907](https://github.com/wazuh/wazuh/issues/3907))
- Fix error in Remoted when reloading agent keys (busy resource). ([#3988](https://github.com/wazuh/wazuh/issues/3988))
- Fix invalid read in Remoted counters. ([#3989](https://github.com/wazuh/wazuh/issues/3989))


## [v3.10.0] - 2019-09-16

### Added

- Add framework function to obtain full summary of agents. ([#3842](https://github.com/wazuh/wazuh/pull/3842))
- SCA improvements. ([#3286](https://github.com/wazuh/wazuh/pull/3286))
  - Refactor de SCA internal logic and policy syntax. ([#3249](https://github.com/wazuh/wazuh/issues/3249))
  - Support to follow symbolic links. ([#3228](https://github.com/wazuh/wazuh/issues/3228))
  - Add numerical comparator for SCA rules. ([#3374](https://github.com/wazuh/wazuh/issues/3374))
  - Add SCA decoded events count to global stats. ([#3623](https://github.com/wazuh/wazuh/issues/3623))
- Extend duplicate file detection for LogCollector. ([#3867](https://github.com/wazuh/wazuh/pull/3867))
- Add HIPAA and NIST 800 53 compliance mapping as rule groups.([#3411](https://github.com/wazuh/wazuh/pull/3411) & [#3420](https://github.com/wazuh/wazuh/pull/3420))
- Add SCA compliance groups to rule groups in alerts. ([#3427](https://github.com/wazuh/wazuh/pull/3427))
- Add IPv6 loopback address to localhost list in DB output module (by @aquerubin). ([#3140](https://github.com/wazuh/wazuh/pull/3140))
- Accept `]` and `>` as terminal prompt characters for Agentless. ([#3209](https://github.com/wazuh/wazuh/pull/3209))

### Changed

- Modify logs for agent authentication issues by Remoted. ([#3662](https://github.com/wazuh/wazuh/pull/3662))
- Make Syscollector logging messages more user-friendly. ([#3397](https://github.com/wazuh/wazuh/pull/3397))
- Make SCA load by default all present policies at the default location. ([#3607](https://github.com/wazuh/wazuh/pull/3607))
- Increase IPSIZE definition for IPv6 compatibility (by @aquerubin). ([#3259](https://github.com/wazuh/wazuh/pull/3259))
- Replace local protocol definitions with Socket API definitions (by @aquerubin). ([#3260](https://github.com/wazuh/wazuh/pull/3260))
- Improved error message when some of required Wazuh daemons are down. Allow restarting cluster nodes except when `ossec-execd` is down. ([#3496](https://github.com/wazuh/wazuh/pull/3496))
- Allow existing aws_profile argument to work with vpcflowlogs in AWS wodle configuration. Thanks to Adam Williams (@awill1988). ([#3729](https://github.com/wazuh/wazuh/pull/3729))

### Fixed

- Fix exception handling when using an invalid bucket in AWS wodle ([#3652](https://github.com/wazuh/wazuh/pull/3652))
- Fix error message when an AWS bucket is empty ([#3743](https://github.com/wazuh/wazuh/pull/3743))
- Fix error when getting profiles in custom AWS buckets ([#3786](https://github.com/wazuh/wazuh/pull/3786))
- Fix SCA integrity check when switching between manager nodes. ([#3884](https://github.com/wazuh/wazuh/pull/3884))
- Fix alert email sending when no_full_log option is set in a rule. ([#3174](https://github.com/wazuh/wazuh/pull/3174))
- Fix error in Windows who-data when handling the directories list. ([#3883](https://github.com/wazuh/wazuh/pull/3883))
- Fix error in the hardware inventory collector for PowerPC architectures. ([#3624](https://github.com/wazuh/wazuh/pull/3624))
- Fix the use of mutexes in the `OS_Regex` library. ([#3533](https://github.com/wazuh/wazuh/pull/3533))
- Fix invalid read in the `OS_Regex` library. ([#3815](https://github.com/wazuh/wazuh/pull/3815))
- Fix compilation error on FreeBSD 13 and macOS 10.14. ([#3832](https://github.com/wazuh/wazuh/pull/3832))
- Fix typo in the license of the files. ([#3779](https://github.com/wazuh/wazuh/pull/3779))
- Fix error in `execd` when upgrading agents remotely while auto-restarting. ([#3437](https://github.com/wazuh/wazuh/pull/3437))
- Prevent integrations from inheriting descriptors. ([#3514](https://github.com/wazuh/wazuh/pull/3514))
- Overwrite rules label fix and rules features tests. ([#3414](https://github.com/wazuh/wazuh/pull/3414))
- Fix typo: replace `readed` with `read`. ([#3328](https://github.com/wazuh/wazuh/pull/3328))
- Introduce global mutex for Rootcheck decoder. ([#3530](https://github.com/wazuh/wazuh/pull/3530))
- Fix errors reported by scan-build. ([#3452](https://github.com/wazuh/wazuh/pull/3452) & [#3785](https://github.com/wazuh/wazuh/pull/3785))
- Fix the handling of `wm_exec()` output.([#3486](https://github.com/wazuh/wazuh/pull/3486))
- Fix FIM duplicated entries in Windows. ([#3504](https://github.com/wazuh/wazuh/pull/3504))
- Remove socket deletion from epoll. ([#3432](https://github.com/wazuh/wazuh/pull/3432))
- Let the sources installer support NetBSD. ([#3444](https://github.com/wazuh/wazuh/pull/3444))
- Fix error message from openssl v1.1.1. ([#3413](https://github.com/wazuh/wazuh/pull/3413))
- Fix compilation issue for local installation. ([#3339](https://github.com/wazuh/wazuh/pull/3339))
- Fix exception handling when /tmp have no permissions and tell the user the problem. ([#3401](https://github.com/wazuh/wazuh/pull/3401))
- Fix who-data alerts when audit logs contain hex fields. ([#3909](https://github.com/wazuh/wazuh/pull/3909))
- Remove useless `select()` calls in Analysisd decoders. ([#3964](https://github.com/wazuh/wazuh/pull/3964))


## [v3.9.5] - 2019-08-08

### Fixed

- Fixed a bug in the Framework that prevented Cluster and API from handling the file _client.keys_ if it's mounted as a volume on Docker.
- Fixed a bug in Analysisd that printed the millisecond part of the alerts' timestamp without zero-padding. That prevented Elasticsearch 7 from indexing those alerts. ([#3814](https://github.com/wazuh/wazuh/issues/3814))


## [v3.9.4] - 2019-08-07

### Changed

- Prevent agent on Windows from including who-data on FIM events for child directories without who-data enabled, even if it's available. ([#3601](https://github.com/wazuh/wazuh/issues/3601))
- Prevent Rootcheck configuration from including the `<ignore>` settings if they are empty. ([#3634](https://github.com/wazuh/wazuh/issues/3634))
- Wazuh DB will delete the agent DB-related files immediately when removing an agent. ([#3691](https://github.com/wazuh/wazuh/issues/3691))

### Fixed

- Fixed bug in Remoted when correlating agents and their sockets in TCP mode. ([#3602](https://github.com/wazuh/wazuh/issues/3602))
- Fix bug in the agent that truncated its IP address if it occupies 15 characters. ([#3615](https://github.com/wazuh/wazuh/issues/3615))
- Logcollector failed to overwrite duplicate `<localfile>` stanzas. ([#3616](https://github.com/wazuh/wazuh/issues/3616))
- Analysisd could produce a double free if an Eventchannel message contains an invalid XML member. ([#3626](https://github.com/wazuh/wazuh/issues/3626))
- Fixed defects in the code reported by Coverity. ([#3627](https://github.com/wazuh/wazuh/issues/3627))
- Fixed bug in Analysisd when handling invalid JSON input strings. ([#3648](https://github.com/wazuh/wazuh/issues/3648))
- Fix handling of SCA policies with duplicate ID in Wazuh DB. ([#3668](https://github.com/wazuh/wazuh/issues/3668))
- Cluster could fail synchronizing some files located in Docker volumes. ([#3669](https://github.com/wazuh/wazuh/issues/3669))
- Fix a handler leak in the FIM whodata engine for Windows. ([#3690](https://github.com/wazuh/wazuh/issues/3690))
- The Docker listener module was storing and ignoring the output of the integration. ([#3768](https://github.com/wazuh/wazuh/issues/3768))
- Fixed memory leaks in Syscollector for macOS agents. ([#3795](https://github.com/wazuh/wazuh/pull/3795))
- Fix dangerous mutex initialization in Windows hosts. ([#3805](https://github.com/wazuh/wazuh/issues/3805))


## [v3.9.3] - 2019-07-08

### Changed

- Windows Eventchannel log collector will no longer report bookmarked events by default (those that happened while the agent was stopped). ([#3485](https://github.com/wazuh/wazuh/pull/3485))
- Remoted will discard agent-info data not in UTF-8 format. ([#3581](https://github.com/wazuh/wazuh/pull/3581))

### Fixed

- Osquery integration did not follow the osquery results file (*osqueryd.results.log*) as of libc 2.28. ([#3494](https://github.com/wazuh/wazuh/pull/3494))
- Windows Eventchannnel log collector did not update the bookmarks so it reported old events repeatedly. ([#3485](https://github.com/wazuh/wazuh/pull/3485))
- The agent sent invalid info data in the heartbeat message if it failed to get the host IP address. ([#3555](https://github.com/wazuh/wazuh/pull/3555))
- Modulesd produced a memory leak when being queried for its running configuration. ([#3564](https://github.com/wazuh/wazuh/pull/3564))
- Analysisd and Logtest crashed when trying rules having `<different_geoip>` and no `<not_same_field>` stanza. ([#3587](https://github.com/wazuh/wazuh/pull/3587))
- Vulnerability Detector failed to parse the Canonical's OVAL feed due to a syntax change. ([#3563](https://github.com/wazuh/wazuh/pull/3563))
- AWS Macie events produced erros in Elasticsearch. ([#3608](https://github.com/wazuh/wazuh/pull/3608))
- Rules with `<list lookup="address_match_key" />` produced a false match if the CDB list file is missing. ([#3609](https://github.com/wazuh/wazuh/pull/3609))
- Remote configuration was missing the `<ignore>` stanzas for Syscheck and Rootcheck when defined as sregex. ([#3617](https://github.com/wazuh/wazuh/pull/3617))


## [v3.9.2] - 2019-06-10

### Added

- Added support for Ubuntu 12.04 to the SCA configuration template. ([#3361](https://github.com/wazuh/wazuh/pull/3361))

### Changed

- Prevent the agent from stopping if it fails to resolve the manager's hostname on startup. ([#3405](https://github.com/wazuh/wazuh/pull/3405))
- Prevent Remoted from logging agent connection timeout as an error, now it's a debugging log. ([#3426](https://github.com/wazuh/wazuh/pull/3426))

### Fixed

- A configuration request to Analysisd made it crash if the option `<white_list>` is empty. ([#3383](https://github.com/wazuh/wazuh/pull/3383))
- Fixed error when uploading some configuration files through API in wazuh-docker environments. ([#3335](https://github.com/wazuh/wazuh/issues/3335))
- Fixed error deleting temporary files during cluster synchronization. ([#3379](https://github.com/wazuh/wazuh/issues/3379))
- Fixed bad permissions on agent-groups files synchronized via wazuh-clusterd. ([#3438](https://github.com/wazuh/wazuh/issues/3438))
- Fixed bug in the database module that ignored agents registered with a network mask. ([#3351](https://github.com/wazuh/wazuh/pull/3351))
- Fixed a memory bug in the CIS-CAT module. ([#3406](https://github.com/wazuh/wazuh/pull/3406))
- Fixed a bug in the agent upgrade tool when checking the version number. ([#3391](https://github.com/wazuh/wazuh/pull/3391))
- Fixed error checking in the Windows Eventchannel log collector. ([#3393](https://github.com/wazuh/wazuh/pull/3393))
- Prevent Analysisd from crashing at SCA decoder due to a race condition calling a thread-unsafe function. ([#3466](https://github.com/wazuh/wazuh/pull/3466))
- Fix a file descriptor leak in Modulesd on timeout when running a subprocess. ([#3470](https://github.com/wazuh/wazuh/pull/3470))
  - OpenSCAP.
  - CIS-CAT.
  - Command.
  - Azure.
  - SCA.
  - AWS.
  - Docker.
- Prevent Modulesd from crashing at Vulnerability Detector when updating a RedHat feed. ([3458](https://github.com/wazuh/wazuh/pull/3458))


## [v3.9.1] - 2019-05-21

### Added

- Added directory existence checking for SCA rules. ([#3246](https://github.com/wazuh/wazuh/pull/3246))
- Added line number to error messages when parsing YAML files. ([#3325](https://github.com/wazuh/wazuh/pull/3325))
- Enhanced wildcard support for Windows Logcollector. ([#3236](https://github.com/wazuh/wazuh/pull/3236))

### Changed

- Changed the extraction point of the package name in the Vulnerability Detector OVALs. ([#3245](https://github.com/wazuh/wazuh/pull/3245))

### Fixed

- Fixed SCA request interval option limit. ([#3254](https://github.com/wazuh/wazuh/pull/3254))
- Fixed SCA directory checking. ([#3235](https://github.com/wazuh/wazuh/pull/3235))
- Fixed potential out of bounds memory access. ([#3285](https://github.com/wazuh/wazuh/pull/3285))
- Fixed CIS-CAT XML report parser. ([#3261](https://github.com/wazuh/wazuh/pull/3261))
- Fixed .ssh folder permissions for Agentless. ([#2660](https://github.com/wazuh/wazuh/pull/2660))
- Fixed repeated fields in SCA summary events. ([#3278](https://github.com/wazuh/wazuh/pull/3278))
- Fixed command output treatment for the SCA module. ([#3297](https://github.com/wazuh/wazuh/pull/3297))
- Fixed _agent_upgrade_ tool to set the manager version as the default one. ([#2721](https://github.com/wazuh/wazuh/pull/2721))
- Fixed execd crash when timeout list is not initialized. ([#3316](https://github.com/wazuh/wazuh/pull/3316))
- Fixed support for reading large files on Windows Logcollector. ([#3248](https://github.com/wazuh/wazuh/pull/3248))
- Fixed the manager restarting process via API on Docker. ([#3273](https://github.com/wazuh/wazuh/pull/3273))
- Fixed the _agent_info_ files synchronization between cluster nodes. ([#3272](https://github.com/wazuh/wazuh/pull/3272))

### Removed

- Removed 5-second reading timeout for File Integrity Monitoring scan. ([#3366](https://github.com/wazuh/wazuh/pull/3366))


## [v3.9.0] - 2019-05-02

### Added

- New module to perform **Security Configuration Assessment** scans. ([#2598](https://github.com/wazuh/wazuh/pull/2598))
- New **Logcollector** features. ([#2929](https://github.com/wazuh/wazuh/pull/2929))
  - Let Logcollector filter files by content. ([#2796](https://github.com/wazuh/wazuh/issues/2796))
  - Added a pattern exclusion option to Logcollector. ([#2797](https://github.com/wazuh/wazuh/issues/2797))
  - Let Logcollector filter files by date. ([#2799](https://github.com/wazuh/wazuh/issues/2799))
  - Let logcollector support wildcards on Windows. ([#2898](https://github.com/wazuh/wazuh/issues/2898))
- **Fluent forwarder** for agents. ([#2828](https://github.com/wazuh/wazuh/issues/2828))
- Collect network and port inventory for Windows XP/Server 2003. ([#2464](https://github.com/wazuh/wazuh/pull/2464))
- Included inventory fields as dynamic fields in events to use them in rules. ([#2441](https://github.com/wazuh/wazuh/pull/2441))
- Added an option _startup_healthcheck_ in FIM so that the the who-data health-check is optional. ([#2323](https://github.com/wazuh/wazuh/pull/2323))
- The real agent IP is reported by the agent and shown in alerts and the App interface. ([#2577](https://github.com/wazuh/wazuh/pull/2577))
- Added support for organizations in AWS wodle. ([#2627](https://github.com/wazuh/wazuh/pull/2627))
- Added support for hot added symbolic links in _Whodata_. ([#2466](https://github.com/wazuh/wazuh/pull/2466))
- Added `-t` option to `wazuh-clusterd` binary ([#2691](https://github.com/wazuh/wazuh/pull/2691)).
- Added options `same_field` and `not_same_field` in rules to correlate dynamic fields between events. ([#2689](https://github.com/wazuh/wazuh/pull/2689))
- Added optional daemons start by default. ([#2769](https://github.com/wazuh/wazuh/pull/2769))
- Make the Windows installer to choose the appropriate `ossec.conf` file based on the System version. ([#2773](https://github.com/wazuh/wazuh/pull/2773))
- Added writer thread preference for Logcollector. ([#2783](https://github.com/wazuh/wazuh/pull/2783))
- Added database deletion from Wazuh-DB for removed agents. ([#3123](https://github.com/wazuh/wazuh/pull/3123))

### Changed

- Introduced a network buffer in Remoted to cache incomplete messages from agents. This improves the performance by preventing Remoted from waiting for complete messages. ([#2528](https://github.com/wazuh/wazuh/pull/2528))
- Improved alerts about disconnected agents: they will contain the data about the disconnected agent, although the alert is actually produced by the manager. ([#2379](https://github.com/wazuh/wazuh/pull/2379))
- PagerDuty integration plain text alert support (by @spartantri). ([#2403](https://github.com/wazuh/wazuh/pull/2403))
- Improved Remoted start-up logging messages. ([#2460](https://github.com/wazuh/wazuh/pull/2460))
- Let _agent_auth_ warn when it receives extra input arguments. ([#2489](https://github.com/wazuh/wazuh/pull/2489))
- Update the who-data related SELinux rules for Audit 3.0. This lets who-data work on Fedora 29. ([#2419](https://github.com/wazuh/wazuh/pull/2419))
- Changed data source for network interface's MAC address in Syscollector so that it will be able to get bonded interfaces' MAC. ([#2550](https://github.com/wazuh/wazuh/pull/2550))
- Migrated unit tests from Check to TAP (Test Anything Protocol). ([#2572](https://github.com/wazuh/wazuh/pull/2572))
- Now labels starting with `_` are reserved for internal use. ([#2577](https://github.com/wazuh/wazuh/pull/2577))
- Now AWS wodle fetches aws.requestParameters.disableApiTermination with an unified format ([#2614](https://github.com/wazuh/wazuh/pull/2614))
- Improved overall performance in cluster ([#2575](https://github.com/wazuh/wazuh/pull/2575))
- Some improvements has been made in the _vulnerability-detector_ module. ([#2603](https://github.com/wazuh/wazuh/pull/2603))
- Refactor of decoded fields from the Windows eventchannel decoder. ([#2684](https://github.com/wazuh/wazuh/pull/2684))
- Deprecate global option `<queue_size>` for Analysisd. ([#2729](https://github.com/wazuh/wazuh/pull/2729))
- Excluded noisy events from Windows Eventchannel. ([#2763](https://github.com/wazuh/wazuh/pull/2763))
- Replaced `printf` functions in `agent-authd`. ([#2830](https://github.com/wazuh/wazuh/pull/2830))
- Replaced `strtoul()` using NULL arguments with `atol()` in wodles config files. ([#2801](https://github.com/wazuh/wazuh/pull/2801))
- Added a more descriptive message for SSL error when agent-auth fails. ([#2941](https://github.com/wazuh/wazuh/pull/2941))
- Changed the starting Analysisd messages about loaded rules from `info` to `debug` level. ([#2881](https://github.com/wazuh/wazuh/pull/2881))
- Re-structured messages for FIM module. ([#2926](https://github.com/wazuh/wazuh/pull/2926))
- Changed `diff` output in Syscheck for Windows. ([#2969](https://github.com/wazuh/wazuh/pull/2969))
- Replaced OSSEC e-mail subject with Wazuh in `ossec-maild`. ([#2975](https://github.com/wazuh/wazuh/pull/2975))
- Added keepalive in TCP to manage broken connections in `ossec-remoted`. ([#3069](https://github.com/wazuh/wazuh/pull/3069))
- Change default restart interval for Docker listener module to one minute. ([#2679](https://github.com/wazuh/wazuh/pull/2679))

### Fixed

- Fixed error in Syscollector for Windows older than Vista when gathering the hardware inventory. ([#2326](https://github.com/wazuh/wazuh/pull/2326))
- Fixed an error in the OSQuery configuration validation. ([#2446](https://github.com/wazuh/wazuh/pull/2446))
- Prevent Integrator, Syslog Client and Mail forwarded from getting stuck while reading _alerts.json_. ([#2498](https://github.com/wazuh/wazuh/pull/2498))
- Fixed a bug that could make an Agent running on Windows XP close unexpectedly while receiving a WPK file. ([#2486](https://github.com/wazuh/wazuh/pull/2486))
- Fixed _ossec-control_ script in Solaris. ([#2495](https://github.com/wazuh/wazuh/pull/2495))
- Fixed a compilation error when building Wazuh in static linking mode with the Audit library enabled. ([#2523](https://github.com/wazuh/wazuh/pull/2523))
- Fixed a memory hazard in Analysisd on log pre-decoding for short logs (less than 5 bytes). ([#2391](https://github.com/wazuh/wazuh/pull/2391))
- Fixed defects reported by Cppcheck. ([#2521](https://github.com/wazuh/wazuh/pull/2521))
  - Double free in GeoIP data handling with IPv6.
  - Buffer overlay when getting OS information.
  - Check for successful memory allocation in Syscollector.
- Fix out-of-memory error in Remoted when upgrading an agent with a big data chunk. ([#2594](https://github.com/wazuh/wazuh/pull/2594))
- Re-registered agent are reassigned to correct groups when the multigroup is empty. ([#2440](https://github.com/wazuh/wazuh/pull/2440))
- Wazuh manager starts regardless of the contents of _local_decoder.xml_. ([#2465](https://github.com/wazuh/wazuh/pull/2465))
- Let _Remoted_ wait for download module availability. ([#2517](https://github.com/wazuh/wazuh/pull/2517))
- Fix duplicate field names at some events for Windows eventchannel. ([#2500](https://github.com/wazuh/wazuh/pull/2500))
- Delete empty fields from Windows Eventchannel alerts. ([#2492](https://github.com/wazuh/wazuh/pull/2492))
- Fixed memory leak and crash in Vulnerability Detector. ([#2620](https://github.com/wazuh/wazuh/pull/2620))
- Prevent Analysisd from crashing when receiving an invalid Syscollector event. ([#2621](https://github.com/wazuh/wazuh/pull/2621))
- Fix a bug in the database synchronization module that left broken references of removed agents to groups. ([#2628](https://github.com/wazuh/wazuh/pull/2628))
- Fixed restart service in AIX. ([#2674](https://github.com/wazuh/wazuh/pull/2674))
- Prevent Execd from becoming defunct when Active Response disabled. ([#2692](https://github.com/wazuh/wazuh/pull/2692))
- Fix error in Syscollector when unable to read the CPU frequency on agents. ([#2740](https://github.com/wazuh/wazuh/pull/2740))
- Fix Windows escape format affecting non-format messages. ([#2725](https://github.com/wazuh/wazuh/pull/2725))
- Avoid a segfault in mail daemon due to the XML tags order in the `ossec.conf`. ([#2711](https://github.com/wazuh/wazuh/pull/2711))
- Prevent the key updating thread from starving in Remoted. ([#2761](https://github.com/wazuh/wazuh/pull/2761))
- Fixed error logging on Windows agent. ([#2791](https://github.com/wazuh/wazuh/pull/2791))
- Let CIS-CAT decoder reuse the Wazuh DB connection socket. ([#2800](https://github.com/wazuh/wazuh/pull/2800))
- Fixed issue with `agent-auth` options without argument. ([#2808](https://github.com/wazuh/wazuh/pull/2808))
- Fixed control of the frequency counter in alerts. ([#2854](https://github.com/wazuh/wazuh/pull/2854))
- Ignore invalid files for agent groups. ([#2895](https://github.com/wazuh/wazuh/pull/2895))
- Fixed invalid behaviour when moving files in Whodata mode. ([#2888](https://github.com/wazuh/wazuh/pull/2888))
- Fixed deadlock in Remoted when updating the `keyentries` structure. ([#2956](https://github.com/wazuh/wazuh/pull/2956))
- Fixed error in Whodata when one of the file permissions cannot be extracted. ([#2940](https://github.com/wazuh/wazuh/pull/2940))
- Fixed System32 and SysWOW64 event processing in Whodata. ([#2935](https://github.com/wazuh/wazuh/pull/2935))
- Fixed Syscheck hang when monitoring system directories. ([#3059](https://github.com/wazuh/wazuh/pull/3059))
- Fixed the package inventory for MAC OS X. ([#3035](https://github.com/wazuh/wazuh/pull/3035))
- Translated the Audit Policy fields from IDs for Windows events. ([#2950](https://github.com/wazuh/wazuh/pull/2950))
- Fixed broken pipe error when Wazuh-manager closes TCP connection. ([#2965](https://github.com/wazuh/wazuh/pull/2965))
- Fixed whodata mode on drives other than the main one. ([#2989](https://github.com/wazuh/wazuh/pull/2989))
- Fixed bug occurred in the database while removing an agent. ([#2997](https://github.com/wazuh/wazuh/pull/2997))
- Fixed duplicated alerts for Red Hat feed in `vulnerability-detector`. ([#3000](https://github.com/wazuh/wazuh/pull/3000))
- Fixed bug when processing symbolic links in Whodata. ([#3025](https://github.com/wazuh/wazuh/pull/3025))
- Fixed option for ignoring paths in rootcheck. ([#3058](https://github.com/wazuh/wazuh/pull/3058))
- Allow Wazuh service on MacOSX to be available without restart. ([#3119](https://github.com/wazuh/wazuh/pull/3119))
- Ensure `internal_options.conf` file is overwritten on Windows upgrades. ([#3153](https://github.com/wazuh/wazuh/pull/3153))
- Fixed the reading of the setting `attempts` of the Docker module. ([#3067](https://github.com/wazuh/wazuh/pull/3067))
- Fix a memory leak in Docker listener module. ([#2679](https://github.com/wazuh/wazuh/pull/2679))


## [v3.8.2] - 2019-01-30

### Fixed

- Analysisd crashed when parsing a log from OpenLDAP due to a bug in the option `<accumulate>`. ([#2456](https://github.com/wazuh/wazuh/pull/2456))
- Modulesd closed unexpectedly if a command was defined without a `<tag>` option. ([#2470](https://github.com/wazuh/wazuh/pull/2470))
- The Eventchannel decoder was not being escaping backslashes correctly. ([#2483](https://github.com/wazuh/wazuh/pull/2483))
- The Eventchannel decoder was leaving spurious trailing spaces in some fields. ([#2484](https://github.com/wazuh/wazuh/pull/2484))


## [v3.8.1] - 2019-01-25

### Fixed

- Fixed memory leak in Logcollector when reading Windows eventchannel. ([#2450](https://github.com/wazuh/wazuh/pull/2450))
- Fixed script parsing error in Solaris 10. ([#2449](https://github.com/wazuh/wazuh/pull/2449))
- Fixed version comparisons on Red Hat systems. (By @orlando-jamie) ([#2445](https://github.com/wazuh/wazuh/pull/2445))


## [v3.8.0] - 2019-01-19

### Added

- Logcollector **extension for Windows eventchannel logs in JSON format.** ([#2142](https://github.com/wazuh/wazuh/pull/2142))
- Add options to detect **attribute and file permission changes** for Windows. ([#1918](https://github.com/wazuh/wazuh/pull/1918))
- Added **Audit health-check** in the Whodata initialization. ([#2180](https://github.com/wazuh/wazuh/pull/2180))
- Added **Audit rules auto-reload** in Whodata. ([#2180](https://github.com/wazuh/wazuh/pull/2180))
- Support for **new AWS services** in the AWS wodle ([#2242](https://github.com/wazuh/wazuh/pull/2242)):
    - AWS Config
    - AWS Trusted Advisor
    - AWS KMS
    - AWS Inspector
    - Add support for IAM roles authentication in EC2 instances.
- New module "Agent Key Polling" to integrate agent key request to external data sources. ([#2127](https://github.com/wazuh/wazuh/pull/2127))
  - Look for missing or old agent keys when Remoted detects an authorization failure.
  - Request agent keys by calling a defined executable or connecting to a local socket.
- Get process inventory for Windows natively. ([#1760](https://github.com/wazuh/wazuh/pull/1760))
- Improved vulnerability detection in Red Hat systems. ([#2137](https://github.com/wazuh/wazuh/pull/2137))
- Add retries to download the OVAL files in vulnerability-detector. ([#1832](https://github.com/wazuh/wazuh/pull/1832))
- Auto-upgrade FIM databases in Wazuh-DB. ([#2147](https://github.com/wazuh/wazuh/pull/2147))
- New dedicated thread for AR command running on Windows agent. ([#1725](https://github.com/wazuh/wazuh/pull/1725))
  -  This will prevent the agent from delaying due to an AR execution.
- New internal option to clean residual files of agent groups. ([#1985](https://github.com/wazuh/wazuh/pull/1985))
- Add a manifest to run `agent-auth.exe` with elevated privileges. ([#1998](https://github.com/wazuh/wazuh/pull/1998))
- Compress `last-entry` files to check differences by FIM. ([#2034](https://github.com/wazuh/wazuh/pull/2034))
- Add error messages to integration scripts. ([#2143](https://github.com/wazuh/wazuh/pull/2143))
- Add CDB lists building on install. ([#2167](https://github.com/wazuh/wazuh/pull/2167))
- Update Wazuh copyright for internal files. ([#2343](https://github.com/wazuh/wazuh/pull/2343))
- Added option to allow maild select the log file to read from. ([#977](https://github.com/wazuh/wazuh/pull/977))
- Add table to control the metadata of the vuln-detector DB. ([#2402](https://github.com/wazuh/wazuh/pull/2402))

### Changed

- Now Wazuh manager can be started with an empty configuration in ossec.conf. ([#2086](https://github.com/wazuh/wazuh/pull/2086))
- The Authentication daemon is now enabled by default. ([#2129](https://github.com/wazuh/wazuh/pull/2129))
- Make FIM show alerts for new files by default. ([#2213](https://github.com/wazuh/wazuh/pull/2213))
- Reduce the length of the query results from Vulnerability Detector to Wazuh DB. ([#1798](https://github.com/wazuh/wazuh/pull/1798))
- Improved the build system to automatically detect a big-endian platform. ([#2031](https://github.com/wazuh/wazuh/pull/2031))
  - Building option `USE_BIG_ENDIAN` is not already needed on Solaris (SPARC) or HP-UX.
- Expanded the regex pattern maximum size from 2048 to 20480 bytes. ([#2036](https://github.com/wazuh/wazuh/pull/2036))
- Improved IP address validation in the option `<white_list>` (by @pillarsdotnet). ([#1497](https://github.com/wazuh/wazuh/pull/1497))
- Improved rule option `<info>` validation (by @pillarsdotnet). ([#1541](https://github.com/wazuh/wazuh/pull/1541))
- Deprecated the Syscheck option `<remove_old_diff>` by making it mandatory. ([#1915](https://github.com/wazuh/wazuh/pull/1915))
- Fix invalid error "Unable to verity server certificate" in _ossec-authd_ (server). ([#2045](https://github.com/wazuh/wazuh/pull/2045))
- Remove deprecated flag `REUSE_ID` from the Makefile options. ([#2107](https://github.com/wazuh/wazuh/pull/2107))
- Syscheck first queue error message changed into a warning. ([#2146](https://github.com/wazuh/wazuh/pull/2146))
- Do the DEB and RPM package scan regardless of Linux distribution. ([#2168](https://github.com/wazuh/wazuh/pull/2168))
- AWS VPC configuration in the AWS wodle ([#2242](https://github.com/wazuh/wazuh/pull/2242)).
- Hide warning log by FIM when cannot open a file that has just been removed. ([#2201](https://github.com/wazuh/wazuh/pull/2201))
- The default FIM configuration will ignore some temporary files. ([#2202](https://github.com/wazuh/wazuh/pull/2202))

### Fixed

- Fixed error description in the osquery configuration parser (by @pillarsdotnet). ([#1499](https://github.com/wazuh/wazuh/pull/1499))
- The FTS comment option `<ftscomment>` was not being read (by @pillarsdotnet). ([#1536](https://github.com/wazuh/wazuh/pull/1536))
- Fixed error when multigroup files are not found. ([#1792](https://github.com/wazuh/wazuh/pull/1792))
- Fix error when assigning multiple groups whose names add up to more than 4096 characters. ([#1792](https://github.com/wazuh/wazuh/pull/1792))
- Replaced "getline" function with "fgets" in vulnerability-detector to avoid compilation errors with older versions of libC. ([#1822](https://github.com/wazuh/wazuh/pull/1822))
- Fix bug in Wazuh DB when trying to store multiple network interfaces with the same IP from Syscollector. ([#1928](https://github.com/wazuh/wazuh/pull/1928))
- Improved consistency of multigroups. ([#1985](https://github.com/wazuh/wazuh/pull/1985))
- Fixed the reading of the OS name and version in HP-UX systems. ([#1990](https://github.com/wazuh/wazuh/pull/1990))
- Prevent the agent from producing an error on platforms that don't support network timeout. ([#2001](https://github.com/wazuh/wazuh/pull/2001))
- Logcollector could not set the maximum file limit on HP-UX platform. ([2030](https://github.com/wazuh/wazuh/pull/2030))
- Allow strings up to 64KB long for log difference analysis. ([#2032](https://github.com/wazuh/wazuh/pull/2032))
- Now agents keep their registration date when upgrading the manager. ([#2033](https://github.com/wazuh/wazuh/pull/2033))
- Create an empty `client.keys` file on a fresh installation of a Windows agent. ([2040](https://github.com/wazuh/wazuh/pull/2040))
- Allow CDB list keys and values to have double quotes surrounding. ([#2046](https://github.com/wazuh/wazuh/pull/2046))
- Remove file `queue/db/.template.db` on upgrade / restart. ([2073](https://github.com/wazuh/wazuh/pull/2073))
- Fix error on Analysisd when `check_value` doesn't exist. ([2080](https://github.com/wazuh/wazuh/pull/2080))
- Prevent Rootcheck from looking for invalid link count in agents running on Solaris (by @ecsc-georgew). ([2087](https://github.com/wazuh/wazuh/pull/2087))
- Fixed the warning messages when compiling the agent on AIX. ([2099](https://github.com/wazuh/wazuh/pull/2099))
- Fix missing library when building Wazuh with MySQL support. ([#2108](https://github.com/wazuh/wazuh/pull/2108))
- Fix compile warnings for the Solaris platform. ([#2121](https://github.com/wazuh/wazuh/pull/2121))
- Fixed regular expression for audit.key in audit decoder. ([#2134](https://github.com/wazuh/wazuh/pull/2134))
- Agent's ossec-control stop should wait a bit after killing a process. ([#2149](https://github.com/wazuh/wazuh/pull/2149))
- Fixed error ocurred while monitoring symbolic links in Linux. ([#2152](https://github.com/wazuh/wazuh/pull/2152))
- Fixed some bugs in Logcollector: ([#2154](https://github.com/wazuh/wazuh/pull/2154))
  - If Logcollector picks up a log exceeding 65279 bytes, that log may lose the null-termination.
  - Logcollector crashes if multiple wildcard stanzas resolve the same file.
  - An error getting the internal file position may lead to an undefined condition.
- Execd daemon now runs even if active response is disabled ([#2177](https://github.com/wazuh/wazuh/pull/2177))
- Fix high precision timestamp truncation in rsyslog messages. ([#2128](https://github.com/wazuh/wazuh/pull/2128))
- Fix missing Whodata section to the remote configuration query. ([#2173](https://github.com/wazuh/wazuh/pull/2173))
- Bugfixes in AWS wodle ([#2242](https://github.com/wazuh/wazuh/pull/2242)):
    - Fixed bug in AWS Guard Duty alerts when there were multiple remote IPs.
    - Fixed bug when using flag `remove_from_bucket`.
    - Fixed bug when reading buckets generating more than 1000 logs in the same day.
    - Increase `qty` of `aws.eventNames` and remove usage of `aws.eventSources`.
- Fix bug in cluster configuration when using Kubernetes ([#2227](https://github.com/wazuh/wazuh/pull/2227)).
- Fix network timeout setup in agent running on Windows. ([#2185](https://github.com/wazuh/wazuh/pull/2185))
- Fix default values for the `<auto_ignore>` option. ([#2210](https://github.com/wazuh/wazuh/pull/2210))
- Fix bug that made Modulesd and Remoted crash on ARM architecture. ([#2214](https://github.com/wazuh/wazuh/pull/2214))
- The regex parser included the next character after a group:
  - If the input string just ends after that character. ([#2216](https://github.com/wazuh/wazuh/pull/2216))
  - The regex parser did not accept a group terminated with an escaped byte or a class. ([#2224](https://github.com/wazuh/wazuh/pull/2224))
- Fixed buffer overflow hazard in FIM when performing change report on long paths on macOS platform. ([#2285](https://github.com/wazuh/wazuh/pull/2285))
- Fix sending of the owner attribute when a file is created in Windows. ([#2292](https://github.com/wazuh/wazuh/pull/2292))
- Fix audit reconnection to the Whodata socket ([#2305](https://github.com/wazu2305h/wazuh/pull/2305))
- Fixed agent connection in TCP mode on Windows XP. ([#2329](https://github.com/wazuh/wazuh/pull/2329))
- Fix log shown when a command reaches its timeout and `ignore_output` is enabled. ([#2316](https://github.com/wazuh/wazuh/pull/2316))
- Analysisd and Syscollector did not detect the number of cores on Raspberry Pi. ([#2304](https://github.com/wazuh/wazuh/pull/2304))
- Analysisd and Syscollector did not detect the number of cores on CentOS 5. ([#2340](https://github.com/wazuh/wazuh/pull/2340))


## [v3.7.2] - 2018-12-17

### Changed

- Logcollector will fully read a log file if it reappears after being deleted. ([#2041](https://github.com/wazuh/wazuh/pull/2041))

### Fixed

- Fix some bugs in Logcollector: ([#2041](https://github.com/wazuh/wazuh/pull/2041))
  - Logcollector ceases monitoring any log file containing a binary zero-byte.
  - If a local file defined with wildcards disappears, Logcollector incorrectly shows a negative number of remaining open attempts.
  - Fixed end-of-file detection for text-based file formats.
- Fixed a bug in Analysisd that made it crash when decoding a malformed FIM message. ([#2089](https://github.com/wazuh/wazuh/pull/2089))


## [v3.7.1] - 2018-12-05

### Added

- New internal option `remoted.guess_agent_group` allowing agent group guessing by Remoted to be optional. ([#1890](https://github.com/wazuh/wazuh/pull/1890))
- Added option to configure another audit keys to monitor. ([#1882](https://github.com/wazuh/wazuh/pull/1882))
- Added option to create the SSL certificate and key with the install.sh script. ([#1856](https://github.com/wazuh/wazuh/pull/1856))
- Add IPv6 support to `host-deny.sh` script. (by @iasdeoupxe). ([#1583](https://github.com/wazuh/wazuh/pull/1583))
- Added tracing information (PID, function, file and line number) to logs when debugging is enabled. ([#1866](https://github.com/wazuh/wazuh/pull/1866))

### Changed

- Change errors messages to descriptive warnings in Syscheck when a files is not reachable. ([#1730](https://github.com/wazuh/wazuh/pull/1730))
- Add default values to global options to let the manager start. ([#1894](https://github.com/wazuh/wazuh/pull/1894))
- Improve Remoted performance by reducing interaction between threads. ([#1902](https://github.com/wazuh/wazuh/pull/1902))

### Fixed

- Prevent duplicates entries for denied IP addresses by `host-deny.sh`. (by @iasdeoupxe). ([#1583](https://github.com/wazuh/wazuh/pull/1583))
- Fix issue in Logcollector when reaching the file end before getting a full line. ([#1744](https://github.com/wazuh/wazuh/pull/1744))
- Throw an error when a nonexistent CDB file is added in the ossec.conf file. ([#1783](https://github.com/wazuh/wazuh/pull/1783))
- Fix bug in Remoted that truncated control messages to 1024 bytes. ([#1847](https://github.com/wazuh/wazuh/pull/1847))
- Avoid that the attribute `ignore` of rules silence alerts. ([#1874](https://github.com/wazuh/wazuh/pull/1874))
- Fix race condition when decoding file permissions. ([#1879](https://github.com/wazuh/wazuh/pull/1879)
- Fix to overwrite FIM configuration when directories come in the same tag separated by commas. ([#1886](https://github.com/wazuh/wazuh/pull/1886))
- Fixed issue with hash table handling in FTS and label management. ([#1889](https://github.com/wazuh/wazuh/pull/1889))
- Fixed id's and description of FIM alerts. ([#1891](https://github.com/wazuh/wazuh/pull/1891))
- Fix log flooding by Logcollector when monitored files disappear. ([#1893](https://github.com/wazuh/wazuh/pull/1893))
- Fix bug configuring empty blocks in FIM. ([#1897](https://github.com/wazuh/wazuh/pull/1897))
- Let the Windows agent reset the random generator context if it's corrupt. ([#1898](https://github.com/wazuh/wazuh/pull/1898))
- Prevent Remoted from logging errors if the cluster configuration is missing or invalid. ([#1900](https://github.com/wazuh/wazuh/pull/1900))
- Fix race condition hazard in Remoted when handling control messages. ([#1902](https://github.com/wazuh/wazuh/pull/1902))
- Fix uncontrolled condition in the vulnerability-detector version checker. ([#1932](https://github.com/wazuh/wazuh/pull/1932))
- Restore support for Amazon Linux in vulnerability-detector. ([#1932](https://github.com/wazuh/wazuh/pull/1932))
- Fixed starting wodles after a delay specified in `interval` when `run_on_start` is set to `no`, on the first run of the agent. ([#1906](https://github.com/wazuh/wazuh/pull/1906))
- Prevent `agent-auth` tool from creating the file _client.keys_ outside the agent's installation folder. ([#1924](https://github.com/wazuh/wazuh/pull/1924))
- Fix symbolic links attributes reported by `syscheck` in the alerts. ([#1926](https://github.com/wazuh/wazuh/pull/1926))
- Added some improvements and fixes in Whodata. ([#1929](https://github.com/wazuh/wazuh/pull/1929))
- Fix FIM decoder to accept Windows user containing spaces. ([#1930](https://github.com/wazuh/wazuh/pull/1930))
- Add missing field `restrict` when querying the FIM configuration remotely. ([#1931](https://github.com/wazuh/wazuh/pull/1931))
- Fix values of FIM scan showed in agent_control info. ([#1940](https://github.com/wazuh/wazuh/pull/1940))
- Fix agent group updating in database module. ([#2004](https://github.com/wazuh/wazuh/pull/2004))
- Logcollector prevents vmhgfs from synchronizing the inode. ([#2022](https://github.com/wazuh/wazuh/pull/2022))
- File descriptor leak that may impact agents running on UNIX platforms. ([#2021](https://github.com/wazuh/wazuh/pull/2021))
- CIS-CAT events were being processed by a wrong decoder. ([#2014](https://github.com/wazuh/wazuh/pull/2014))


## [v3.7.0] - 2018-11-10

### Added

- Adding feature to **remotely query agent configuration on demand.** ([#548](https://github.com/wazuh/wazuh/pull/548))
- **Boost Analysisd performance with multithreading.** ([#1039](https://github.com/wazuh/wazuh/pull/1039))
- Adding feature to **let agents belong to multiple groups.** ([#1135](https://github.com/wazuh/wazuh/pull/1135))
  - API support for multiple groups. ([#1300](https://github.com/wazuh/wazuh/pull/1300) [#1135](https://github.com/wazuh/wazuh/pull/1135))
- **Boost FIM decoding performance** by storing data into Wazuh DB using SQLite databases. ([#1333](https://github.com/wazuh/wazuh/pull/1333))
  - FIM database is cleaned after restarting agent 3 times, deleting all entries that left being monitored.
  - Added script to migrate older Syscheck databases to WazuhDB. ([#1504](https://github.com/wazuh/wazuh/pull/1504)) ([#1333](https://github.com/wazuh/wazuh/pull/1333))
- Added rule testing output when restarting manager. ([#1196](https://github.com/wazuh/wazuh/pull/1196))
- New wodle for **Azure environment log and process collection.** ([#1306](https://github.com/wazuh/wazuh/pull/1306))
- New wodle for **Docker container monitoring.** ([#1368](https://github.com/wazuh/wazuh/pull/1368))
- Disconnect manager nodes in cluster if no keep alive is received or sent during two minutes. ([#1482](https://github.com/wazuh/wazuh/pull/1482))
- API requests are forwarded to the proper manager node in cluster. ([#885](https://github.com/wazuh/wazuh/pull/885))
- Centralized configuration pushed from manager overwrite the configuration of directories that exist with the same path in ossec.conf. ([#1740](https://github.com/wazuh/wazuh/pull/1740))

### Changed

- Refactor Python framework code to standardize database requests and support queries. ([#921](https://github.com/wazuh/wazuh/pull/921))
- Replaced the `execvpe` function by `execvp` for the Wazuh modules. ([#1207](https://github.com/wazuh/wazuh/pull/1207))
- Avoid the use of reference ID in Syscollector network tables. ([#1315](https://github.com/wazuh/wazuh/pull/1315))
- Make Syscheck case insensitive on Windows agent. ([#1349](https://github.com/wazuh/wazuh/pull/1349))
- Avoid conflicts with the size of time_t variable in wazuh-db. ([#1366](https://github.com/wazuh/wazuh/pull/1366))
- Osquery integration updated: ([#1369](https://github.com/wazuh/wazuh/pull/1369))
  - Nest the result data into a "osquery" object.
  - Extract the pack name into a new field.
  - Include the query name in the alert description.
  - Minor fixes.
- Increased AWS S3 database entry limit to 5000 to prevent reprocessing repeated events. ([#1391](https://github.com/wazuh/wazuh/pull/1391))
- Increased the limit of concurrent agent requests: 1024 by default, configurable up to 4096. ([#1473](https://github.com/wazuh/wazuh/pull/1473))
- Change the default vulnerability-detector interval from 1 to 5 minutes. ([#1729](https://github.com/wazuh/wazuh/pull/1729))
- Port the UNIX version of Auth client (_agent_auth_) to the Windows agent. ([#1790](https://github.com/wazuh/wazuh/pull/1790))
  - Support of TLSv1.2 through embedded OpenSSL library.
  - Support of SSL certificates for agent and manager validation.
  - Unify Auth client option set.

### Fixed

- Fixed email_alerts configuration for multiple recipients. ([#1193](https://github.com/wazuh/wazuh/pull/1193))
- Fixed manager stopping when no command timeout is allowed. ([#1194](https://github.com/wazuh/wazuh/pull/1194))
- Fixed getting RAM memory information from mac OS X and FreeBSD agents. ([#1203](https://github.com/wazuh/wazuh/pull/1203))
- Fixed mandatory configuration labels check. ([#1208](https://github.com/wazuh/wazuh/pull/1208))
- Fix 0 value at check options from Syscheck. ([1209](https://github.com/wazuh/wazuh/pull/1209))
- Fix bug in whodata field extraction for Windows. ([#1233](https://github.com/wazuh/wazuh/issues/1233))
- Fix stack overflow when monitoring deep files. ([#1239](https://github.com/wazuh/wazuh/pull/1239))
- Fix typo in whodata alerts. ([#1242](https://github.com/wazuh/wazuh/issues/1242))
- Fix bug when running quick commands with timeout of 1 second. ([#1259](https://github.com/wazuh/wazuh/pull/1259))
- Prevent offline agents from generating vulnerability-detector alerts. ([#1292](https://github.com/wazuh/wazuh/pull/1292))
- Fix empty SHA256 of rotated alerts and log files. ([#1308](https://github.com/wazuh/wazuh/pull/1308))
- Fixed service startup on error. ([#1324](https://github.com/wazuh/wazuh/pull/1324))
- Set connection timeout for Auth server ([#1336](https://github.com/wazuh/wazuh/pull/1336))
- Fix the cleaning of the temporary folder. ([#1361](https://github.com/wazuh/wazuh/pull/1361))
- Fix check_mtime and check_inode views in Syscheck alerts. ([#1364](https://github.com/wazuh/wazuh/pull/1364))
- Fixed the reading of the destination address and type for PPP interfaces. ([#1405](https://github.com/wazuh/wazuh/pull/1405))
- Fixed a memory bug in regex when getting empty strings. ([#1430](https://github.com/wazuh/wazuh/pull/1430))
- Fixed report_changes with a big ammount of files. ([#1465](https://github.com/wazuh/wazuh/pull/1465))
- Prevent Logcollector from null-terminating socket output messages. ([#1547](https://github.com/wazuh/wazuh/pull/1547))
- Fix timeout overtaken message using infinite timeout. ([#1604](https://github.com/wazuh/wazuh/pull/1604))
- Prevent service from crashing if _global.db_ is not created. ([#1485](https://github.com/wazuh/wazuh/pull/1485))
- Set new agent.conf template when creating new groups. ([#1647](https://github.com/wazuh/wazuh/pull/1647))
- Fix bug in Wazuh Modules that tried to delete PID folders if a subprocess call failed. ([#1836](https://github.com/wazuh/wazuh/pull/1836))


## [v3.6.1] - 2018-09-07

### Fixed

- Fixed ID field length limit in JSON alerts, by @gandalfn. ([#1052](https://github.com/wazuh/wazuh/pull/1052))
- Fix segmentation fault when the agent version is empty in Vulnerability Detector. ([#1191](https://github.com/wazuh/wazuh/pull/1191))
- Fix bug that removes file extensions in rootcheck. ([#1197](https://github.com/wazuh/wazuh/pull/1197))
- Fixed incoherence in Client Syslog between plain-text and JSON alert input in `<location>` filter option. ([#1204](https://github.com/wazuh/wazuh/pull/1204))
- Fixed missing agent name and invalid predecoded hostname in JSON alerts. ([#1213](https://github.com/wazuh/wazuh/pull/1213))
- Fixed invalid location string in plain-text alerts. ([#1213](https://github.com/wazuh/wazuh/pull/1213))
- Fixed default stack size in threads on AIX and HP-UX. ([#1215](https://github.com/wazuh/wazuh/pull/1215))
- Fix socket error during agent restart due to daemon start/stop order. ([#1221](https://github.com/wazuh/wazuh/issues/1221))
- Fix bug when checking agent configuration in logcollector. ([#1225](https://github.com/wazuh/wazuh/issues/1225))
- Fix bug in folder recursion limit count in FIM real-time mode. ([#1226](https://github.com/wazuh/wazuh/issues/1226))
- Fixed errors when parsing AWS events in Elasticsearch. ([#1229](https://github.com/wazuh/wazuh/issues/1229))
- Fix bug when launching osquery from Wazuh. ([#1230](https://github.com/wazuh/wazuh/issues/1230))


## [v3.6.0] - 2018-08-29

### Added

- Add rescanning of expanded files with wildcards in logcollector ([#332](https://github.com/wazuh/wazuh/pull/332))
- Parallelization of logcollector ([#627](https://github.com/wazuh/wazuh/pull/672))
  - Now the input of logcollector is multithreaded, reading logs in parallel.
  - A thread is created for each type of output socket.
  - Periodically rescan of new files.
  - New options have been added to internal_options.conf file.
- Added statistical functions to remoted. ([#682](https://github.com/wazuh/wazuh/pull/682))
- Rootcheck and Syscheck (FIM) will run independently. ([#991](https://github.com/wazuh/wazuh/pull/991))
- Add hash validation for binaries executed by the wodle `command`. ([#1027](https://github.com/wazuh/wazuh/pull/1027))
- Added a recursion level option to Syscheck to set the directory scanning depth. ([#1081](https://github.com/wazuh/wazuh/pull/1081))
- Added inactive agent filtering option to agent_control, syscheck_control and rootcheck control_tools. ([#1088](https://github.com/wazuh/wazuh/pull/1088))
- Added custom tags to FIM directories and registries. ([#1096](https://github.com/wazuh/wazuh/pull/1096))
- Improved AWS CloudTrail wodle by @UranusBytes ([#913](https://github.com/wazuh/wazuh/pull/913) & [#1105](https://github.com/wazuh/wazuh/pull/1105)).
- Added support to process logs from more AWS services: Guard Duty, IAM, Inspector, Macie and VPC. ([#1131](https://github.com/wazuh/wazuh/pull/1131)).
- Create script for blocking IP's using netsh-advfirewall. ([#1172](https://github.com/wazuh/wazuh/pull/1172)).

### Changed

- The maximum log length has been extended up to 64 KiB. ([#411](https://github.com/wazuh/wazuh/pull/411))
- Changed logcollector analysis message order. ([#675](https://github.com/wazuh/wazuh/pull/675))
- Let hostname field be the name of the agent, without the location part. ([#1080](https://github.com/wazuh/wazuh/pull/1080))
- The internal option `syscheck.max_depth` has been renamed to `syscheck.default_max_depth`. ([#1081](https://github.com/wazuh/wazuh/pull/1081))
- Show warning message when configuring vulnerability-detector for an agent. ([#1130](https://github.com/wazuh/wazuh/pull/1130))
- Increase the minimum waiting time from 0 to 1 seconds in Vulnerability-Detector. ([#1132](https://github.com/wazuh/wazuh/pull/1132))
- Prevent Windows agent from not loading the configuration if an AWS module block is found. ([#1143](https://github.com/wazuh/wazuh/pull/1143))
- Set the timeout to consider an agent disconnected to 1800 seconds in the framework. ([#1155](https://github.com/wazuh/wazuh/pull/1155))

### Fixed

- Fix agent ID zero-padding in alerts coming from Vulnerability Detector. ([#1083](https://github.com/wazuh/wazuh/pull/1083))
- Fix multiple warnings when agent is offline. ([#1086](https://github.com/wazuh/wazuh/pull/1086))
- Fixed minor issues in the Makefile and the sources installer on HP-UX, Solaris on SPARC and AIX systems. ([#1089](https://github.com/wazuh/wazuh/pull/1089))
- Fixed SHA256 changes messages in alerts when it is disabled. ([#1100](https://github.com/wazuh/wazuh/pull/1100))
- Fixed empty configuration blocks for Wazuh modules. ([#1101](https://github.com/wazuh/wazuh/pull/1101))
- Fix broken pipe error in Wazuh DB by Vulnerability Detector. ([#1111](https://github.com/wazuh/wazuh/pull/1111))
- Restored firewall-drop AR script for Linux. ([#1114](https://github.com/wazuh/wazuh/pull/1114))
- Fix unknown severity in Red Hat systems. ([#1118](https://github.com/wazuh/wazuh/pull/1118))
- Added a building flag to compile the SQLite library externally for the API. ([#1119](https://github.com/wazuh/wazuh/issues/1119))
- Fixed variables length when storing RAM information by Syscollector. ([#1124](https://github.com/wazuh/wazuh/pull/1124))
- Fix Red Hat vulnerability database update. ([#1127](https://github.com/wazuh/wazuh/pull/1127))
- Fix allowing more than one wodle command. ([#1128](https://github.com/wazuh/wazuh/pull/1128))
- Fixed `after_regex` offset for the decoding algorithm. ([#1129](https://github.com/wazuh/wazuh/pull/1129))
- Prevents some vulnerabilities from not being checked for Debian. ([#1166](https://github.com/wazuh/wazuh/pull/1166))
- Fixed legacy configuration for `vulnerability-detector`. ([#1174](https://github.com/wazuh/wazuh/pull/1174))
- Fix active-response scripts installation for Windows. ([#1182](https://github.com/wazuh/wazuh/pull/1182)).
- Fixed `open-scap` deadlock when opening large files. ([#1206](https://github.com/wazuh/wazuh/pull/1206)). Thanks to @juergenc for detecting this issue.


### Removed

- The 'T' multiplier has been removed from option `max_output_size`. ([#1089](https://github.com/wazuh/wazuh/pull/1089))


## [v3.5.0] - 2018-08-10

### Added

- Improved configuration of OVAL updates. ([#416](https://github.com/wazuh/wazuh/pull/416))
- Added selective agent software request in vulnerability-detector. ([#404](https://github.com/wazuh/wazuh/pull/404))
- Get Linux packages inventory natively. ([#441](https://github.com/wazuh/wazuh/pull/441))
- Get Windows packages inventory natively. ([#471](https://github.com/wazuh/wazuh/pull/471))
- Supporting AES encryption for manager and agent. ([#448](https://github.com/wazuh/wazuh/pull/448))
- Added Debian and Ubuntu 18 support in vulnerability-detector. ([#470](https://github.com/wazuh/wazuh/pull/470))
- Added Rids Synchronization. ([#459](https://github.com/wazuh/wazuh/pull/459))
- Added option for setting the group that the agent belongs to when registering it with authd ([#460](https://github.com/wazuh/wazuh/pull/460))
- Added option for setting the source IP when the agent registers with authd ([#460](https://github.com/wazuh/wazuh/pull/460))
- Added option to force the vulnerability detection in unsupported OS. ([#462](https://github.com/wazuh/wazuh/pull/462))
- Get network inventory natively. ([#546](https://github.com/wazuh/wazuh/pull/546))
- Add arch check for Red Hat's OVAL in vulnerability-detector. ([#625](https://github.com/wazuh/wazuh/pull/625))
- Integration with Osquery. ([#627](https://github.com/wazuh/wazuh/pull/627))
    - Enrich osquery configuration with pack files aggregation and agent labels as decorators.
    - Launch osquery daemon in background.
    - Monitor results file and send them to the manager.
    - New option in rules `<location>` to filter events by osquery.
    - Support folders in shared configuration. This makes easy to send pack folders to agents.
    - Basic ruleset for osquery events and daemon logs.
- Boost Remoted performance with multithreading. ([#649](https://github.com/wazuh/wazuh/pull/649))
    - Up to 16 parallel threads to decrypt messages from agents.
    - Limit the frequency of agent keys reloading.
    - Message input buffer in Analysisd to prevent control messages starvation in Remoted.
- Module to download shared files for agent groups dinamically. ([#519](https://github.com/wazuh/wazuh/pull/519))
    - Added group creation for files.yml if the group does not exist. ([#1010](https://github.com/wazuh/wazuh/pull/1010))
- Added scheduling options to CIS-CAT integration. ([#586](https://github.com/wazuh/wazuh/pull/586))
- Option to download the wpk using http in `agent_upgrade`. ([#798](https://github.com/wazuh/wazuh/pull/798))
- Add `172.0.0.1` as manager IP when creating `global.db`. ([#970](https://github.com/wazuh/wazuh/pull/970))
- New requests for Syscollector. ([#728](https://github.com/wazuh/wazuh/pull/728))
- `cluster_control` shows an error if the status does not exist. ([#1002](https://github.com/wazuh/wazuh/pull/1002))
- Get Windows hardware inventory natively. ([#831](https://github.com/wazuh/wazuh/pull/831))
- Get processes and ports inventory by the Syscollector module.
- Added an integration with Kaspersky Endpoint Security for Linux via Active Response. ([#1056](https://github.com/wazuh/wazuh/pull/1056))

### Changed

- Add default value for option -x in agent_control tool.
- External libraries moved to an external repository.
- Ignore OverlayFS directories on Rootcheck system scan.
- Extracts agent's OS from the database instead of the agent-info.
- Increases the maximum size of XML parser to 20KB.
- Extract CVE instead of RHSA codes into vulnerability-detector. ([#549](https://github.com/wazuh/wazuh/pull/549))
- Store CIS-CAT results into Wazuh DB. ([#568](https://github.com/wazuh/wazuh/pull/568))
- Add profile information to CIS-CAT reports. ([#658](https://github.com/wazuh/wazuh/pull/658))
- Merge external libraries into a unique shared library. ([#620](https://github.com/wazuh/wazuh/pull/620))
- Cluster log rotation: set correct permissions and store rotations in /logs/ossec. ([#667](https://github.com/wazuh/wazuh/pull/667))
- `Distinct` requests don't allow `limit=0` or `limit>maximun_limit`. ([#1007](https://github.com/wazuh/wazuh/pull/1007))
- Deprecated arguments -i, -F and -r for Authd. ([#1013](https://github.com/wazuh/wazuh/pull/1013))
- Increase the internal memory for real-time from 12 KiB to 64 KiB. ([#1062](https://github.com/wazuh/wazuh/pull/1062))

### Fixed

- Fixed invalid alerts reported by Syscollector when the event contains the word "error". ([#461](https://github.com/wazuh/wazuh/pull/461))
- Silenced Vuls integration starting and ending alerts. ([#541](https://github.com/wazuh/wazuh/pull/541))
- Fix problem comparing releases of ubuntu packages. ([#556](https://github.com/wazuh/wazuh/pull/556))
- Windows delete pending active-responses before reset agent. ([#563](https://github.com/wazuh/wazuh/pull/563))
- Fix bug in Rootcheck for Windows that searches for keys in 32-bit mode only. ([#566](https://github.com/wazuh/wazuh/pull/566))
- Alert when unmerge files fails on agent. ([#731](https://github.com/wazuh/wazuh/pull/731))
- Fixed bugs reading logs in framework. ([#856](https://github.com/wazuh/wazuh/pull/856))
- Ignore uppercase and lowercase sorting an array in framework. ([#814](https://github.com/wazuh/wazuh/pull/814))
- Cluster: reject connection if the client node has a different cluster name. ([#892](https://github.com/wazuh/wazuh/pull/892))
- Prevent `the JSON object must be str, not 'bytes'` error. ([#997](https://github.com/wazuh/wazuh/pull/997))
- Fix long sleep times in vulnerability detector.
- Fix inconsistency in the alerts format for the manager in vulnerability-detector.
- Fix bug when processing the packages in vulnerability-detector.
- Prevent to process Syscollector events by the JSON decoder. ([#674](https://github.com/wazuh/wazuh/pull/674))
- Stop Syscollector data storage into Wazuh DB when an error appears. ([#674](https://github.com/wazuh/wazuh/pull/674))
- Fix bug in Syscheck that reported false positive about removed files. ([#1044](https://github.com/wazuh/wazuh/pull/1044))
- Fix bug in Syscheck that misinterpreted no_diff option. ([#1046](https://github.com/wazuh/wazuh/pull/1046))
- Fixes in file integrity monitoring for Windows. ([#1062](https://github.com/wazuh/wazuh/pull/1062))
  - Fix Windows agent crash if FIM fails to extract the file owner.
  - Prevent FIM real-time mode on Windows from stopping if the internal buffer gets overflowed.
- Prevent large logs from flooding the log file by Logcollector. ([#1067](https://github.com/wazuh/wazuh/pull/1067))
- Fix allowing more than one wodle command and compute command timeout when ignore_output is enabled. ([#1102](https://github.com/wazuh/wazuh/pull/1102))

### Removed

- Deleted Lua language support.
- Deleted integration with Vuls. ([#879](https://github.com/wazuh/wazuh/issues/879))
- Deleted agent_list tool, replaced by agent_control. ([ba0265b](https://github.com/wazuh/wazuh/commit/ba0265b6e9e3fed133d60ef2df3450fdf26f7da4#diff-f57f2991a6aa25fe45d8036c51bf8b4d))

## [v3.4.0] - 2018-07-24

### Added

- Support for SHA256 checksum in Syscheck (by @arshad01). ([#410](https://github.com/wazuh/wazuh/pull/410))
- Added an internal option for Syscheck to tune the RT alerting delay. ([#434](https://github.com/wazuh/wazuh/pull/434))
- Added two options in the tag <auto_ignore> `frequency` and `timeframe` to hide alerts when they are played several times in a given period of time. ([#857](https://github.com/wazuh/wazuh/pull/857))
- Include who-data in Syscheck for file integrity monitoring. ([#756](https://github.com/wazuh/wazuh/pull/756))
  - Linux Audit setup and monitoring to watch directories configured with who-data.
  - Direct communication with Auditd on Linux to catch who-data related events.
  - Setup of SACL for monitored directories on Windows.
  - Windows Audit events monitoring through Windows Event Channel.
  - Auto setup of audit configuration and reset when the agent quits.
- Syscheck in frequency time show alerts from deleted files. ([#857](https://github.com/wazuh/wazuh/pull/857))
- Added an option `target` to customize output format per-target in Logcollector. ([#863](https://github.com/wazuh/wazuh/pull/863))
- New option for the JSON decoder to choose the treatment of NULL values. ([#677](https://github.com/wazuh/wazuh/pull/677))
- Remove old snapshot files for FIM. ([#872](https://github.com/wazuh/wazuh/pull/872))
- Distinct operation in agents. ([#920](https://github.com/wazuh/wazuh/pull/920))
- Added support for unified WPK. ([#865](https://github.com/wazuh/wazuh/pull/865))
- Added missing debug options for modules in the internal options file. ([#901](https://github.com/wazuh/wazuh/pull/901))
- Added recursion limits when reading directories. ([#947](https://github.com/wazuh/wazuh/pull/947))

### Changed

- Renamed cluster _client_ node type to ___worker___ ([#850](https://github.com/wazuh/wazuh/pull/850)).
- Changed a descriptive message in the alert showing what attributes changed. ([#857](https://github.com/wazuh/wazuh/pull/857))
- Change visualization of Syscheck alerts. ([#857](https://github.com/wazuh/wazuh/pull/857))
- Add all the available fields in the Syscheck messages from the Wazuh configuration files. ([#857](https://github.com/wazuh/wazuh/pull/857))
- Now the no_full_log option only affects JSON alerts. ([#881](https://github.com/wazuh/wazuh/pull/881))
- Delete temporary files when stopping Wazuh. ([#732](https://github.com/wazuh/wazuh/pull/732))
- Send OpenSCAP checks results to a FIFO queue instead of temporary files. ([#732](https://github.com/wazuh/wazuh/pull/732))
- Default behavior when starting Syscheck and Rootcheck components. ([#829](https://github.com/wazuh/wazuh/pull/829))
  - They are disabled if not appear in the configuration.
  - They can be set up as empty blocks in the configuration, applying their default values.
  - Improvements of error and information messages when they start.
- Improve output of `DELETE/agents` when no agents were removed. ([#868](https://github.com/wazuh/wazuh/pull/868))
- Include the file owner SID in Syscheck alerts.
- Change no previous checksum error message to information log. ([#897](https://github.com/wazuh/wazuh/pull/897))
- Changed default Syscheck scan speed: 100 files per second. ([#975](https://github.com/wazuh/wazuh/pull/975))
- Show network protocol used by the agent when connecting to the manager. ([#980](https://github.com/wazuh/wazuh/pull/980))

### Fixed

- Syscheck RT process granularized to make frequency option more accurate. ([#434](https://github.com/wazuh/wazuh/pull/434))
- Fixed registry_ignore problem on Syscheck for Windows when arch="both" was used. ([#525](https://github.com/wazuh/wazuh/pull/525))
- Allow more than 256 directories in real-time for Windows agent using recursive watchers. ([#540](https://github.com/wazuh/wazuh/pull/540))
- Fix weird behavior in Syscheck when a modified file returns back to its first state. ([#434](https://github.com/wazuh/wazuh/pull/434))
- Replace hash value xxx (not enabled) for n/a if the hash couldn't be calculated. ([#857](https://github.com/wazuh/wazuh/pull/857))
- Do not report uid, gid or gname on Windows (avoid user=0). ([#857](https://github.com/wazuh/wazuh/pull/857))
- Several fixes generating sha256 hash. ([#857](https://github.com/wazuh/wazuh/pull/857))
- Fixed the option report_changes configuration. ([#857](https://github.com/wazuh/wazuh/pull/857))
- Fixed the 'report_changes' configuration when 'sha1' option is not set. ([#857](https://github.com/wazuh/wazuh/pull/857))
- Fix memory leak reading logcollector config. ([#884](https://github.com/wazuh/wazuh/pull/884))
- Fixed crash in Slack integration for alerts that don't have full log. ([#880](https://github.com/wazuh/wazuh/pull/880))
- Fixed active-responses.log definition path on Windows configuration. ([#739](https://github.com/wazuh/wazuh/pull/739))
- Added warning message when updating Syscheck/Rootcheck database to restart the manager. ([#817](https://github.com/wazuh/wazuh/pull/817))
- Fix PID file creation checking. ([#822](https://github.com/wazuh/wazuh/pull/822))
  - Check that the PID file was created and written.
  - This would prevent service from running multiple processes of the same daemon.
- Fix reading of Windows platform for 64 bits systems. ([#832](https://github.com/wazuh/wazuh/pull/832))
- Fixed Syslog output parser when reading the timestamp from the alerts in JSON format. ([#843](https://github.com/wazuh/wazuh/pull/843))
- Fixed filter for `gpg-pubkey` packages in Syscollector. ([#847](https://github.com/wazuh/wazuh/pull/847))
- Fixed bug in configuration when reading the `repeated_offenders` option in Active Response. ([#873](https://github.com/wazuh/wazuh/pull/873))
- Fixed variables parser when loading rules. ([#855](https://github.com/wazuh/wazuh/pull/855))
- Fixed parser files names in the Rootcheck scan. ([#840](https://github.com/wazuh/wazuh/pull/840))
- Removed frequency offset in rules. ([#827](https://github.com/wazuh/wazuh/pull/827)).
- Fix memory leak reading logcollector config. ([#884](https://github.com/wazuh/wazuh/pull/884))
- Fixed sort agents by status in `GET/agents` API request. ([#810](https://github.com/wazuh/wazuh/pull/810))
- Added exception when no agents are selected to restart. ([#870](https://github.com/wazuh/wazuh/pull/870))
- Prevent files from remaining open in the cluster. ([#874](https://github.com/wazuh/wazuh/pull/874))
- Fix network unreachable error when cluster starts. ([#800](https://github.com/wazuh/wazuh/pull/800))
- Fix empty rules and decoders file check. ([#887](https://github.com/wazuh/wazuh/pull/887))
- Prevent to access an unexisting hash table from 'whodata' thread. ([#911](https://github.com/wazuh/wazuh/pull/911))
- Fix CA verification with more than one 'ca_store' definitions. ([#927](https://github.com/wazuh/wazuh/pull/927))
- Fix error in syscollector API calls when Wazuh is installed in a directory different than `/var/ossec`. ([#942](https://github.com/wazuh/wazuh/pull/942)).
- Fix error in CentOS 6 when `wazuh-cluster` is disabled. ([#944](https://github.com/wazuh/wazuh/pull/944)).
- Fix Remoted connection failed warning in TCP mode due to timeout. ([#958](https://github.com/wazuh/wazuh/pull/958))
- Fix option 'rule_id' in syslog client. ([#979](https://github.com/wazuh/wazuh/pull/979))
- Fixed bug in legacy agent's server options that prevented it from setting port and protocol.

## [v3.3.1] - 2018-06-18

### Added

- Added `total_affected_agents` and `total_failed_ids` to the `DELETE/agents` API request. ([#795](https://github.com/wazuh/wazuh/pull/795))

### Changed

- Management of empty blocks in the configuration files. ([#781](https://github.com/wazuh/wazuh/pull/781))
- Verify WPK with Wazuh CA by default. ([#799](https://github.com/wazuh/wazuh/pull/799))

### Fixed

- Windows prevents agent from renaming file. ([#773](https://github.com/wazuh/wazuh/pull/773))
- Fix manager-agent version comparison in remote upgrades. ([#765](https://github.com/wazuh/wazuh/pull/765))
- Fix log flooding when restarting agent while the merged file is being receiving. ([#788](https://github.com/wazuh/wazuh/pull/788))
- Fix issue when overwriting rotated logs in Windows agents. ([#776](https://github.com/wazuh/wazuh/pull/776))
- Prevent OpenSCAP module from running on Windows agents (incompatible). ([#777](https://github.com/wazuh/wazuh/pull/777))
- Fix issue in file changes report for FIM on Linux when a directory contains a backslash. ([#775](https://github.com/wazuh/wazuh/pull/775))
- Fixed missing `minor` field in agent data managed by the framework. ([#771](https://github.com/wazuh/wazuh/pull/771))
- Fixed missing `build` and `key` fields in agent data managed by the framework. ([#802](https://github.com/wazuh/wazuh/pull/802))
- Fixed several bugs in upgrade agents ([#784](https://github.com/wazuh/wazuh/pull/784)):
    - Error upgrading an agent with status `Never Connected`.
    - Fixed API support.
    - Sockets were not closing properly.
- Cluster exits showing an error when an error occurs. ([#790](https://github.com/wazuh/wazuh/pull/790))
- Fixed bug when cluster control or API cannot request the list of nodes to the master. ([#762](https://github.com/wazuh/wazuh/pull/762))
- Fixed bug when the `agent.conf` contains an unrecognized module. ([#796](https://github.com/wazuh/wazuh/pull/796))
- Alert when unmerge files fails on agent. ([#731](https://github.com/wazuh/wazuh/pull/731))
- Fix invalid memory access when parsing ruleset configuration. ([#787](https://github.com/wazuh/wazuh/pull/787))
- Check version of python in cluster control. ([#760](https://github.com/wazuh/wazuh/pull/760))
- Removed duplicated log message when Rootcheck is disabled. ([#783](https://github.com/wazuh/wazuh/pull/783))
- Avoid infinite attempts to download CVE databases when it fails. ([#792](https://github.com/wazuh/wazuh/pull/792))


## [v3.3.0] - 2018-06-06

### Added

- Supporting multiple socket output in Logcollector. ([#395](https://github.com/wazuh/wazuh/pull/395))
- Allow inserting static field parameters in rule comments. ([#397](https://github.com/wazuh/wazuh/pull/397))
- Added an output format option for Logcollector to build custom logs. ([#423](https://github.com/wazuh/wazuh/pull/423))
- Included millisecond timing in timestamp to JSON events. ([#467](https://github.com/wazuh/wazuh/pull/467))
- Added an option in Analysisd to set input event offset for plugin decoders. ([#512](https://github.com/wazuh/wazuh/pull/512))
- Allow decoders mix plugin and multiregex children. ([#602](https://github.com/wazuh/wazuh/pull/602))
- Added the option to filter by any field in `get_agents_overview`, `get_agent_group` and `get_agents_without_group` functions of the Python framework. ([#743](https://github.com/wazuh/wazuh/pull/743))

### Changed

- Add default value for option -x in agent_upgrade tool.
- Changed output of agents in cluster control. ([#741](https://github.com/wazuh/wazuh/pull/741))

### Fixed

- Fix bug in Logcollector when removing duplicate localfiles. ([#402](https://github.com/wazuh/wazuh/pull/402))
- Fix memory error in Logcollector when using wildcards.
- Prevent command injection in Agentless daemon. ([#600](https://github.com/wazuh/wazuh/pull/600))
- Fixed bug getting the agents in cluster control. ([#741](https://github.com/wazuh/wazuh/pull/741))
- Prevent Logcollector from reporting an error when a path with wildcards matches no files.
- Fixes the feature to group with the option multi-line. ([#754](https://github.com/wazuh/wazuh/pull/754))


## [v3.2.4] - 2018-06-01

### Fixed
- Fixed segmentation fault in maild when `<queue-size>` is included in the global configuration.
- Fixed bug in Framework when retrieving mangers logs. ([#644](https://github.com/wazuh/wazuh/pull/644))
- Fixed bug in clusterd to prevent the synchronization of `.swp` files. ([#694](https://github.com/wazuh/wazuh/pull/694))
- Fixed bug in Framework parsing agent configuration. ([#681](https://github.com/wazuh/wazuh/pull/681))
- Fixed several bugs using python3 with the Python framework. ([#701](https://github.com/wazuh/wazuh/pull/701))


## [v3.2.3] - 2018-05-28

### Added

- New internal option to enable merged file creation by Remoted. ([#603](https://github.com/wazuh/wazuh/pull/603))
- Created alert item for GDPR and GPG13. ([#608](https://github.com/wazuh/wazuh/pull/608))
- Add support for Amazon Linux in vulnerability-detector.
- Created an input queue for Analysisd to prevent Remoted starvation. ([#661](https://github.com/wazuh/wazuh/pull/661))

### Changed

- Set default agent limit to 14.000 and file descriptor limit to 65.536 per process. ([#624](https://github.com/wazuh/wazuh/pull/624))
- Cluster improvements.
    - New protocol for communications.
    - Inverted communication flow: clients start communications with the master.
    - Just the master address is required in the `<nodes>` list configuration.
    - Improved synchronization algorithm.
    - Reduced the number of processes to one: `wazuh-clusterd`.
- Cluster control tool improvements: outputs are the same regardless of node type.
- The default input queue for remote events has been increased to 131072 events. ([#660](https://github.com/wazuh/wazuh/pull/660))
- Disconnected agents will no longer report vulnerabilities. ([#666](https://github.com/wazuh/wazuh/pull/666))

### Fixed

- Fixed agent wait condition and improve logging messages. ([#550](https://github.com/wazuh/wazuh/pull/550))
- Fix race condition in settings load time by Windows agent. ([#551](https://github.com/wazuh/wazuh/pull/551))
- Fix bug in Authd that prevented it from deleting agent-info files when removing agents.
- Fix bug in ruleset that did not overwrite the `<info>` option. ([#584](https://github.com/wazuh/wazuh/issues/584))
- Fixed bad file descriptor error in Wazuh DB ([#588](https://github.com/wazuh/wazuh/issues/588))
- Fixed unpredictable file sorting when creating merged files. ([#599](https://github.com/wazuh/wazuh/issues/599))
- Fixed race condition in Remoted when closing connections.
- Fix epoch check in vulnerability-detector.
- Fixed hash sum in logs rotation. ([#636](https://github.com/wazuh/wazuh/issues/636))
- Fixed cluster CPU usage.
- Fixed invalid deletion of agent timestamp entries. ([#639](https://github.com/wazuh/wazuh/issues/639))
- Fixed segmentation fault in logcollector when multi-line is applied to a remote configuration. ([#641](https://github.com/wazuh/wazuh/pull/641))
- Fixed issue in Syscheck that may leave the process running if the agent is stopped quickly. ([#671](https://github.com/wazuh/wazuh/pull/671))

### Removed

- Removed cluster database and internal cluster daemon.


## [v3.2.2] - 2018-05-07

### Added

- Created an input queue for Remoted to prevent agent connection starvation. ([#509](https://github.com/wazuh/wazuh/pull/509))

### Changed

- Updated Slack integration. ([#443](https://github.com/wazuh/wazuh/pull/443))
- Increased connection timeout for remote upgrades. ([#480](https://github.com/wazuh/wazuh/pull/480))
- Vulnerability-detector does not stop agents detection if it fails to find the software for one of them.
- Improve the version comparator algorithm in vulnerability-detector. ([#508](https://github.com/wazuh/wazuh/pull/508))

### Fixed

- Fixed bug in labels settings parser that may make Agentd or Logcollector crash.
- Fixed issue when setting multiple `<server-ip>` stanzas in versions 3.0 - 3.2.1. ([#433](https://github.com/wazuh/wazuh/pull/433))
- Fixed bug when socket database messages are not sent correctly. ([#435](https://github.com/wazuh/wazuh/pull/435))
- Fixed unexpected stop in the sources installer when overwriting a previous corrupt installation.
- Added a synchronization timeout in the cluster to prevent it from blocking ([#447](https://github.com/wazuh/wazuh/pull/447))
- Fixed issue in CSyslogd when filtering by rule group. ([#446](https://github.com/wazuh/wazuh/pull/446))
- Fixed error on DB daemon when parsing rules with options introduced in version 3.0.0.
- Fixed unrecognizable characters error in Windows version name. ([#478](https://github.com/wazuh/wazuh/pull/478))
- Fix Authd client in old versions of Windows ([#479](https://github.com/wazuh/wazuh/pull/479))
- Cluster's socket management improved to use persistent connections ([#481](https://github.com/wazuh/wazuh/pull/481))
- Fix memory corruption in Syscollector decoder and memory leaks in Vulnerability Detector. ([#482](https://github.com/wazuh/wazuh/pull/482))
- Fixed memory corruption in Wazuh DB autoclosing procedure.
- Fixed dangling db files at DB Sync module folder. ([#489](https://github.com/wazuh/wazuh/pull/489))
- Fixed agent group file deletion when using Authd.
- Fix memory leak in Maild with JSON input. ([#498](https://github.com/wazuh/wazuh/pull/498))
- Fixed remote command switch option. ([#504](https://github.com/wazuh/wazuh/pull/504))

## [v3.2.1] - 2018-03-03

### Added

- Added option in Makefile to disable CIS-CAT module. ([#381](https://github.com/wazuh/wazuh/pull/381))
- Added field `totalItems` to `GET/agents/purgeable/:timeframe` API call. ([#385](https://github.com/wazuh/wazuh/pull/385))

### Changed

- Giving preference to use the selected Java over the default one in CIS-CAT wodle.
- Added delay between message delivery for every module. ([#389](https://github.com/wazuh/wazuh/pull/389))
- Verify all modules for the shared configuration. ([#408](https://github.com/wazuh/wazuh/pull/408))
- Updated OpenSSL library to 1.1.0g.
- Insert agent labels in JSON archives no matter the event matched a rule.
- Support for relative/full/network paths in the CIS-CAT configuration. ([#419](https://github.com/wazuh/wazuh/pull/419))
- Improved cluster control to give more information. ([#421](https://github.com/wazuh/wazuh/pull/421))
- Updated rules for CIS-CAT.
- Removed unnecessary compilation of vulnerability-detector in agents.
- Increased wazuh-modulesd's subprocess pool.
- Improved the agent software recollection by Syscollector.

### Fixed

- Fixed crash in Agentd when testing Syscollector configuration from agent.conf file.
- Fixed duplicate alerts in Vulnerability Detector.
- Fixed compiling issues in Solaris and HP-UX.
- Fixed bug in Framework when listing directories due to permissions issues.
- Fixed error handling in CIS-CAT module. ([#401](https://github.com/wazuh/wazuh/pull/401))
- Fixed some defects reported by Coverity. ([#406](https://github.com/wazuh/wazuh/pull/406))
- Fixed OS name detection in macOS and old Linux distros. ([#409](https://github.com/wazuh/wazuh/pull/409))
- Fixed linked in HP-UX.
- Fixed Red Hat detection in vulnerability-detector.
- Fixed segmentation fault in wazuh-cluster when files path is too long.
- Fixed a bug getting groups and searching by them in `GET/agents` API call. ([#390](https://github.com/wazuh/wazuh/pull/390))
- Several fixes and improvements in cluster.
- Fixed bug in wazuh-db when closing exceeded databases in transaction.
- Fixed bug in vulnerability-detector that discarded valid agents.
- Fixed segmentation fault in Windows agents when getting OS info.
- Fixed memory leaks in vulnerability-detector and CIS-CAT wodle.
- Fixed behavior when working directory is not found in CIS-CAT wodle.

## [v3.2.0] - 2018-02-13

### Added
- Added support to synchronize custom rules and decoders in the cluster.([#344](https://github.com/wazuh/wazuh/pull/344))
- Add field `status` to `GET/agents/groups/:group_id` API call.([#338](https://github.com/wazuh/wazuh/pull/338))
- Added support for Windows to CIS-CAT integration module ([#369](https://github.com/wazuh/wazuh/pull/369))
- New Wazuh Module "aws-cloudtrail" fetching logs from S3 bucket. ([#351](https://github.com/wazuh/wazuh/pull/351))
- New Wazuh Module "vulnerability-detector" to detect vulnerabilities in agents and managers.

### Fixed
- Fixed oscap.py to support new versions of OpenSCAP scanner.([#331](https://github.com/wazuh/wazuh/pull/331))
- Fixed timeout bug when the cluster port was closed. ([#343](https://github.com/wazuh/wazuh/pull/343))
- Improve exception handling in `cluster_control`. ([#343](https://github.com/wazuh/wazuh/pull/343))
- Fixed bug in cluster when receive an error response from client. ([#346](https://github.com/wazuh/wazuh/pull/346))
- Fixed bug in framework when the manager is installed in different path than /var/ossec. ([#335](https://github.com/wazuh/wazuh/pull/335))
- Fixed predecoder hostname field in JSON event output.
- Several fixes and improvements in cluster.

## [v3.1.0] - 2017-12-22

### Added

- New Wazuh Module "command" for asynchronous command execution.
- New field "predecoder.timestamp" for JSON alerts including timestamp from logs.
- Added reload action to ossec-control in local mode.
- Add duration control of a cluster database synchronization.
- New internal option for agents to switch applying shared configuration.
- Added GeoIP address finding for input logs in JSON format.
- Added alert and archive output files rotation capabilities.
- Added rule option to discard field "firedtimes".
- Added VULS integration for running vulnerability assessments.
- CIS-CAT Wazuh Module to scan CIS policies.

### Changed

- Keepping client.keys file permissions when modifying it.
- Improve Rootcheck formula to select outstanding defects.
- Stop related daemon when disabling components in ossec-control.
- Prevented cluster daemon from starting on RHEL 5 or older.
- Let Syscheck report file changes on first scan.
- Allow requests by node name in cluster_control binary.
- Improved help of cluster_control binary.
- Integrity control of files in the cluster.

### Fixed

- Fixed netstat command in localfile configuration.
- Fixed error when searching agents by ID.
- Fixed syslog format pre-decoder for logs with missing (optional) space after tag.
- Fixed alert ID when plain-text alert output disabled.
- Fixed Monitord freezing when a sendmail-like executable SMTP server is set.
- Fixed validation of Active Response used by agent_control.
- Allow non-ASCII characters in Windows version string.

## [v3.0.0] - 2017-12-12

### Added

- Added group property for agents to customize shared files set.
- Send shared files to multiple agents in parallel.
- New decoder plugin for logs in JSON format with dynamic fields definition.
- Brought framework from API to Wazuh project.
- Show merged files MD5 checksum by agent_control and framework.
- New reliable request protocol for manager-agent communication.
- Remote agent upgrades with signed WPK packages.
- Added option for Remoted to prevent it from writing shared merged file.
- Added state for Agentd and Windows agent to notify connection state and metrics.
- Added new JSON log format for local file monitoring.
- Added OpenSCAP SSG datastream content for Ubuntu Trusty Tahr.
- Field "alert_id" in JSON alerts (by Dan Parriott).
- Added support of "any" IP address to OSSEC batch manager (by Jozef Reisinger).
- Added ossec-agent SElinux module (by kreon).
- Added previous output to JSON output (by João Soares).
- Added option for Authd to specify the allowed cipher list (by James Le Cuirot).
- Added option for cipher suites in Authd settings.
- Added internal option for Remoted to set the shared configuration reloading time.
- Auto restart agents when new shared configuration is pushed from the manager.
- Added native support for Systemd.
- Added option to register unlimited agents in Authd.
- New internal option to limit the number of file descriptors in Analysisd and Remoted.
- Added new state "pending" for agents.
- Added internal option to disable real-time DB synchronization.
- Allow multiple manager stanzas in Agentd settings.
- New internal option to limit the receiving time in TCP mode.
- Added manager hostname data to agent information.
- New option for rotating internal logs by size.
- Added internal option to enable or disable daily rotation of internal logs.
- Added command option for Monitord to overwrite 'day_wait' parameter.
- Adding templates and sample alert for Elasticsearch 6.0.
- Added option to enable/disable Authd on install and auto-generate certificates.
- Pack secure TCP messages into a single packet.
- Added function to install SCAP policies depending on OS version.
- Added integration with Virustotal.
- Added timeout option for TCP sockets in Remoted and Agentd.
- Added option to start the manager after installing.
- Added a cluster of managers (`wazuh-clusterd`) and a script to control it (`cluster_control`).

### Changed

- Increased shared file delivery speed when using TCP.
- Increased TCP listening socket backlog.
- Changed Windows agent UI panel to show revision number instead of installation date.
- Group every decoded field (static and dynamic fields) into a data object for JSON alerts.
- Reload shared files by Remoted every 10 minutes.
- Increased string size limit for XML reader to 4096 bytes.
- Updated Logstash configuration and Elasticsearch mappings.
- Changed template fields structure for Kibana dashboards.
- Increased dynamic field limit to 1024, and default to 256.
- Changed agent buffer 'length' parameter to 'queue_size'.
- Changed some Rootcheck error messages to verbose logs.
- Removed unnecessary message by manage_agents advising to restart Wazuh manager.
- Update PF tables Active response (by d31m0).
- Create the users and groups as system users and groups in specs (by Dan Parriott).
- Show descriptive errors when an agent loses the connection using TCP.
- Prevent agents with the same name as the manager host from getting added.
- Changed 'message' field to 'data' for successful agent removing response in Authd API.
- Changed critical error to standard error in Syslog Remoted when no access list has been configured.
- Ignore hidden files in shared folder for merged file.
- Changed agent notification time values: notify time to 1 minute and reconnect time to 5 minutes.
- Prevent data field from being inserted into JSON alerts when it's empty.
- Spelling corrections (by Josh Soref).
- Moved debug messages when updating shared files to level 2.
- Do not create users ossecm or ossecr on agents.
- Upgrade netstat command in Logcollector.
- Prevent Monitord and DB sync module from dealing with agent files on local installations.
- Speed up DB syncing by keeping databases opened and an inotify event queue.
- Merge server's IP and hostname options to one setting.
- Enabled Active Response by default in both Windows and UNIX.
- Make Monitord 'day_wait' internal option affect log rotation.
- Extend Monitord 'day_wait' internal option range.
- Prevent Windows agent from log error when the manager disconnected.
- Improve Active Response filtering options.
- Use init system (Systemd/SysVinit) to restart Wazuh when upgrading.
- Added possibility of filtering agents by manager hostname in the Framework.
- Prevent installer from overwriting agent.conf file.
- Cancel file sending operation when agent socket is closed.
- Clean up agent shared folder before unmerging shared configuration.
- Print descriptive error when request socket refuses connection due to AR disabled.
- Extend Logcollector line burst limit range.
- Fix JSON alert file reloading when the file is rotated.
- Merge IP and Hostname server configuration into "Address" field.
- Improved TCP transmission performance by packing secure messages.

### Fixed

- Fixed wrong queries to get last Syscheck and Rootcheck date.
- Prevent Logcollector keep-alives from being stored on archives.json.
- Fixed length of random message within keep-alives.
- Fixed Windows version detection for Windows 8 and newer.
- Fixed incorrect CIDR writing on client.keys by Authd.
- Fixed missing buffer flush by Analysisd when updating Rootcheck database.
- Stop Wazuh service before removing folder to reinstall.
- Fixed Remoted service for Systemd (by Phil Porada).
- Fixed Administrator account mapping in Windows agent installation (by andrewm0374@gmail.com).
- Fixed MySQL support in dbd (by andrewm0374@gmail.com).
- Fixed incorrect warning when unencrypting messages (by Dan Parriott).
- Fixed Syslog mapping for alerts via Csyslogd (by Dan Parriott).
- Fixed syntax error in the creation of users in Solaris 11.2 (by Pedro Flor).
- Fixed some warnings that appeared when compiling on Fedora 26.
- Fixed permission issue in logs folder.
- Fixed issue in Remoted that prevented it from send shared configuration when it changed.
- Fixed Windows agent compilation compability with CentOS.
- Supporting different case from password prompt in Agentless (by Jesus Fidalgo).
- Fix bad detection of inotify queue overflowed.
- Fix repetitive error when a rule's diff file is empty.
- Fixed log group permission when created by a daemon running as root.
- Prevented Agentd from logging too many errors when restarted while receiving the merged file.
- Prevented Remoted from sending data to disconnected agents in TCP mode.
- Fixed alerts storage in PostgreSQL databases.
- Fixed invalid previous output data in JSON alerts.
- Fixed memory error in modulesd for invalid configurations.
- Fixed default Auth configuration to support custom install directory.
- Fixed directory transversal vulnerability in Active response commands.
- Fixed Active response timeout accuracy.
- Fixed race conditions in concurrent transmissions over TCP.

### Removed

- Removed Picviz support (by Dan Parriott).


## [v2.1.1] - 2017-09-21

### Changed

- Improved errors messages related to TCP connection queue.
- Changed info log about unsupported FS checking in Rootcheck scan to debug messages.
- Prevent Modules daemon from giving critical error when no wodles are enabled.

### Fixed

- Fix endianess incompatibility in agents on SPARC when connecting via TCP.
- Fix bug in Authd that made it crash when removing keys.
- Fix race condition in Remoted when writing logs.
- Avoid repeated errors by Remoted when sending data to a disconnected agent.
- Prevented Monitord from rotating non-existent logs.
- Some fixes to support HP-UX.
- Prevent processes from sending events when TCP connection is lost.
- Fixed output header by Syslog client when reading JSON alerts.
- Fixed bug in Integrator settings parser when reading rules list.

## [v2.1.0] - 2017-08-14

### Added

- Rotate and compress log feature.
- Labeling data for agents to be shown in alerts.
- New 'auth' configuration template.
- Make manage_agents capable of add and remove agents via Authd.
- Implemented XML configuration for Authd.
- Option -F for Authd to force insertion if it finds duplicated name.
- Local auth client to manage agent keys.
- Added OS name and version into global.db.
- Option for logging in JSON format.
- Allow maild to send through a sendmail-like executable (by James Le Cuirot).
- Leaky bucket-like buffer for agents to prevent network flooding.
- Allow Syslog client to read JSON alerts.
- Allow Mail reporter to read JSON alerts.
- Added internal option to tune Rootcheck sleep time.
- Added route-null Active Response script for Windows 2012 (by @CrazyLlama).

### Changed

- Updated SQLite library to 3.19.2.
- Updated zlib to 1.2.11.
- Updated cJSON library to 1.4.7.
- Change some manage_agents option parameters.
- Run Auth in background by default.
- Log classification as debug, info, warning, error and critical.
- Limit number of reads per cycle by Logcollector to prevent log starvation.
- Limit OpenSCAP module's event forwarding speed.
- Increased debug level of repeated Rootcheck messages.
- Send events when OpenSCAP starts and finishes scans.
- Delete PID files when a process exits not due to a signal.
- Change error messages due to SSL handshake failure to debug messages.
- Force group addition on installation for compatibility with LDAP (thanks to Gary Feltham).

### Fixed

- Fixed compiling error on systems with no OpenSSL.
- Fixed compiling warning at manage_agents.
- Fixed ossec-control enable/disable help message.
- Fixed unique aperture of random device on Unix.
- Fixed file sum comparison bug at Syscheck realtime engine. (Thanks to Arshad Khan)
- Close analysisd if alert outputs are disabled for all formats.
- Read Windows version name for versions newer than Windows 8 / Windows Server 2012.
- Fixed error in Analysisd that wrote Syscheck and Rootcheck databases of re-added agents on deleted files.
- Fixed internal option to configure the maximum labels' cache time.
- Fixed Auth password parsing on client side.
- Fix bad agent ID assignation in Authd on i686 architecture.
- Fixed Logcollector misconfiguration in Windows agents.

### Removed

- Remove unused message queue to send alerts from Authd.


## [v2.0.1] - 2017-07-19

### Changed

- Changed random data generator for a secure OS-provided generator.
- Changed Windows installer file name (depending on version).
- Linux distro detection using standard os-release file.
- Changed some URLs to documentation.
- Disable synchronization with SQLite databases for Syscheck by default.
- Minor changes at Rootcheck formatter for JSON alerts.
- Added debugging messages to Integrator logs.
- Show agent ID when possible on logs about incorrectly formatted messages.
- Use default maximum inotify event queue size.
- Show remote IP on encoding format errors when unencrypting messages.
- Remove temporary files created by Syscheck changes reports.
- Remove temporary Syscheck files for changes reporting by Windows installer when upgrading.

### Fixed

- Fixed resource leaks at rules configuration parsing.
- Fixed memory leaks at rules parser.
- Fixed memory leaks at XML decoders parser.
- Fixed TOCTOU condition when removing directories recursively.
- Fixed insecure temporary file creation for old POSIX specifications.
- Fixed missing agentless devices identification at JSON alerts.
- Fixed FIM timestamp and file name issue at SQLite database.
- Fixed cryptographic context acquirement on Windows agents.
- Fixed debug mode for Analysisd.
- Fixed bad exclusion of BTRFS filesystem by Rootcheck.
- Fixed compile errors on macOS.
- Fixed option -V for Integrator.
- Exclude symbolic links to directories when sending FIM diffs (by Stephan Joerrens).
- Fixed daemon list for service reloading at ossec-control.
- Fixed socket waiting issue on Windows agents.
- Fixed PCI_DSS definitions grouping issue at Rootcheck controls.
- Fixed segmentation fault bug when stopping on CentOS 5.
- Fixed compatibility with AIX.
- Fixed race conditions in ossec-control script.
- Fixed compiling issue on Windows.
- Fixed compatibility with Solaris.
- Fixed XML parsing error due to byte stashing issue.
- Fixed false error by Syscheck when creating diff snapshots of empty files.
- Fixed segmentation fault in Authd on i386 platform.
- Fixed agent-auth exit code for controlled server's errors.
- Fixed incorrect OVAL patch results classification.

## [v2.0.0] - 2017-03-14

### Added

- Wazuh modules manager.
- Wazuh module for OpenSCAP.
- Ruleset for OpenSCAP alerts.
- Kibana dashboards for OpenSCAP.
- Option at agent_control to restart all agents.
- Dynamic fields to rules and decoders.
- Dynamic fields to JSON in alerts/archives.
- CDB list lookup with dynamic fields.
- FTS for dynamic fields.
- Logcollector option to set the frequency of file checking.
- GeoIP support in Alerts (by Scott R Shinn).
- Internal option to output GeoIP data on JSON alerts.
- Matching pattern negation (by Daniel Cid).
- Syscheck and Rootcheck events on SQLite databases.
- Data migration tool to SQLite databases.
- Jenkins QA.
- 64-bit Windows registry keys support.
- Complete FIM data output to JSON and alerts.
- Username, date and inode attributes to FIM events on Unix.
- Username attribute to FIM events on Windows.
- Report changes (FIM file diffs) to Windows agent.
- File diffs to JSON output.
- Elastic mapping updated for new FIM events.
- Title and file fields extracted at Rootcheck alerts.
- Rule description formatting with dynamic field referencing.
- Multithreaded design for Authd server for fast and reliable client dispatching, with key caching and write scheduling.
- Auth registration client for Windows (by Gael Muller).
- Auth password authentication for Windows client.
- New local decoder file by default.
- Show server certificate and key paths at Authd help.
- New option for Authd to verify agent's address.
- Added support for new format at predecoder (by Brad Lhotsky).
- Agentless passlist encoding to Base64.
- New Auditd-specific log format for Logcollector.
- Option for Authd to auto-choose TLS/SSL method.
- Compile option for Authd to make it compatible with legacy OSs.
- Added new templates layout to auto-compose configuration file.
- New wodle for SQLite database syncing (agent information and fim/pm data).
- Added XML settings options to exclude some rules or decoders files.
- Option for agent_control to broadcast AR on all agents.
- Extended FIM event information forwarded by csyslogd (by Sivakumar Nellurandi).
- Report Syscheck's new file events on real time.

### Changed

- Isolated logtest directory from analysisd.
- Remoted informs Analysisd about agent ID.
- Updated Kibana dashboards.
- Syscheck FIM attributes to dynamic fields.
- Force services to exit if PID file creation fails.
- Atomic writing of client.keys through temporary files.
- Disabled remote message ID verification by default.
- Show actual IP on debug message when agents get connected.
- Enforce rules IDs to max 6 digits.
- OSSEC users and group as system (UI-hidden) users (by Dennis Golden).
- Increases Authd connection pool size.
- Use general-purpose version-flexible SSL/TLS methods for Authd registration.
- Enforce minimum 3-digit agent ID format.
- Exclude BTRFS from Rootcheck searching for hidden files inside directories (by Stephan Joerrens).
- Moved OSSEC and Wazuh decoders to one directory.
- Prevent manage_agents from doing invalid actions (such methods for manager at agent).
- Disabled capturing of security events 5145 and 5156 on Windows agent.
- Utilities to rename an agent or change the IP address (by Antonio Querubin).
- Added quiet option for Logtest (by Dan Parriott).
- Output decoder information onto JSON alerts.
- Enable mail notifications by default for server installation.
- Agent control option to restart all agents' Syscheck will also restart manager's Syscheck.
- Make ossec-control to check Authd PID.
- Enforce every rule to contain a description.
- JSON output won't contain field "agentip" if tis value is "any".
- Don't broadcast Active Response messages to disconnected agents.
- Don't print Syscheck logs if it's disabled.
- Set default Syscheck and Rootcheck frequency to 12 hours.
- Generate FIM new file alert by default.
- Added option for Integrator to set the maximum log length.
- JSON output nested objects modelling through dynamic fields.
- Disable TCP for unsupported OSs.
- Show previous log on JSON alert.
- Removed confirmation prompt when importing an agent key successfully.
- Made Syscheck not to ignore files that change more than 3 times by default.
- Enabled JSON output by default.
- Updated default syscheck configuration for Windows agents.
- Limited agent' maximum connection time for notification time.
- Improved client.keys changing detection method by remoted: use date and inode.
- Changed boot service name to Wazuh.
- Active response enabled on Windows agents by default.
- New folder structure for rules and decoders.
- More descriptive logs about syscheck real-time monitoring.
- Renamed XML tags related to rules and decoders inclusion.
- Set default maximum agents to 8000.
- Removed FTS numeric bitfield from JSON output.
- Fixed ID misassignment by manage_agents when the greatest ID exceeds 32512.
- Run Windows Registry Syscheck scan on first stage when scan_on_start enabled.
- Set all Syscheck delay stages to a multiple of internal_options.conf/syscheck.sleep value.
- Changed JSON timestamp format to ISO8601.
- Overwrite @timestamp field from Logstash with the alert timestamp.
- Moved timestamp JSON field to the beginning of the object.
- Changed random data generator for a secure OS-provided generator.

### Fixed

- Logcollector bug that inhibited alerts about file reduction.
- Memory issue on string manipulation at JSON.
- Memory bug at JSON alerts.
- Fixed some CLang warnings.
- Issue on marching OSSEC user on installing.
- Memory leaks at configuration.
- Memory leaks at Analysisd.
- Bugs and memory errors at agent management.
- Mistake with incorrect name for PID file (by Tickhon Clearscale).
- Agent-auth name at messages (it appeared to be the server).
- Avoid Monitord to log errors when the JSON alerts file doesn't exists.
- Agents numbering issue (minimum 3 digits).
- Avoid no-JSON message at agent_control when client.keys empty.
- Memory leaks at manage_agents.
- Authd error messages about connection to queue passed to warning.
- Issue with Authd password checking.
- Avoid ossec-control to use Dash.
- Fixed false error about disconnected agent when trying to send it the shared files.
- Avoid Authd to close when it reaches the maximum concurrency.
- Fixed memory bug at event diff execution.
- Fixed resource leak at file operations.
- Hide help message by useadd and groupadd on OpenBSD.
- Fixed error that made Analysisd to crash if it received a missing FIM file entry.
- Fixed compile warnings at cJSON library.
- Fixed bug that made Active Response to disable all commands if one of them was disabled (by Jason Thomas).
- Fixed segmentation fault at logtest (by Dan Parriott).
- Fixed SQL injection vulnerability at Database.
- Fixed Active Response scripts for Slack and Twitter.
- Fixed potential segmentation fault at file queue operation.
- Fixed file permissions.
- Fixed failing test for Apache 2.2 logs (by Brad Lhotsky).
- Fixed memory error at net test.
- Limit agent waiting time for retrying to connect.
- Fixed compile warnings on i386 architecture.
- Fixed Monitord crash when sending daily report email.
- Fixed script to null route an IP address on Windows Server 2012+ (by Theresa Meiksner).
- Fixed memory leak at Logtest.
- Fixed manager with TCP support on FreeBSD (by Dave Stoddard).
- Fixed Integrator launching at local-mode installation.
- Fixed issue on previous alerts counter (rules with if_matched_sid option).
- Fixed compile and installing error on Solaris.
- Fixed segmentation fault on syscheck when no configuration is defined.
- Fixed bug that prevented manage_agents from removing syscheck/rootcheck database.
- Fixed bug that made agents connected on TCP to hang if they are rejected by the manager.
- Fixed segmentation fault on remoted due to race condition on managing keystore.
- Fixed data lossing at remoted when reloading keystore.
- Fixed compile issue on MacOS.
- Fixed version reading at ruleset updater.
- Fixed detection of BSD.
- Fixed memory leak (by Byron Golden).
- Fixed misinterpretation of octal permissions given by Agentless (by Stephan Leemburg).
- Fixed mistake incorrect openssl flag at Makefile (by Stephan Leemburg).
- Silence Slack integration transmission messages (by Dan Parriott).
- Fixed OpenSUSE Systemd misconfiguration (By Stephan Joerrens).
- Fixed case issue on JSON output for Rootcheck alerts.
- Fixed potential issue on duplicated agent ID detection.
- Fixed issue when creating agent backups.
- Fixed hanging problem on Windows Auth client when negotiation issues.
- Fixed bug at ossec-remoted that mismatched agent-info files.
- Fixed resource leaks at rules configuration parsing.
- Fixed memory leaks at rules parser.
- Fixed memory leaks at XML decoders parser.
- Fixed TOCTOU condition when removing directories recursively.
- Fixed insecure temporary file creation for old POSIX specifications.
- Fixed missing agentless devices identification at JSON alerts.

### Removed

- Deleted link to LUA sources.
- Delete ZLib generated files on cleaning.
- Removed maximum lines limit from diff messages (that remain limited by length).

## [v1.1.1] - 2016-05-12

### Added

- agent_control: maximum number of agents can now be extracted using option "-m".
- maild: timeout limitation, preventing it from hang in some cases.
- Updated decoders, ruleset and rootchecks from Wazuh Ruleset v1.0.8.
- Updated changes from ossec-hids repository.

### Changed

- Avoid authd to rename agent if overplaced.
- Changed some log messages.
- Reordered directories for agent backups.
- Don't exit when client.keys is empty by default.
- Improved client.keys reloading capabilities.

### Fixed

- Fixed JSON output at rootcheck_control.
- Fixed agent compilation on OS X.
- Fixed memory issue on removing timestamps.
- Fixed segmentation fault at reported.
- Fixed segmentation fault at logcollector.

### Removed

- Removed old rootcheck options.

## [v1.1.0] - 2016-04-06

### Added

- Re-usage of agent ID in manage_agents and authd, with time limit.
- Added option to avoid manager from exiting when there are no keys.
- Backup of the information about an agent that's going to be deleted.
- Alerting if Authd can't add an agent because of a duplicated IP.
- Integrator with Slack and PagerDuty.
- Simplified keywords for the option "frequency".
- Added custom Reply-to e-mail header.
- Added option to syscheck to avoid showing diffs on some files.
- Created agents-timestamp file to save the agents' date of adding.

### Changed

- client.keys: No longer overwrite the name of an agent with "#-#-#-" to mark it as deleted. Instead, the name will appear with a starting "!".
- API: Distinction between duplicated and invalid name for agent.
- Stop the "ERROR: No such file or directory" for Apache.
- Changed defaults to analysisd event counter.
- Authd won't use password by default.
- Changed name of fields at JSON output from binaries.
- Upgraded rules to Wazuh Ruleset v1.07

### Fixed

- Fixed merged.mg push on Windows Agent
- Fixed Windows agent compilation issue
- Fixed glob broken implementation.
- Fixed memory corruption on the OSSEC alert decoder.
- Fixed command "useradd" on OpenBSD.
- Fixed some PostgreSQL issues.
- Allow to disable syscheck:check_perm after enable check_all.

## [v1.0.4] - 2016-02-24
​
### Added

- JSON output for manage_agents.
- Increased analysis daemon's memory size.
- Authd: Added password authorization.
- Authd: Boost speed performance at assignation of ID for agents
- Authd: New option -f *sec*. Force addding new agent (even with duplicated IP) if it was not active for the last *sec* seconds.
- manage_agents: new option -d. Force adding new agent (even with duplicated IP)
- manage_agents: Printing new agent ID on adding.

### Changed

- Authd and manage_agents won't add agents with duplicated IP.

### Fixed

- Solved duplicate IP conflicts on client.keys which prevented the new agent to connect.
- Hashing files in binary mode. Solved some problems related to integrity checksums on Windows.
- Fixed issue that made console programs not to work on Windows.

### Removed

- RESTful API no longer included in extensions/api folder. Available now at https://github.com/wazuh/wazuh-api


## [v1.0.3] - 2016-02-11

### Added

- JSON CLI outputs: ossec-control, rootcheck_control, syscheck_control, ossec-logtest and more.
- Preparing integration with RESTful API
- Upgrade version scripts
- Merge commits from ossec-hids
- Upgraded rules to Wazuh Ruleset v1.06

### Fixed

- Folders are no longer included on etc/shared
- Fixes typos on rootcheck files
- Kibana dashboards fixes

## [v1.0.2] - 2016-01-29

### Added

- Added Wazuh Ruleset updater
- Added extensions files to support ELK Stack latest versions (ES 2.x, LS 2.1, Kibana 4.3)

### Changed

- Upgraded rules to Wazuh Ruleset v1.05
- Fixed crash in reportd
- Fixed Windows EventChannel syntaxis issue
- Fixed manage_agents bulk option bug. No more "randombytes" errors.
- Windows deployment script improved

## [v1.0.1] - 2015-12-10

### Added

- Wazuh version info file
- ossec-init.conf now includes wazuh version
- Integrated with wazuh OSSEC ruleset updater
- Several new fields at JSON output (archives and alerts)
- Wazuh decoders folder

### Changed

- Decoders are now splitted in differents files.
- jsonout_out enable by default
- JSON groups improvements
- Wazuh ruleset updated to 1.0.2
- Extensions: Improved Kibana dashboards
- Extensions: Improved Windows deployment script

## [v1.0.0] - 2015-11-23
- Initial Wazuh version v1.0<|MERGE_RESOLUTION|>--- conflicted
+++ resolved
@@ -1,7 +1,6 @@
 # Change Log
 All notable changes to this project will be documented in this file.
 
-<<<<<<< HEAD
 ## [v4.14.0]
 
 ### Manager
@@ -60,41 +59,6 @@
 - Upgraded Python embedded interpreter to 3.10.18. ([#30916](https://github.com/wazuh/wazuh/pull/30916))
 
 
-## [v4.13.1]
-
-### Manager
-
-#### Fixed
-
-- Fixed DFM graceful shutdown. ([#30627](https://github.com/wazuh/wazuh/pull/30627))
-- Fixed inode field as string in FIM JSON messages to ensure schema consistency. ([#30718](https://github.com/wazuh/wazuh/pull/30718))
-
-### Agent
-
-#### Added
-
-- Added Ms-Graph token validation before performing requests. ([#30377](https://github.com/wazuh/wazuh/pull/30377))
-- Added support for UTF-8 characters in file paths for FIM. ([#30763](https://github.com/wazuh/wazuh/pull/30763))
-
-#### Fixed
-
-- Fixed the loss of precision of the FIM inode field at values higher than 2ˆ53. ([#30552](https://github.com/wazuh/wazuh/pull/30552))
-- Fixed expanded file list in logcollector getconfig output. ([#30614](https://github.com/wazuh/wazuh/pull/30614))
-
-### RESTful API
-
-#### Added
-
-- Added /agents/summary endpoint. ([#29589](https://github.com/wazuh/wazuh/pull/29589))
-- Added support for hot ruleset reload via API. ([#29954](https://github.com/wazuh/wazuh/pull/29954))
-
-#### Changed
-
-- Removed internal_key from queries filters. ([#30637](https://github.com/wazuh/wazuh/pull/30637))
-
-
-=======
->>>>>>> a1941af6
 ## [v4.13.0]
 
 ### Manager
@@ -138,10 +102,6 @@
 - Added Rootcheck rule to detect root-owned files with world-writable permissions. ([#30556](https://github.com/wazuh/wazuh/pull/30556))
 - Added Ms-Graph token validation before performing requests. ([#30377](https://github.com/wazuh/wazuh/pull/30377))
 - Added support for UTF-8 characters in file paths for FIM. ([#30763](https://github.com/wazuh/wazuh/pull/30763))
-
-#### Changed
-
-- Removed internal_key from queries filters. ([#30637](https://github.com/wazuh/wazuh/pull/30637))
 
 #### Fixed
 
@@ -165,6 +125,7 @@
 - Improved Azure module logging capabilities. ([#29930](https://github.com/wazuh/wazuh/pull/29930))
 - Improved restart on macOS agents after an upgrade. ([#29940](https://github.com/wazuh/wazuh/pull/29940))
 - Standarized different services timeouts. ([#29443](https://github.com/wazuh/wazuh/pull/29443))
+- Removed internal_key from queries filters. ([#30637](https://github.com/wazuh/wazuh/pull/30637))
 
 ### RESTful API
 
@@ -194,6 +155,7 @@
 - Fixed multiple checks in RHEL 9, RHEL 10, Rocky Linux 8 and Rocky Linux 9 SCA policies. ([#29040](https://github.com/wazuh/wazuh/pull/29040))
 - Fixed diff causing false negatives in rootcheck. ([#28982](https://github.com/wazuh/wazuh/pull/28982))
 - Fixed multiple RHEL 8 and CentOS 7 SCA checks generating incorrect results. ([#28711](https://github.com/wazuh/wazuh/pull/28711))
+- Fixed false positives in Benchmark Ubuntu 24.04. ([#30827](https://github.com/wazuh/wazuh/pull/30827))
 
 ### Other
 
