--- conflicted
+++ resolved
@@ -1,7 +1,6 @@
 # Change Log
 All notable changes to this project will be documented in this file.
 
-<<<<<<< HEAD
 ## [v4.12.0]
 
 ### Manager
@@ -51,7 +50,6 @@
 
 - SCA rule Improvement for MacOS 15 SCA. ([#26982](https://github.com/wazuh/wazuh/issues/26982))
 
-=======
 ## [v4.11.1]
 
 ### Manager
@@ -72,7 +70,6 @@
 
 - Changed ms-graph page size to 50. ([#28075](https://github.com/wazuh/wazuh/pull/28075))
 - Removed "ca.com" domain filter from Rootcheck malware ruleset. ([#28045](https://github.com/wazuh/wazuh/pull/28045))
->>>>>>> 65654780
 
 ## [v4.11.0]
 
