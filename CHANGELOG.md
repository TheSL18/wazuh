# Change Log
All notable changes to this project will be documented in this file.

## [v3.8.0]

### Added

- New dedicated thread for AR command running on Windows agent. ([#1725](https://github.com/wazuh/wazuh/pull/1725))
  -  This will prevent the agent from delaying due to an AR execution.
- Get process inventory for Windows natively. ([#1760](https://github.com/wazuh/wazuh/pull/1760))
- Add options to detect changes attributes and file permissions for Windows. ([#1918](https://github.com/wazuh/wazuh/pull/1918))
- Add a manifest to run `agent-auth.exe` with elevated privileges. ([#1998](https://github.com/wazuh/wazuh/pull/1998))
- Compress `last-entry` files to check differences by FIM. ([#2034](https://github.com/wazuh/wazuh/pull/2034))
- New internal option to clean the residual files of the multigroups. ([#1985](https://github.com/wazuh/wazuh/pull/1985))

### Changed

- Improved IP address validation in the option `<white_list>` (by @pillarsdotnet). ([#1497](https://github.com/wazuh/wazuh/pull/1497))
- Improved rule option `<info>` validation (by @pillarsdotnet). ([#1541](https://github.com/wazuh/wazuh/pull/1541))
- Deprecated the Syscheck option `<remove_old_diff>` by making it mandatory. ([#1915](https://github.com/wazuh/wazuh/pull/1915))
- Improved the build system to automatically detect a big-endian platform. ([#2031](https://github.com/wazuh/wazuh/pull/2031))
  - Building option `USE_BIG_ENDIAN` is not already needed on Solaris (SPARC) or HP-UX.
- Expanded the regex pattern maximum size from 2048 to 20480 bytes. ([#2036](https://github.com/wazuh/wazuh/pull/2036))
- Fix invalid error "Unable to verity server certificate" in _ossec-authd_ (server). ([#2045](https://github.com/wazuh/wazuh/pull/2045))
- Now Wazuh manager can be started with an empty configuration in ossec.conf. ([#2086](https://github.com/wazuh/wazuh/pull/2086))

### Fixed

- Fixed error description in the osquery configuration parser (by @pillarsdotnet). ([#1499](https://github.com/wazuh/wazuh/pull/1499))
- The FTS comment option `<ftscomment>` was not being read (by @pillarsdotnet). ([#1536](https://github.com/wazuh/wazuh/pull/1536))
- Fixed the reading of the OS name and version in HP-UX systems. ([#1990](https://github.com/wazuh/wazuh/pull/1990))
- Prevent the agent from producing an error on platforms that don't support network timeout. ([#2001](https://github.com/wazuh/wazuh/pull/2001))
- Logcollector could not set the maximum file limit on HP-UX platform. ([2030](https://github.com/wazuh/wazuh/pull/2030))
- Allow strings up to 64KB long for log difference analysis. ([#2032](https://github.com/wazuh/wazuh/pull/2032))
- Now agents keep their registration date when upgrading the manager. ([#2033](https://github.com/wazuh/wazuh/pull/2033))
- Create an empty `client.keys` file on a fresh installation of a Windows agent. ([2040](https://github.com/wazuh/wazuh/pull/2040))
- Fix error on Analysisd when `check_value` doesn't exist. ([2080](https://github.com/wazuh/wazuh/pull/2080))
- Remove file `queue/db/.template.db` on upgrade / restart. ([2073](https://github.com/wazuh/wazuh/pull/2073))
- Allow CDB list keys and values to have double quotes surrounding. ([#2046](https://github.com/wazuh/wazuh/pull/2046))
- Fixed the warning messages when compiling the agent on AIX. ([2099](https://github.com/wazuh/wazuh/pull/2099))
- Fix missing library when building Wazuh with MySQL support. ([#2108](https://github.com/wazuh/wazuh/pull/2108/))
- Improved consistency of multigroups. ([#1985](https://github.com/wazuh/wazuh/pull/1985))


## [v3.7.2]

### Changed

- Logcollector will fully read a log file if it reappears after being deleted. ([#2041](https://github.com/wazuh/wazuh/pull/2041))

### Fixed

- Fix some bugs in Logcollector: ([#2041](https://github.com/wazuh/wazuh/pull/2041))
  - Logcollector ceases monitoring any log file containing a binary zero-byte.
  - If a local file defined with wildcards disappears, Logcollector incorrectly shows a negative number of remaining open attempts.
  - Fixed end-of-file detection for text-based file formats.
- Fixed a bug in Analysisd that made it crash when decoding a malformed FIM message. ([#2089](https://github.com/wazuh/wazuh/pull/2089))


## [v3.7.1] 2018-12-05

### Added

- New internal option `remoted.guess_agent_group` allowing agent group guessing by Remoted to be optional. ([#1890](https://github.com/wazuh/wazuh/pull/1890))
- Added option to configure another audit keys to monitor. ([#1882](https://github.com/wazuh/wazuh/pull/1882))
- Added option to create the SSL certificate and key with the install.sh script. ([#1856](https://github.com/wazuh/wazuh/pull/1856))
- Add IPv6 support to `host-deny.sh` script. (by @iasdeoupxe). ([#1583](https://github.com/wazuh/wazuh/pull/1583))
- Added tracing information (PID, function, file and line number) to logs when debugging is enabled. ([#1866](https://github.com/wazuh/wazuh/pull/1866))

### Changed

- Change errors messages to descriptive warnings in Syscheck when a files is not reachable. ([#1730](https://github.com/wazuh/wazuh/pull/1730))
- Add default values to global options to let the manager start. ([#1894](https://github.com/wazuh/wazuh/pull/1894))
- Improve Remoted performance by reducing interaction between threads. ([#1902](https://github.com/wazuh/wazuh/pull/1902))

### Fixed

- Prevent duplicates entries for denied IP addresses by `host-deny.sh`. (by @iasdeoupxe). ([#1583](https://github.com/wazuh/wazuh/pull/1583))
- Fix issue in Logcollector when reaching the file end before getting a full line. ([#1744](https://github.com/wazuh/wazuh/pull/1744))
- Throw an error when a nonexistent CDB file is added in the ossec.conf file. ([#1783](https://github.com/wazuh/wazuh/pull/1783))
- Fix bug in Remoted that truncated control messages to 1024 bytes. ([#1847](https://github.com/wazuh/wazuh/pull/1847))
- Avoid that the attribute `ignore` of rules silence alerts. ([#1874](https://github.com/wazuh/wazuh/pull/1874))
- Fix race condition when decoding file permissions. ([#1879](https://github.com/wazuh/wazuh/pull/1879)
- Fix to overwrite FIM configuration when directories come in the same tag separated by commas. ([#1886](https://github.com/wazuh/wazuh/pull/1886))
- Fixed issue with hash table handling in FTS and label management. ([#1889](https://github.com/wazuh/wazuh/pull/1889))
- Fixed id's and description of FIM alerts. ([#1891](https://github.com/wazuh/wazuh/pull/1891))
- Fix log flooding by Logcollector when monitored files disappear. ([#1893](https://github.com/wazuh/wazuh/pull/1893))
- Fix bug configuring empty blocks in FIM. ([#1897](https://github.com/wazuh/wazuh/pull/1897))
- Let the Windows agent reset the random generator context if it's corrupt. ([#1898](https://github.com/wazuh/wazuh/pull/1898))
- Prevent Remoted from logging errors if the cluster configuration is missing or invalid. ([#1900](https://github.com/wazuh/wazuh/pull/1900))
- Fix race condition hazard in Remoted when handling control messages. ([#1902](https://github.com/wazuh/wazuh/pull/1902))
- Fix uncontrolled condition in the vulnerability-detector version checker. ([#1932](https://github.com/wazuh/wazuh/pull/1932))
- Restore support for Amazon Linux in vulnerability-detector. ([#1932](https://github.com/wazuh/wazuh/pull/1932))
- Fixed starting wodles after a delay specified in `interval` when `run_on_start` is set to `no`, on the first run of the agent. ([#1906](https://github.com/wazuh/wazuh/pull/1906))
- Prevent `agent-auth` tool from creating the file _client.keys_ outside the agent's installation folder. ([#1924](https://github.com/wazuh/wazuh/pull/1924))
- Fix symbolic links attributes reported by `syscheck` in the alerts. ([#1926](https://github.com/wazuh/wazuh/pull/1926))
- Added some improvements and fixes in Whodata. ([#1929](https://github.com/wazuh/wazuh/pull/1929))
- Fix FIM decoder to accept Windows user containing spaces. ([#1930](https://github.com/wazuh/wazuh/pull/1930))
- Add missing field `restrict` when querying the FIM configuration remotely. ([#1931](https://github.com/wazuh/wazuh/pull/1931))
- Fix values of FIM scan showed in agent_control info. ([#1940](https://github.com/wazuh/wazuh/pull/1940))
- Fix agent group updating in database module. ([#2004](https://github.com/wazuh/wazuh/pull/2004))
- Logcollector prevents vmhgfs from synchronizing the inode. ([#2022](https://github.com/wazuh/wazuh/pull/2022/files))
- File descriptor leak that may impact agents running on UNIX platforms. ([#2021](https://github.com/wazuh/wazuh/pull/2021/files))
- CIS-CAT events were being processed by a wrong decoder ([#2014](https://github.com/wazuh/wazuh/pull/2014/files))


## [v3.7.0] - 2018-11-10

### Added

- Adding feature to **remotely query agent configuration on demand.** ([#548](https://github.com/wazuh/wazuh/pull/548))
- **Boost Analysisd performance with multithreading.** ([#1039](https://github.com/wazuh/wazuh/pull/1039))
- Adding feature to **let agents belong to multiple groups.** ([#1135](https://github.com/wazuh/wazuh/pull/1135))
  - API support for multiple groups. ([#1300](https://github.com/wazuh/wazuh/pull/1300) [#1135](https://github.com/wazuh/wazuh/pull/1135))
- **Boost FIM decoding performance** by storing data into Wazuh DB using SQLite databases. ([#1333](https://github.com/wazuh/wazuh/pull/1333))
  - FIM database is cleaned after restarting agent 3 times, deleting all entries that left being monitored.
  - Added script to migrate older Syscheck databases to WazuhDB. ([#1504](https://github.com/wazuh/wazuh/pull/1504)) ([#1333](https://github.com/wazuh/wazuh/pull/1333))
- Added rule testing output when restarting manager. ([#1196](https://github.com/wazuh/wazuh/pull/1196))
- New wodle for **Azure environment log and process collection.** ([#1306](https://github.com/wazuh/wazuh/pull/1306))
- New wodle for **Docker container monitoring.** ([#1368](https://github.com/wazuh/wazuh/pull/1368))
- Disconnect manager nodes in cluster if no keep alive is received or sent during two minutes. ([#1482](https://github.com/wazuh/wazuh/pull/1482))
- API requests are forwarded to the proper manager node in cluster. ([#885](https://github.com/wazuh/wazuh/pull/885))
- Centralized configuration pushed from manager overwrite the configuration of directories that exist with the same path in ossec.conf. ([#1740](https://github.com/wazuh/wazuh/pull/1740))

### Changed

- Refactor Python framework code to standardize database requests and support queries. ([#921](https://github.com/wazuh/wazuh/pull/921))
- Replaced the `execvpe` function by `execvp` for the Wazuh modules. ([#1207](https://github.com/wazuh/wazuh/pull/1207))
- Avoid the use of reference ID in Syscollector network tables. ([#1315](https://github.com/wazuh/wazuh/pull/1315))
- Make Syscheck case insensitive on Windows agent. ([#1349](https://github.com/wazuh/wazuh/pull/1349))
- Avoid conflicts with the size of time_t variable in wazuh-db. ([#1366](https://github.com/wazuh/wazuh/pull/1366))
- Osquery integration updated: ([#1369](https://github.com/wazuh/wazuh/pull/1369))
  - Nest the result data into a "osquery" object.
  - Extract the pack name into a new field.
  - Include the query name in the alert description.
  - Minor fixes.
- Increased AWS S3 database entry limit to 5000 to prevent reprocessing repeated events. ([#1391](https://github.com/wazuh/wazuh/pull/1391))
- Increased the limit of concurrent agent requests: 1024 by default, configurable up to 4096. ([#1473](https://github.com/wazuh/wazuh/pull/1473))
- Change the default vulnerability-detector interval from 1 to 5 minutes. ([#1729](https://github.com/wazuh/wazuh/pull/1729))
<<<<<<< HEAD
- Modified the UNIX version of agent-auth to be compatible with Windows.
- Replace "getline" function with "fgets" in vulnerability-detector. ([#1822](https://github.com/wazuh/wazuh/pull/1822))
=======
- Port the UNIX version of Auth client (_agent_auth_) to the Windows agent. ([#1790](https://github.com/wazuh/wazuh/pull/1790))
  - Support of TLSv1.2 through embedded OpenSSL library.
  - Support of SSL certificates for agent and manager validation.
  - Unify Auth client option set.
>>>>>>> e50acd33

### Fixed

- Fixed email_alerts configuration for multiple recipients. ([#1193](https://github.com/wazuh/wazuh/pull/1193))
- Fixed manager stopping when no command timeout is allowed. ([#1194](https://github.com/wazuh/wazuh/pull/1194))
- Fixed getting RAM memory information from mac OS X and FreeBSD agents. ([#1203](https://github.com/wazuh/wazuh/pull/1203))
- Fixed mandatory configuration labels check. ([#1208](https://github.com/wazuh/wazuh/pull/1208))
- Fix 0 value at check options from Syscheck. ([1209](https://github.com/wazuh/wazuh/pull/1209))
- Fix bug in whodata field extraction for Windows. ([#1233](https://github.com/wazuh/wazuh/issues/1233))
- Fix stack overflow when monitoring deep files. ([#1239](https://github.com/wazuh/wazuh/pull/1239))
- Fix typo in whodata alerts. ([#1242](https://github.com/wazuh/wazuh/issues/1242))
- Fix bug when running quick commands with timeout of 1 second. ([#1259](https://github.com/wazuh/wazuh/pull/1259))
- Prevent offline agents from generating vulnerability-detector alerts. ([#1292](https://github.com/wazuh/wazuh/pull/1292))
- Fix empty SHA256 of rotated alerts and log files. ([#1308](https://github.com/wazuh/wazuh/pull/1308))
- Fixed service startup on error. ([#1324](https://github.com/wazuh/wazuh/pull/1324))
- Set connection timeout for Auth server ([#1336](https://github.com/wazuh/wazuh/pull/1336))
- Fix the cleaning of the temporary folder. ([#1361](https://github.com/wazuh/wazuh/pull/1361))
- Fix check_mtime and check_inode views in Syscheck alerts. ([#1364](https://github.com/wazuh/wazuh/pull/1364))
- Fixed the reading of the destination address and type for PPP interfaces. ([#1405](https://github.com/wazuh/wazuh/pull/1405))
- Fixed a memory bug in regex when getting empty strings. ([#1430](https://github.com/wazuh/wazuh/pull/1430))
- Fixed report_changes with a big ammount of files. ([#1465](https://github.com/wazuh/wazuh/pull/1465))
- Prevent Logcollector from null-terminating socket output messages. ([#1547](https://github.com/wazuh/wazuh/pull/1547))
- Fix timeout overtaken message using infinite timeout. ([#1604](https://github.com/wazuh/wazuh/pull/1604))
- Prevent service from crashing if _global.db_ is not created. ([#1485](https://github.com/wazuh/wazuh/pull/1485))
- Set new agent.conf template when creating new groups. ([#1647](https://github.com/wazuh/wazuh/pull/1647))
- Fix bug in Wazuh Modules that tried to delete PID folders if a subprocess call failed. ([#1836](https://github.com/wazuh/wazuh/pull/1836))


## [v3.6.1] 2018-09-07

### Fixed

- Fixed ID field length limit in JSON alerts, by @gandalfn. ([#1052](https://github.com/wazuh/wazuh/pull/1052))
- Fix segmentation fault when the agent version is empty in Vulnerability Detector. ([#1191](https://github.com/wazuh/wazuh/pull/1191))
- Fix bug that removes file extensions in rootcheck. ([#1197](https://github.com/wazuh/wazuh/pull/1197))
- Fixed incoherence in Client Syslog between plain-text and JSON alert input in `<location>` filter option. ([#1204](https://github.com/wazuh/wazuh/pull/1204))
- Fixed missing agent name and invalid predecoded hostname in JSON alerts. ([#1213](https://github.com/wazuh/wazuh/pull/1213))
- Fixed invalid location string in plain-text alerts. ([#1213](https://github.com/wazuh/wazuh/pull/1213))
- Fixed default stack size in threads on AIX and HP-UX. ([#1215](https://github.com/wazuh/wazuh/pull/1215))
- Fix socket error during agent restart due to daemon start/stop order. ([#1221](https://github.com/wazuh/wazuh/issues/1221))
- Fix bug when checking agent configuration in logcollector. ([#1225](https://github.com/wazuh/wazuh/issues/1225))
- Fix bug in folder recursion limit count in FIM real-time mode. ([#1226](https://github.com/wazuh/wazuh/issues/1226))
- Fixed errors when parsing AWS events in Elasticsearch. ([#1229](https://github.com/wazuh/wazuh/issues/1229))
- Fix bug when launching osquery from Wazuh. ([#1230](https://github.com/wazuh/wazuh/issues/1230))


## [v3.6.0] - 2018-08-29

### Added

- Add rescanning of expanded files with wildcards in logcollector ([#332](https://github.com/wazuh/wazuh/pull/332))
- Parallelization of logcollector ([#627](https://github.com/wazuh/wazuh/pull/672))
  - Now the input of logcollector is multithreaded, reading logs in parallel.
  - A thread is created for each type of output socket.
  - Periodically rescan of new files.
  - New options have been added to internal_options.conf file.
- Added statistical functions to remoted. ([#682](https://github.com/wazuh/wazuh/pull/682))
- Rootcheck and Syscheck (FIM) will run independently. ([#991](https://github.com/wazuh/wazuh/pull/991))
- Add hash validation for binaries executed by the wodle `command`. ([#1027](https://github.com/wazuh/wazuh/pull/1027))
- Added a recursion level option to Syscheck to set the directory scanning depth. ([#1081](https://github.com/wazuh/wazuh/pull/1081))
- Added inactive agent filtering option to agent_control, syscheck_control and rootcheck control_tools. ([#1088](https://github.com/wazuh/wazuh/pull/1088))
- Added custom tags to FIM directories and registries. ([#1096](https://github.com/wazuh/wazuh/pull/1096))
- Improved AWS CloudTrail wodle by @UranusBytes ([#913](https://github.com/wazuh/wazuh/pull/913) & [#1105](https://github.com/wazuh/wazuh/pull/1105)).
- Added support to process logs from more AWS services: Guard Duty, IAM, Inspector, Macie and VPC. ([#1131](https://github.com/wazuh/wazuh/pull/1131)).
- Create script for blocking IP's using netsh-advfirewall. ([#1172](https://github.com/wazuh/wazuh/pull/1172)).

### Changed

- The maximum log length has been extended up to 64 KiB. ([#411](https://github.com/wazuh/wazuh/pull/411))
- Changed logcollector analysis message order. ([#675](https://github.com/wazuh/wazuh/pull/675))
- Let hostname field be the name of the agent, without the location part. ([#1080](https://github.com/wazuh/wazuh/pull/1080))
- The internal option `syscheck.max_depth` has been renamed to `syscheck.default_max_depth`. ([#1081](https://github.com/wazuh/wazuh/pull/1081))
- Show warning message when configuring vulnerability-detector for an agent. ([#1130](https://github.com/wazuh/wazuh/pull/1130))
- Increase the minimum waiting time from 0 to 1 seconds in Vulnerability-Detector. ([#1132](https://github.com/wazuh/wazuh/pull/1132))
- Prevent Windows agent from not loading the configuration if an AWS module block is found. ([#1143](https://github.com/wazuh/wazuh/pull/1143))
- Set the timeout to consider an agent disconnected to 1800 seconds in the framework. ([#1155](https://github.com/wazuh/wazuh/pull/1155))

### Fixed

- Fix agent ID zero-padding in alerts coming from Vulnerability Detector. ([#1083](https://github.com/wazuh/wazuh/pull/1083))
- Fix multiple warnings when agent is offline. ([#1086](https://github.com/wazuh/wazuh/pull/1086))
- Fixed minor issues in the Makefile and the sources installer on HP-UX, Solaris on SPARC and AIX systems. ([#1089](https://github.com/wazuh/wazuh/pull/1089))
- Fixed SHA256 changes messages in alerts when it is disabled. ([#1100](https://github.com/wazuh/wazuh/pull/1100))
- Fixed empty configuration blocks for Wazuh modules. ([#1101](https://github.com/wazuh/wazuh/pull/1101))
- Fix broken pipe error in Wazuh DB by Vulnerability Detector. ([#1111](https://github.com/wazuh/wazuh/pull/1111))
- Restored firewall-drop AR script for Linux. ([#1114](https://github.com/wazuh/wazuh/pull/1114))
- Fix unknown severity in Red Hat systems. ([#1118](https://github.com/wazuh/wazuh/pull/1118))
- Added a building flag to compile the SQLite library externally for the API. ([#1119](https://github.com/wazuh/wazuh/issues/1119))
- Fixed variables length when storing RAM information by Syscollector. ([#1124](https://github.com/wazuh/wazuh/pull/1124))
- Fix Red Hat vulnerability database update. ([#1127](https://github.com/wazuh/wazuh/pull/1127))
- Fix allowing more than one wodle command. ([#1128](https://github.com/wazuh/wazuh/pull/1128))
- Fixed `after_regex` offset for the decoding algorithm. ([#1129](https://github.com/wazuh/wazuh/pull/1129))
- Prevents some vulnerabilities from not being checked for Debian. ([#1166](https://github.com/wazuh/wazuh/pull/1166))
- Fixed legacy configuration for `vulnerability-detector`. ([#1174](https://github.com/wazuh/wazuh/pull/1174))
- Fix active-response scripts installation for Windows. ([#1182](https://github.com/wazuh/wazuh/pull/1182)).
- Fixed `open-scap` deadlock when opening large files. ([#1206](https://github.com/wazuh/wazuh/pull/1206)). Thanks to @juergenc for detecting this issue.


### Removed

- The 'T' multiplier has been removed from option `max_output_size`. ([#1089](https://github.com/wazuh/wazuh/pull/1089))


## [v3.5.0] 2018-08-10

### Added

- Improved configuration of OVAL updates. ([#416](https://github.com/wazuh/wazuh/pull/416))
- Added selective agent software request in vulnerability-detector. ([#404](https://github.com/wazuh/wazuh/pull/404))
- Get Linux packages inventory natively. ([#441](https://github.com/wazuh/wazuh/pull/441))
- Get Windows packages inventory natively. ([#471](https://github.com/wazuh/wazuh/pull/471))
- Supporting AES encryption for manager and agent. ([#448](https://github.com/wazuh/wazuh/pull/448))
- Added Debian and Ubuntu 18 support in vulnerability-detector. ([#470](https://github.com/wazuh/wazuh/pull/470))
- Added Rids Synchronization. ([#459](https://github.com/wazuh/wazuh/pull/459))
- Added option for setting the group that the agent belongs to when registering it with authd ([#460](https://github.com/wazuh/wazuh/pull/460))
- Added option for setting the source IP when the agent registers with authd ([#460](https://github.com/wazuh/wazuh/pull/460))
- Added option to force the vulnerability detection in unsupported OS. ([#462](https://github.com/wazuh/wazuh/pull/462))
- Get network inventory natively. ([#546](https://github.com/wazuh/wazuh/pull/546))
- Add arch check for Red Hat's OVAL in vulnerability-detector. ([#625](https://github.com/wazuh/wazuh/pull/625))
- Integration with Osquery. ([#627](https://github.com/wazuh/wazuh/pull/627))
    - Enrich osquery configuration with pack files aggregation and agent labels as decorators.
    - Launch osquery daemon in background.
    - Monitor results file and send them to the manager.
    - New option in rules `<location>` to filter events by osquery.
    - Support folders in shared configuration. This makes easy to send pack folders to agents.
    - Basic ruleset for osquery events and daemon logs.
- Boost Remoted performance with multithreading. ([#649](https://github.com/wazuh/wazuh/pull/649))
    - Up to 16 parallel threads to decrypt messages from agents.
    - Limit the frequency of agent keys reloading.
    - Message input buffer in Analysisd to prevent control messages starvation in Remoted.
- Module to download shared files for agent groups dinamically. ([#519](https://github.com/wazuh/wazuh/pull/519))
    - Added group creation for files.yml if the group does not exist. ([#1010](https://github.com/wazuh/wazuh/pull/1010))
- Added scheduling options to CIS-CAT integration. ([#586](https://github.com/wazuh/wazuh/pull/586))
- Option to download the wpk using http in `agent_upgrade`. ([#798](https://github.com/wazuh/wazuh/pull/798))
- Add `172.0.0.1` as manager IP when creating `global.db`. ([#970](https://github.com/wazuh/wazuh/pull/970))
- New requests for Syscollector. ([#728](https://github.com/wazuh/wazuh/pull/728))
- `cluster_control` shows an error if the status does not exist. ([#1002](https://github.com/wazuh/wazuh/pull/1002))
- Get Windows hardware inventory natively. ([#831](https://github.com/wazuh/wazuh/pull/831))
- Get processes and ports inventory by the Syscollector module.
- Added an integration with Kaspersky Endpoint Security for Linux via Active Response. ([#1056](https://github.com/wazuh/wazuh/pull/1056))

### Changed

- Add default value for option -x in agent_control tool.
- External libraries moved to an external repository.
- Ignore OverlayFS directories on Rootcheck system scan.
- Extracts agent's OS from the database instead of the agent-info.
- Increases the maximum size of XML parser to 20KB.
- Extract CVE instead of RHSA codes into vulnerability-detector. ([#549](https://github.com/wazuh/wazuh/pull/549))
- Store CIS-CAT results into Wazuh DB. ([#568](https://github.com/wazuh/wazuh/pull/568))
- Add profile information to CIS-CAT reports. ([#658](https://github.com/wazuh/wazuh/pull/658))
- Merge external libraries into a unique shared library. ([#620](https://github.com/wazuh/wazuh/pull/620))
- Cluster log rotation: set correct permissions and store rotations in /logs/ossec. ([#667](https://github.com/wazuh/wazuh/pull/667))
- `Distinct` requests don't allow `limit=0` or `limit>maximun_limit`. ([#1007](https://github.com/wazuh/wazuh/pull/1007))
- Deprecated arguments -i, -F and -r for Authd. ([#1013](https://github.com/wazuh/wazuh/pull/1013))
- Increase the internal memory for real-time from 12 KiB to 64 KiB. ([#1062](https://github.com/wazuh/wazuh/pull/1062))

### Fixed

- Fixed invalid alerts reported by Syscollector when the event contains the word "error". ([#461](https://github.com/wazuh/wazuh/pull/461))
- Silenced Vuls integration starting and ending alerts. ([#541](https://github.com/wazuh/wazuh/pull/541))
- Fix problem comparing releases of ubuntu packages. ([#556](https://github.com/wazuh/wazuh/pull/556))
- Windows delete pending active-responses before reset agent. ([#563](https://github.com/wazuh/wazuh/pull/563))
- Fix bug in Rootcheck for Windows that searches for keys in 32-bit mode only. ([#566](https://github.com/wazuh/wazuh/pull/566))
- Alert when unmerge files fails on agent. ([#731](https://github.com/wazuh/wazuh/pull/731))
- Fixed bugs reading logs in framework. ([#856](https://github.com/wazuh/wazuh/pull/856))
- Ignore uppercase and lowercase sorting an array in framework. ([#814](https://github.com/wazuh/wazuh/pull/814))
- Cluster: reject connection if the client node has a different cluster name. ([#892](https://github.com/wazuh/wazuh/pull/892))
- Prevent `the JSON object must be str, not 'bytes'` error. ([#997](https://github.com/wazuh/wazuh/pull/997))
- Fix long sleep times in vulnerability detector.
- Fix inconsistency in the alerts format for the manager in vulnerability-detector.
- Fix bug when processing the packages in vulnerability-detector.
- Prevent to process Syscollector events by the JSON decoder. ([#674](https://github.com/wazuh/wazuh/pull/674))
- Stop Syscollector data storage into Wazuh DB when an error appears. ([#674](https://github.com/wazuh/wazuh/pull/674))
- Fix bug in Syscheck that reported false positive about removed files. ([#1044](https://github.com/wazuh/wazuh/pull/1044))
- Fix bug in Syscheck that misinterpreted no_diff option. ([#1046](https://github.com/wazuh/wazuh/pull/1046))
- Fixes in file integrity monitoring for Windows. ([#1062](https://github.com/wazuh/wazuh/pull/1062))
  - Fix Windows agent crash if FIM fails to extract the file owner.
  - Prevent FIM real-time mode on Windows from stopping if the internal buffer gets overflowed.
- Prevent large logs from flooding the log file by Logcollector. ([#1067](https://github.com/wazuh/wazuh/pull/1067))
- Fix allowing more than one wodle command and compute command timeout when ignore_output is enabled. ([#1102](https://github.com/wazuh/wazuh/pull/1102))

### Removed

- Deleted Lua language support.
- Deleted integration with Vuls. ([#879](https://github.com/wazuh/wazuh/issues/879))
- Deleted agent_list tool, replaced by agent_control. ([#ba0265b](https://github.com/wazuh/wazuh/commit/ba0265b6e9e3fed133d60ef2df3450fdf26f7da4#diff-f57f2991a6aa25fe45d8036c51bf8b4d))

## [v3.4.0] 2018-07-24

### Added

- Support for SHA256 checksum in Syscheck (by @arshad01). ([#410](https://github.com/wazuh/wazuh/pull/410))
- Added an internal option for Syscheck to tune the RT alerting delay. ([#434](https://github.com/wazuh/wazuh/pull/434))
- Added two options in the tag <auto_ignore> `frequency` and `timeframe` to hide alerts when they are played several times in a given period of time. ([#857](https://github.com/wazuh/wazuh/pull/857))
- Include who-data in Syscheck for file integrity monitoring. ([#756](https://github.com/wazuh/wazuh/pull/756))
  - Linux Audit setup and monitoring to watch directories configured with who-data.
  - Direct communication with Auditd on Linux to catch who-data related events.
  - Setup of SACL for monitored directories on Windows.
  - Windows Audit events monitoring through Windows Event Channel.
  - Auto setup of audit configuration and reset when the agent quits.
- Syscheck in frequency time show alerts from deleted files. ([#857](https://github.com/wazuh/wazuh/pull/857))
- Added an option `target` to customize output format per-target in Logcollector. ([#863](https://github.com/wazuh/wazuh/pull/863))
- New option for the JSON decoder to choose the treatment of NULL values. ([#677](https://github.com/wazuh/wazuh/pull/677))
- Remove old snapshot files for FIM. ([#872](https://github.com/wazuh/wazuh/pull/872))
- Distinct operation in agents. ([#920](https://github.com/wazuh/wazuh/pull/920))
- Added support for unified WPK. ([#865](https://github.com/wazuh/wazuh/pull/865))
- Added missing debug options for modules in the internal options file. ([#901](https://github.com/wazuh/wazuh/pull/901))
- Added recursion limits when reading directories. ([#947](https://github.com/wazuh/wazuh/pull/947))

### Changed

- Renamed cluster _client_ node type to ___worker___ ([#850](https://github.com/wazuh/wazuh/pull/850)).
- Changed a descriptive message in the alert showing what attributes changed. ([#857](https://github.com/wazuh/wazuh/pull/857))
- Change visualization of Syscheck alerts. ([#857](https://github.com/wazuh/wazuh/pull/857))
- Add all the available fields in the Syscheck messages from the Wazuh configuration files. ([#857](https://github.com/wazuh/wazuh/pull/857))
- Now the no_full_log option only affects JSON alerts. ([#881](https://github.com/wazuh/wazuh/pull/881))
- Delete temporary files when stopping Wazuh. ([#732](https://github.com/wazuh/wazuh/pull/732))
- Send OpenSCAP checks results to a FIFO queue instead of temporary files. ([#732](https://github.com/wazuh/wazuh/pull/732))
- Default behavior when starting Syscheck and Rootcheck components. ([#829](https://github.com/wazuh/wazuh/pull/829))
  - They are disabled if not appear in the configuration.
  - They can be set up as empty blocks in the configuration, applying their default values.
  - Improvements of error and information messages when they start.
- Improve output of `DELETE/agents` when no agents were removed. ([#868](https://github.com/wazuh/wazuh/pull/868))
- Include the file owner SID in Syscheck alerts.
- Change no previous checksum error message to information log. ([#897](https://github.com/wazuh/wazuh/pull/897))
- Changed default Syscheck scan speed: 100 files per second. ([#975](https://github.com/wazuh/wazuh/pull/975))
- Show network protocol used by the agent when connecting to the manager. ([#980](https://github.com/wazuh/wazuh/pull/980))

### Fixed

- Syscheck RT process granularized to make frequency option more accurate. ([#434](https://github.com/wazuh/wazuh/pull/434))
- Fixed registry_ignore problem on Syscheck for Windows when arch="both" was used. ([#525](https://github.com/wazuh/wazuh/pull/525))
- Allow more than 256 directories in real-time for Windows agent using recursive watchers. ([#540](https://github.com/wazuh/wazuh/pull/540))
- Fix weird behavior in Syscheck when a modified file returns back to its first state. ([#434](https://github.com/wazuh/wazuh/pull/434))
- Replace hash value xxx (not enabled) for n/a if the hash couldn't be calculated. ([#857](https://github.com/wazuh/wazuh/pull/857))
- Do not report uid, gid or gname on Windows (avoid user=0). ([#857](https://github.com/wazuh/wazuh/pull/857))
- Several fixes generating sha256 hash. ([#857](https://github.com/wazuh/wazuh/pull/857))
- Fixed the option report_changes configuration. ([#857](https://github.com/wazuh/wazuh/pull/857))
- Fixed the 'report_changes' configuration when 'sha1' option is not set. ([#857](https://github.com/wazuh/wazuh/pull/857))
- Fix memory leak reading logcollector config. ([#884](https://github.com/wazuh/wazuh/pull/884))
- Fixed crash in Slack integration for alerts that don't have full log. ([#880](https://github.com/wazuh/wazuh/pull/880))
- Fixed active-responses.log definition path on Windows configuration. ([#739](https://github.com/wazuh/wazuh/pull/739))
- Added warning message when updating Syscheck/Rootcheck database to restart the manager. ([#817](https://github.com/wazuh/wazuh/pull/817))
- Fix PID file creation checking. ([#822](https://github.com/wazuh/wazuh/pull/822))
  - Check that the PID file was created and written.
  - This would prevent service from running multiple processes of the same daemon.
- Fix reading of Windows platform for 64 bits systems. ([#832](https://github.com/wazuh/wazuh/pull/832))
- Fixed Syslog output parser when reading the timestamp from the alerts in JSON format. ([#843](https://github.com/wazuh/wazuh/pull/843))
- Fixed filter for `gpg-pubkey` packages in Syscollector. ([#847](https://github.com/wazuh/wazuh/pull/847))
- Fixed bug in configuration when reading the `repeated_offenders` option in Active Response. ([#873](https://github.com/wazuh/wazuh/pull/873))
- Fixed variables parser when loading rules. ([#855](https://github.com/wazuh/wazuh/pull/855))
- Fixed parser files names in the Rootcheck scan. ([#840](https://github.com/wazuh/wazuh/pull/840))
- Removed frequency offset in rules. ([#827](https://github.com/wazuh/wazuh/pull/827)).
- Fix memory leak reading logcollector config. ([#884](https://github.com/wazuh/wazuh/pull/884))
- Fixed sort agents by status in `GET/agents` API request. ([#810](https://github.com/wazuh/wazuh/pull/810))
- Added exception when no agents are selected to restart. ([#870](https://github.com/wazuh/wazuh/pull/870))
- Prevent files from remaining open in the cluster. ([#874](https://github.com/wazuh/wazuh/pull/874))
- Fix network unreachable error when cluster starts. ([#800](https://github.com/wazuh/wazuh/pull/800))
- Fix empty rules and decoders file check. ([#887](https://github.com/wazuh/wazuh/pull/887))
- Prevent to access an unexisting hash table from 'whodata' thread. ([#911](https://github.com/wazuh/wazuh/pull/911))
- Fix CA verification with more than one 'ca_store' definitions. ([#927](https://github.com/wazuh/wazuh/pull/927))
- Fix error in syscollector API calls when Wazuh is installed in a directory different than `/var/ossec`. ([#942](https://github.com/wazuh/wazuh/pull/942)).
- Fix error in CentOS 6 when `wazuh-cluster` is disabled. ([#944](https://github.com/wazuh/wazuh/pull/944)).
- Fix Remoted connection failed warning in TCP mode due to timeout. ([#958](https://github.com/wazuh/wazuh/pull/958))
- Fix option 'rule_id' in syslog client. ([#979](https://github.com/wazuh/wazuh/pull/979))
- Fixed bug in legacy agent's server options that prevented it from setting port and protocol.

## [v3.3.1] 2018-06-18

### Added

- Added `total_affected_agents` and `total_failed_ids` to the `DELETE/agents` API request. ([#795](https://github.com/wazuh/wazuh/pull/795))

### Changed

- Management of empty blocks in the configuration files. ([#781](https://github.com/wazuh/wazuh/pull/781))
- Verify WPK with Wazuh CA by default. ([#799](https://github.com/wazuh/wazuh/pull/799))

### Fixed

- Windows prevents agent from renaming file. ([#773](https://github.com/wazuh/wazuh/pull/773))
- Fix manager-agent version comparison in remote upgrades. ([#765](https://github.com/wazuh/wazuh/pull/765))
- Fix log flooding when restarting agent while the merged file is being receiving. ([#788](https://github.com/wazuh/wazuh/pull/788))
- Fix issue when overwriting rotated logs in Windows agents. ([#776](https://github.com/wazuh/wazuh/pull/776))
- Prevent OpenSCAP module from running on Windows agents (incompatible). ([#777](https://github.com/wazuh/wazuh/pull/777))
- Fix issue in file changes report for FIM on Linux when a directory contains a backslash. ([#775](https://github.com/wazuh/wazuh/pull/775))
- Fixed missing `minor` field in agent data managed by the framework. ([#771](https://github.com/wazuh/wazuh/pull/771))
- Fixed missing `build` and `key` fields in agent data managed by the framework. ([#802](https://github.com/wazuh/wazuh/pull/802))
- Fixed several bugs in upgrade agents ([#784](https://github.com/wazuh/wazuh/pull/784)):
    - Error upgrading an agent with status `Never Connected`.
    - Fixed API support.
    - Sockets were not closing properly.
- Cluster exits showing an error when an error occurs. ([#790](https://github.com/wazuh/wazuh/pull/790))
- Fixed bug when cluster control or API cannot request the list of nodes to the master. ([#762](https://github.com/wazuh/wazuh/pull/762))
- Fixed bug when the `agent.conf` contains an unrecognized module. ([#796](https://github.com/wazuh/wazuh/pull/796))
- Alert when unmerge files fails on agent. ([#731](https://github.com/wazuh/wazuh/pull/731))
- Fix invalid memory access when parsing ruleset configuration. ([#787](https://github.com/wazuh/wazuh/pull/787))
- Check version of python in cluster control. ([#760](https://github.com/wazuh/wazuh/pull/760))
- Removed duplicated log message when Rootcheck is disabled. ([#783](https://github.com/wazuh/wazuh/pull/783))
- Avoid infinite attempts to download CVE databases when it fails. ([#792](https://github.com/wazuh/wazuh/pull/792))


## [v3.3.0] 2018-06-06

### Added

- Supporting multiple socket output in Logcollector. ([#395](https://github.com/wazuh/wazuh/pull/395))
- Allow inserting static field parameters in rule comments. ([#397](https://github.com/wazuh/wazuh/pull/397))
- Added an output format option for Logcollector to build custom logs. ([#423](https://github.com/wazuh/wazuh/pull/423))
- Included millisecond timing in timestamp to JSON events. ([#467](https://github.com/wazuh/wazuh/pull/467))
- Added an option in Analysisd to set input event offset for plugin decoders. ([#512](https://github.com/wazuh/wazuh/pull/512))
- Allow decoders mix plugin and multiregex children. ([#602](https://github.com/wazuh/wazuh/pull/602))
- Added the option to filter by any field in `get_agents_overview`, `get_agent_group` and `get_agents_without_group` functions of the Python framework. ([#743](https://github.com/wazuh/wazuh/pull/743))

### Changed

- Add default value for option -x in agent_upgrade tool.
- Changed output of agents in cluster control. ([#741](https://github.com/wazuh/wazuh/pull/741))

### Fixed

- Fix bug in Logcollector when removing duplicate localfiles. ([#402](https://github.com/wazuh/wazuh/pull/402))
- Fix memory error in Logcollector when using wildcards.
- Prevent command injection in Agentless daemon. ([#600](https://github.com/wazuh/wazuh/pull/600))
- Fixed bug getting the agents in cluster control. ([#741](https://github.com/wazuh/wazuh/pull/741))
- Prevent Logcollector from reporting an error when a path with wildcards matches no files.
- Fixes the feature to group with the option multi-line. ([#754](https://github.com/wazuh/wazuh/pull/754))


## [v3.2.4] 2018-06-01

### Fixed
- Fixed segmentation fault in maild when `<queue-size>` is included in the global configuration.
- Fixed bug in Framework when retrieving mangers logs. ([#644](https://github.com/wazuh/wazuh/pull/644))
- Fixed bug in clusterd to prevent the synchronization of `.swp` files. ([#694](https://github.com/wazuh/wazuh/pull/694))
- Fixed bug in Framework parsing agent configuration. ([#681](https://github.com/wazuh/wazuh/pull/681))
- Fixed several bugs using python3 with the Python framework. ([#701](https://github.com/wazuh/wazuh/pull/701))


## [v3.2.3] 2018-05-28

### Added

- New internal option to enable merged file creation by Remoted. ([#603](https://github.com/wazuh/wazuh/pull/603))
- Created alert item for GDPR and GPG13. ([#608](https://github.com/wazuh/wazuh/pull/608))
- Add support for Amazon Linux in vulnerability-detector.
- Created an input queue for Analysisd to prevent Remoted starvation. ([#661](https://github.com/wazuh/wazuh/pull/661))

### Changed

- Set default agent limit to 14.000 and file descriptor limit to 65.536 per process. ([#624](https://github.com/wazuh/wazuh/pull/624))
- Cluster improvements.
    - New protocol for communications.
    - Inverted communication flow: clients start communications with the master.
    - Just the master address is required in the `<nodes>` list configuration.
    - Improved synchronization algorithm.
    - Reduced the number of processes to one: `wazuh-clusterd`.
- Cluster control tool improvements: outputs are the same regardless of node type.
- The default input queue for remote events has been increased to 131072 events. ([#660](https://github.com/wazuh/wazuh/pull/660))
- Disconnected agents will no longer report vulnerabilities. ([#666](https://github.com/wazuh/wazuh/pull/666))

### Fixed

- Fixed agent wait condition and improve logging messages. ([#550](https://github.com/wazuh/wazuh/pull/550))
- Fix race condition in settings load time by Windows agent. ([#551](https://github.com/wazuh/wazuh/pull/551))
- Fix bug in Authd that prevented it from deleting agent-info files when removing agents.
- Fix bug in ruleset that did not overwrite the `<info>` option. ([#584](https://github.com/wazuh/wazuh/issues/584))
- Fixed bad file descriptor error in Wazuh DB ([#588](https://github.com/wazuh/wazuh/issues/588))
- Fixed unpredictable file sorting when creating merged files. ([#599](https://github.com/wazuh/wazuh/issues/599))
- Fixed race condition in Remoted when closing connections.
- Fix epoch check in vulnerability-detector.
- Fixed hash sum in logs rotation. ([#636](https://github.com/wazuh/wazuh/issues/636))
- Fixed cluster CPU usage.
- Fixed invalid deletion of agent timestamp entries. ([#639](https://github.com/wazuh/wazuh/issues/639))
- Fixed segmentation fault in logcollector when multi-line is applied to a remote configuration. ([#641](https://github.com/wazuh/wazuh/pull/641))
- Fixed issue in Syscheck that may leave the process running if the agent is stopped quickly. ([#671](https://github.com/wazuh/wazuh/pull/671))

### Removed

- Removed cluster database and internal cluster daemon.


## [v3.2.2] 2018-05-07

### Added

- Created an input queue for Remoted to prevent agent connection starvation. ([#509](https://github.com/wazuh/wazuh/pull/509))

### Changed

- Updated Slack integration. ([#443](https://github.com/wazuh/wazuh/pull/443))
- Increased connection timeout for remote upgrades. ([#480](https://github.com/wazuh/wazuh/pull/480))
- Vulnerability-detector does not stop agents detection if it fails to find the software for one of them.
- Improve the version comparator algorithm in vulnerability-detector. ([#508](https://github.com/wazuh/wazuh/pull/508/files))

### Fixed

- Fixed bug in labels settings parser that may make Agentd or Logcollector crash.
- Fixed issue when setting multiple `<server-ip>` stanzas in versions 3.0 - 3.2.1. ([#433](https://github.com/wazuh/wazuh/pull/433))
- Fixed bug when socket database messages are not sent correctly. ([#435](https://github.com/wazuh/wazuh/pull/435))
- Fixed unexpected stop in the sources installer when overwriting a previous corrupt installation.
- Added a synchronization timeout in the cluster to prevent it from blocking ([#447](https://github.com/wazuh/wazuh/pull/447))
- Fixed issue in CSyslogd when filtering by rule group. ([#446](https://github.com/wazuh/wazuh/pull/446))
- Fixed error on DB daemon when parsing rules with options introduced in version 3.0.0.
- Fixed unrecognizable characters error in Windows version name. ([#478](https://github.com/wazuh/wazuh/pull/478))
- Fix Authd client in old versions of Windows ([#479](https://github.com/wazuh/wazuh/pull/479))
- Cluster's socket management improved to use persistent connections ([#481](https://github.com/wazuh/wazuh/pull/481))
- Fix memory corruption in Syscollector decoder and memory leaks in Vulnerability Detector. ([#482](https://github.com/wazuh/wazuh/pull/482))
- Fixed memory corruption in Wazuh DB autoclosing procedure.
- Fixed dangling db files at DB Sync module folder. ([#489](https://github.com/wazuh/wazuh/pull/489))
- Fixed agent group file deletion when using Authd.
- Fix memory leak in Maild with JSON input. ([#498](https://github.com/wazuh/wazuh/pull/498))
- Fixed remote command switch option. ([#504](https://github.com/wazuh/wazuh/pull/504))

## [v3.2.1] 2018-03-03

### Added

- Added option in Makefile to disable CIS-CAT module. ([#381](https://github.com/wazuh/wazuh/pull/381))
- Added field `totalItems` to `GET/agents/purgeable/:timeframe` API call. ([#385](https://github.com/wazuh/wazuh/pull/385))

### Changed

- Giving preference to use the selected Java over the default one in CIS-CAT wodle.
- Added delay between message delivery for every module. ([#389](https://github.com/wazuh/wazuh/pull/389))
- Verify all modules for the shared configuration. ([#408](https://github.com/wazuh/wazuh/pull/408))
- Updated OpenSSL library to 1.1.0g.
- Insert agent labels in JSON archives no matter the event matched a rule.
- Support for relative/full/network paths in the CIS-CAT configuration. ([#419](https://github.com/wazuh/wazuh/pull/419))
- Improved cluster control to give more information. ([#421](https://github.com/wazuh/wazuh/pull/421))
- Updated rules for CIS-CAT.
- Removed unnecessary compilation of vulnerability-detector in agents.
- Increased wazuh-modulesd's subprocess pool.
- Improved the agent software recollection by Syscollector.

### Fixed

- Fixed crash in Agentd when testing Syscollector configuration from agent.conf file.
- Fixed duplicate alerts in Vulnerability Detector.
- Fixed compiling issues in Solaris and HP-UX.
- Fixed bug in Framework when listing directories due to permissions issues.
- Fixed error handling in CIS-CAT module. ([#401](https://github.com/wazuh/wazuh/pull/401))
- Fixed some defects reported by Coverity. ([#406](https://github.com/wazuh/wazuh/pull/406))
- Fixed OS name detection in macOS and old Linux distros. ([#409](https://github.com/wazuh/wazuh/pull/409))
- Fixed linked in HP-UX.
- Fixed Red Hat detection in vulnerability-detector.
- Fixed segmentation fault in wazuh-cluster when files path is too long.
- Fixed a bug getting groups and searching by them in `GET/agents` API call. ([#390](https://github.com/wazuh/wazuh/pull/390))
- Several fixes and improvements in cluster.
- Fixed bug in wazuh-db when closing exceeded databases in transaction.
- Fixed bug in vulnerability-detector that discarded valid agents.
- Fixed segmentation fault in Windows agents when getting OS info.
- Fixed memory leaks in vulnerability-detector and CIS-CAT wodle.
- Fixed behavior when working directory is not found in CIS-CAT wodle.

## [v3.2.0] 2018-02-13

### Added
- Added support to synchronize custom rules and decoders in the cluster.([#344](https://github.com/wazuh/wazuh/pull/344))
- Add field `status` to `GET/agents/groups/:group_id` API call.([#338](https://github.com/wazuh/wazuh/pull/338))
- Added support for Windows to CIS-CAT integration module ([#369](https://github.com/wazuh/wazuh/pull/369))
- New Wazuh Module "aws-cloudtrail" fetching logs from S3 bucket. ([#351](https://github.com/wazuh/wazuh/pull/351))
- New Wazuh Module "vulnerability-detector" to detect vulnerabilities in agents and managers.

### Fixed
- Fixed oscap.py to support new versions of OpenSCAP scanner.([#331](https://github.com/wazuh/wazuh/pull/331))
- Fixed timeout bug when the cluster port was closed. ([#343](https://github.com/wazuh/wazuh/pull/343))
- Improve exception handling in `cluster_control`. ([#343](https://github.com/wazuh/wazuh/pull/343))
- Fixed bug in cluster when receive an error response from client. ([#346](https://github.com/wazuh/wazuh/pull/346))
- Fixed bug in framework when the manager is installed in different path than /var/ossec. ([#335](https://github.com/wazuh/wazuh/pull/335))
- Fixed predecoder hostname field in JSON event output.
- Several fixes and improvements in cluster.

## [v3.1.0] 2017-12-22

### Added

- New Wazuh Module "command" for asynchronous command execution.
- New field "predecoder.timestamp" for JSON alerts including timestamp from logs.
- Added reload action to ossec-control in local mode.
- Add duration control of a cluster database synchronization.
- New internal option for agents to switch applying shared configuration.
- Added GeoIP address finding for input logs in JSON format.
- Added alert and archive output files rotation capabilities.
- Added rule option to discard field "firedtimes".
- Added VULS integration for running vulnerability assessments.
- CIS-CAT Wazuh Module to scan CIS policies.

### Changed

- Keepping client.keys file permissions when modifying it.
- Improve Rootcheck formula to select outstanding defects.
- Stop related daemon when disabling components in ossec-control.
- Prevented cluster daemon from starting on RHEL 5 or older.
- Let Syscheck report file changes on first scan.
- Allow requests by node name in cluster_control binary.
- Improved help of cluster_control binary.
- Integrity control of files in the cluster.

### Fixed

- Fixed netstat command in localfile configuration.
- Fixed error when searching agents by ID.
- Fixed syslog format pre-decoder for logs with missing (optional) space after tag.
- Fixed alert ID when plain-text alert output disabled.
- Fixed Monitord freezing when a sendmail-like executable SMTP server is set.
- Fixed validation of Active Response used by agent_control.
- Allow non-ASCII characters in Windows version string.

## [v3.0.0] 2017-12-12

### Added

- Added group property for agents to customize shared files set.
- Send shared files to multiple agents in parallel.
- New decoder plugin for logs in JSON format with dynamic fields definition.
- Brought framework from API to Wazuh project.
- Show merged files MD5 checksum by agent_control and framework.
- New reliable request protocol for manager-agent communication.
- Remote agent upgrades with signed WPK packages.
- Added option for Remoted to prevent it from writing shared merged file.
- Added state for Agentd and Windows agent to notify connection state and metrics.
- Added new JSON log format for local file monitoring.
- Added OpenSCAP SSG datastream content for Ubuntu Trusty Tahr.
- Field "alert_id" in JSON alerts (by Dan Parriott).
- Added support of "any" IP address to OSSEC batch manager (by Jozef Reisinger).
- Added ossec-agent SElinux module (by kreon).
- Added previous output to JSON output (by João Soares).
- Added option for Authd to specify the allowed cipher list (by James Le Cuirot).
- Added option for cipher suites in Authd settings.
- Added internal option for Remoted to set the shared configuration reloading time.
- Auto restart agents when new shared configuration is pushed from the manager.
- Added native support for Systemd.
- Added option to register unlimited agents in Authd.
- New internal option to limit the number of file descriptors in Analysisd and Remoted.
- Added new state "pending" for agents.
- Added internal option to disable real-time DB synchronization.
- Allow multiple manager stanzas in Agentd settings.
- New internal option to limit the receiving time in TCP mode.
- Added manager hostname data to agent information.
- New option for rotating internal logs by size.
- Added internal option to enable or disable daily rotation of internal logs.
- Added command option for Monitord to overwrite 'day_wait' parameter.
- Adding templates and sample alert for Elasticsearch 6.0.
- Added option to enable/disable Authd on install and auto-generate certificates.
- Pack secure TCP messages into a single packet.
- Added function to install SCAP policies depending on OS version.
- Added integration with Virustotal.
- Added timeout option for TCP sockets in Remoted and Agentd.
- Added option to start the manager after installing.
- Added a cluster of managers (`wazuh-clusterd`) and a script to control it (`cluster_control`).

### Changed

- Increased shared file delivery speed when using TCP.
- Increased TCP listening socket backlog.
- Changed Windows agent UI panel to show revision number instead of installation date.
- Group every decoded field (static and dynamic fields) into a data object for JSON alerts.
- Reload shared files by Remoted every 10 minutes.
- Increased string size limit for XML reader to 4096 bytes.
- Updated Logstash configuration and Elasticsearch mappings.
- Changed template fields structure for Kibana dashboards.
- Increased dynamic field limit to 1024, and default to 256.
- Changed agent buffer 'length' parameter to 'queue_size'.
- Changed some Rootcheck error messages to verbose logs.
- Removed unnecessary message by manage_agents advising to restart Wazuh manager.
- Update PF tables Active response (by d31m0).
- Create the users and groups as system users and groups in specs (by Dan Parriott).
- Show descriptive errors when an agent loses the connection using TCP.
- Prevent agents with the same name as the manager host from getting added.
- Changed 'message' field to 'data' for successful agent removing response in Authd API.
- Changed critical error to standard error in Syslog Remoted when no access list has been configured.
- Ignore hidden files in shared folder for merged file.
- Changed agent notification time values: notify time to 1 minute and reconnect time to 5 minutes.
- Prevent data field from being inserted into JSON alerts when it's empty.
- Spelling corrections (by Josh Soref).
- Moved debug messages when updating shared files to level 2.
- Do not create users ossecm or ossecr on agents.
- Upgrade netstat command in Logcollector.
- Prevent Monitord and DB sync module from dealing with agent files on local installations.
- Speed up DB syncing by keeping databases opened and an inotify event queue.
- Merge server's IP and hostname options to one setting.
- Enabled Active Response by default in both Windows and UNIX.
- Make Monitord 'day_wait' internal option affect log rotation.
- Extend Monitord 'day_wait' internal option range.
- Prevent Windows agent from log error when the manager disconnected.
- Improve Active Response filtering options.
- Use init system (Systemd/SysVinit) to restart Wazuh when upgrading.
- Added possibility of filtering agents by manager hostname in the Framework.
- Prevent installer from overwriting agent.conf file.
- Cancel file sending operation when agent socket is closed.
- Clean up agent shared folder before unmerging shared configuration.
- Print descriptive error when request socket refuses connection due to AR disabled.
- Extend Logcollector line burst limit range.
- Fix JSON alert file reloading when the file is rotated.
- Merge IP and Hostname server configuration into "Address" field.
- Improved TCP transmission performance by packing secure messages.

### Fixed

- Fixed wrong queries to get last Syscheck and Rootcheck date.
- Prevent Logcollector keep-alives from being stored on archives.json.
- Fixed length of random message within keep-alives.
- Fixed Windows version detection for Windows 8 and newer.
- Fixed incorrect CIDR writing on client.keys by Authd.
- Fixed missing buffer flush by Analysisd when updating Rootcheck database.
- Stop Wazuh service before removing folder to reinstall.
- Fixed Remoted service for Systemd (by Phil Porada).
- Fixed Administrator account mapping in Windows agent installation (by andrewm0374@gmail.com).
- Fixed MySQL support in dbd (by andrewm0374@gmail.com).
- Fixed incorrect warning when unencrypting messages (by Dan Parriott).
- Fixed Syslog mapping for alerts via Csyslogd (by Dan Parriott).
- Fixed syntax error in the creation of users in Solaris 11.2 (by Pedro Flor).
- Fixed some warnings that appeared when compiling on Fedora 26.
- Fixed permission issue in logs folder.
- Fixed issue in Remoted that prevented it from send shared configuration when it changed.
- Fixed Windows agent compilation compability with CentOS.
- Supporting different case from password prompt in Agentless (by Jesus Fidalgo).
- Fix bad detection of inotify queue overflowed.
- Fix repetitive error when a rule's diff file is empty.
- Fixed log group permission when created by a daemon running as root.
- Prevented Agentd from logging too many errors when restarted while receiving the merged file.
- Prevented Remoted from sending data to disconnected agents in TCP mode.
- Fixed alerts storage in PostgreSQL databases.
- Fixed invalid previous output data in JSON alerts.
- Fixed memory error in modulesd for invalid configurations.
- Fixed default Auth configuration to support custom install directory.
- Fixed directory transversal vulnerability in Active response commands.
- Fixed Active response timeout accuracy.
- Fixed race conditions in concurrent transmissions over TCP.

### Removed

- Removed Picviz support (by Dan Parriott).


## [v2.1.1] - 2017-09-21

### Changed

- Improved errors messages related to TCP connection queue.
- Changed info log about unsupported FS checking in Rootcheck scan to debug messages.
- Prevent Modules daemon from giving critical error when no wodles are enabled.

### Fixed

- Fix endianess incompatibility in agents on SPARC when connecting via TCP.
- Fix bug in Authd that made it crash when removing keys.
- Fix race condition in Remoted when writing logs.
- Avoid repeated errors by Remoted when sending data to a disconnected agent.
- Prevented Monitord from rotating non-existent logs.
- Some fixes to support HP-UX.
- Prevent processes from sending events when TCP connection is lost.
- Fixed output header by Syslog client when reading JSON alerts.
- Fixed bug in Integrator settings parser when reading rules list.

## [v2.1.0] - 2017-08-14

### Added

- Rotate and compress log feature.
- Labeling data for agents to be shown in alerts.
- New 'auth' configuration template.
- Make manage_agents capable of add and remove agents via Authd.
- Implemented XML configuration for Authd.
- Option -F for Authd to force insertion if it finds duplicated name.
- Local auth client to manage agent keys.
- Added OS name and version into global.db.
- Option for logging in JSON format.
- Allow maild to send through a sendmail-like executable (by James Le Cuirot).
- Leaky bucket-like buffer for agents to prevent network flooding.
- Allow Syslog client to read JSON alerts.
- Allow Mail reporter to read JSON alerts.
- Added internal option to tune Rootcheck sleep time.
- Added route-null Active Response script for Windows 2012 (by @CrazyLlama).

### Changed

- Updated SQLite library to 3.19.2.
- Updated zlib to 1.2.11.
- Updated cJSON library to 1.4.7.
- Change some manage_agents option parameters.
- Run Auth in background by default.
- Log classification as debug, info, warning, error and critical.
- Limit number of reads per cycle by Logcollector to prevent log starvation.
- Limit OpenSCAP module's event forwarding speed.
- Increased debug level of repeated Rootcheck messages.
- Send events when OpenSCAP starts and finishes scans.
- Delete PID files when a process exits not due to a signal.
- Change error messages due to SSL handshake failure to debug messages.
- Force group addition on installation for compatibility with LDAP (thanks to Gary Feltham).

### Fixed

- Fixed compiling error on systems with no OpenSSL.
- Fixed compiling warning at manage_agents.
- Fixed ossec-control enable/disable help message.
- Fixed unique aperture of random device on Unix.
- Fixed file sum comparison bug at Syscheck realtime engine. (Thanks to Arshad Khan)
- Close analysisd if alert outputs are disabled for all formats.
- Read Windows version name for versions newer than Windows 8 / Windows Server 2012.
- Fixed error in Analysisd that wrote Syscheck and Rootcheck databases of re-added agents on deleted files.
- Fixed internal option to configure the maximum labels' cache time.
- Fixed Auth password parsing on client side.
- Fix bad agent ID assignation in Authd on i686 architecture.
- Fixed Logcollector misconfiguration in Windows agents.

### Removed

- Remove unused message queue to send alerts from Authd.


## [v2.0.1] - 2017-07-19

### Changed

- Changed random data generator for a secure OS-provided generator.
- Changed Windows installer file name (depending on version).
- Linux distro detection using standard os-release file.
- Changed some URLs to documentation.
- Disable synchronization with SQLite databases for Syscheck by default.
- Minor changes at Rootcheck formatter for JSON alerts.
- Added debugging messages to Integrator logs.
- Show agent ID when possible on logs about incorrectly formatted messages.
- Use default maximum inotify event queue size.
- Show remote IP on encoding format errors when unencrypting messages.
- Remove temporary files created by Syscheck changes reports.
- Remove temporary Syscheck files for changes reporting by Windows installer when upgrading.

### Fixed

- Fixed resource leaks at rules configuration parsing.
- Fixed memory leaks at rules parser.
- Fixed memory leaks at XML decoders parser.
- Fixed TOCTOU condition when removing directories recursively.
- Fixed insecure temporary file creation for old POSIX specifications.
- Fixed missing agentless devices identification at JSON alerts.
- Fixed FIM timestamp and file name issue at SQLite database.
- Fixed cryptographic context acquirement on Windows agents.
- Fixed debug mode for Analysisd.
- Fixed bad exclusion of BTRFS filesystem by Rootcheck.
- Fixed compile errors on macOS.
- Fixed option -V for Integrator.
- Exclude symbolic links to directories when sending FIM diffs (by Stephan Joerrens).
- Fixed daemon list for service reloading at ossec-control.
- Fixed socket waiting issue on Windows agents.
- Fixed PCI_DSS definitions grouping issue at Rootcheck controls.
- Fixed segmentation fault bug when stopping on CentOS 5.
- Fixed compatibility with AIX.
- Fixed race conditions in ossec-control script.
- Fixed compiling issue on Windows.
- Fixed compatibility with Solaris.
- Fixed XML parsing error due to byte stashing issue.
- Fixed false error by Syscheck when creating diff snapshots of empty files.
- Fixed segmentation fault in Authd on i386 platform.
- Fixed agent-auth exit code for controlled server's errors.
- Fixed incorrect OVAL patch results classification.

## [v2.0] - 2017-03-14

### Added

- Wazuh modules manager.
- Wazuh module for OpenSCAP.
- Ruleset for OpenSCAP alerts.
- Kibana dashboards for OpenSCAP.
- Option at agent_control to restart all agents.
- Dynamic fields to rules and decoders.
- Dynamic fields to JSON in alerts/archives.
- CDB list lookup with dynamic fields.
- FTS for dynamic fields.
- Logcollector option to set the frequency of file checking.
- GeoIP support in Alerts (by Scott R Shinn).
- Internal option to output GeoIP data on JSON alerts.
- Matching pattern negation (by Daniel Cid).
- Syscheck and Rootcheck events on SQLite databases.
- Data migration tool to SQLite databases.
- Jenkins QA.
- 64-bit Windows registry keys support.
- Complete FIM data output to JSON and alerts.
- Username, date and inode attributes to FIM events on Unix.
- Username attribute to FIM events on Windows.
- Report changes (FIM file diffs) to Windows agent.
- File diffs to JSON output.
- Elastic mapping updated for new FIM events.
- Title and file fields extracted at Rootcheck alerts.
- Rule description formatting with dynamic field referencing.
- Multithreaded design for Authd server for fast and reliable client dispatching, with key caching and write scheduling.
- Auth registration client for Windows (by Gael Muller).
- Auth password authentication for Windows client.
- New local decoder file by default.
- Show server certificate and key paths at Authd help.
- New option for Authd to verify agent's address.
- Added support for new format at predecoder (by Brad Lhotsky).
- Agentless passlist encoding to Base64.
- New Auditd-specific log format for Logcollector.
- Option for Authd to auto-choose TLS/SSL method.
- Compile option for Authd to make it compatible with legacy OSs.
- Added new templates layout to auto-compose configuration file.
- New wodle for SQLite database syncing (agent information and fim/pm data).
- Added XML settings options to exclude some rules or decoders files.
- Option for agent_control to broadcast AR on all agents.
- Extended FIM event information forwarded by csyslogd (by Sivakumar Nellurandi).
- Report Syscheck's new file events on real time.

### Changed

- Isolated logtest directory from analysisd.
- Remoted informs Analysisd about agent ID.
- Updated Kibana dashboards.
- Syscheck FIM attributes to dynamic fields.
- Force services to exit if PID file creation fails.
- Atomic writing of client.keys through temporary files.
- Disabled remote message ID verification by default.
- Show actual IP on debug message when agents get connected.
- Enforce rules IDs to max 6 digits.
- OSSEC users and group as system (UI-hidden) users (by Dennis Golden).
- Increases Authd connection pool size.
- Use general-purpose version-flexible SSL/TLS methods for Authd registration.
- Enforce minimum 3-digit agent ID format.
- Exclude BTRFS from Rootcheck searching for hidden files inside directories (by Stephan Joerrens).
- Moved OSSEC and Wazuh decoders to one directory.
- Prevent manage_agents from doing invalid actions (such methods for manager at agent).
- Disabled capturing of security events 5145 and 5156 on Windows agent.
- Utilities to rename an agent or change the IP address (by Antonio Querubin).
- Added quiet option for Logtest (by Dan Parriott).
- Output decoder information onto JSON alerts.
- Enable mail notifications by default for server installation.
- Agent control option to restart all agents' Syscheck will also restart manager's Syscheck.
- Make ossec-control to check Authd PID.
- Enforce every rule to contain a description.
- JSON output won't contain field "agentip" if tis value is "any".
- Don't broadcast Active Response messages to disconnected agents.
- Don't print Syscheck logs if it's disabled.
- Set default Syscheck and Rootcheck frequency to 12 hours.
- Generate FIM new file alert by default.
- Added option for Integrator to set the maximum log length.
- JSON output nested objects modelling through dynamic fields.
- Disable TCP for unsupported OSs.
- Show previous log on JSON alert.
- Removed confirmation prompt when importing an agent key successfully.
- Made Syscheck not to ignore files that change more than 3 times by default.
- Enabled JSON output by default.
- Updated default syscheck configuration for Windows agents.
- Limited agent' maximum connection time for notification time.
- Improved client.keys changing detection method by remoted: use date and inode.
- Changed boot service name to Wazuh.
- Active response enabled on Windows agents by default.
- New folder structure for rules and decoders.
- More descriptive logs about syscheck real-time monitoring.
- Renamed XML tags related to rules and decoders inclusion.
- Set default maximum agents to 8000.
- Removed FTS numeric bitfield from JSON output.
- Fixed ID misassignment by manage_agents when the greatest ID exceeds 32512.
- Run Windows Registry Syscheck scan on first stage when scan_on_start enabled.
- Set all Syscheck delay stages to a multiple of internal_options.conf/syscheck.sleep value.
- Changed JSON timestamp format to ISO8601.
- Overwrite @timestamp field from Logstash with the alert timestamp.
- Moved timestamp JSON field to the beginning of the object.
- Changed random data generator for a secure OS-provided generator.

### Fixed

- Logcollector bug that inhibited alerts about file reduction.
- Memory issue on string manipulation at JSON.
- Memory bug at JSON alerts.
- Fixed some CLang warnings.
- Issue on marching OSSEC user on installing.
- Memory leaks at configuration.
- Memory leaks at Analysisd.
- Bugs and memory errors at agent management.
- Mistake with incorrect name for PID file (by Tickhon Clearscale).
- Agent-auth name at messages (it appeared to be the server).
- Avoid Monitord to log errors when the JSON alerts file doesn't exists.
- Agents numbering issue (minimum 3 digits).
- Avoid no-JSON message at agent_control when client.keys empty.
- Memory leaks at manage_agents.
- Authd error messages about connection to queue passed to warning.
- Issue with Authd password checking.
- Avoid ossec-control to use Dash.
- Fixed false error about disconnected agent when trying to send it the shared files.
- Avoid Authd to close when it reaches the maximum concurrency.
- Fixed memory bug at event diff execution.
- Fixed resource leak at file operations.
- Hide help message by useadd and groupadd on OpenBSD.
- Fixed error that made Analysisd to crash if it received a missing FIM file entry.
- Fixed compile warnings at cJSON library.
- Fixed bug that made Active Response to disable all commands if one of them was disabled (by Jason Thomas).
- Fixed segmentation fault at logtest (by Dan Parriott).
- Fixed SQL injection vulnerability at Database.
- Fixed Active Response scripts for Slack and Twitter.
- Fixed potential segmentation fault at file queue operation.
- Fixed file permissions.
- Fixed failing test for Apache 2.2 logs (by Brad Lhotsky).
- Fixed memory error at net test.
- Limit agent waiting time for retrying to connect.
- Fixed compile warnings on i386 architecture.
- Fixed Monitord crash when sending daily report email.
- Fixed script to null route an IP address on Windows Server 2012+ (by Theresa Meiksner).
- Fixed memory leak at Logtest.
- Fixed manager with TCP support on FreeBSD (by Dave Stoddard).
- Fixed Integrator launching at local-mode installation.
- Fixed issue on previous alerts counter (rules with if_matched_sid option).
- Fixed compile and installing error on Solaris.
- Fixed segmentation fault on syscheck when no configuration is defined.
- Fixed bug that prevented manage_agents from removing syscheck/rootcheck database.
- Fixed bug that made agents connected on TCP to hang if they are rejected by the manager.
- Fixed segmentation fault on remoted due to race condition on managing keystore.
- Fixed data lossing at remoted when reloading keystore.
- Fixed compile issue on MacOS.
- Fixed version reading at ruleset updater.
- Fixed detection of BSD.
- Fixed memory leak (by Byron Golden).
- Fixed misinterpretation of octal permissions given by Agentless (by Stephan Leemburg).
- Fixed mistake incorrect openssl flag at Makefile (by Stephan Leemburg).
- Silence Slack integration transmission messages (by Dan Parriott).
- Fixed OpenSUSE Systemd misconfiguration (By Stephan Joerrens).
- Fixed case issue on JSON output for Rootcheck alerts.
- Fixed potential issue on duplicated agent ID detection.
- Fixed issue when creating agent backups.
- Fixed hanging problem on Windows Auth client when negotiation issues.
- Fixed bug at ossec-remoted that mismatched agent-info files.
- Fixed resource leaks at rules configuration parsing.
- Fixed memory leaks at rules parser.
- Fixed memory leaks at XML decoders parser.
- Fixed TOCTOU condition when removing directories recursively.
- Fixed insecure temporary file creation for old POSIX specifications.
- Fixed missing agentless devices identification at JSON alerts.

### Removed

- Deleted link to LUA sources.
- Delete ZLib generated files on cleaning.
- Removed maximum lines limit from diff messages (that remain limited by length).

## [v1.1.1] - 2016-05-12

### Added

- agent_control: maximum number of agents can now be extracted using option "-m".
- maild: timeout limitation, preventing it from hang in some cases.
- Updated decoders, ruleset and rootchecks from Wazuh Ruleset v1.0.8.
- Updated changes from ossec-hids repository.

### Changed

- Avoid authd to rename agent if overplaced.
- Changed some log messages.
- Reordered directories for agent backups.
- Don't exit when client.keys is empty by default.
- Improved client.keys reloading capabilities.

### Fixed

- Fixed JSON output at rootcheck_control.
- Fixed agent compilation on OS X.
- Fixed memory issue on removing timestamps.
- Fixed segmentation fault at reported.
- Fixed segmentation fault at logcollector.

### Removed

- Removed old rootcheck options.

## [v1.1] - 2016-04-06

### Added

- Re-usage of agent ID in manage_agents and authd, with time limit.
- Added option to avoid manager from exiting when there are no keys.
- Backup of the information about an agent that's going to be deleted.
- Alerting if Authd can't add an agent because of a duplicated IP.
- Integrator with Slack and PagerDuty.
- Simplified keywords for the option "frequency".
- Added custom Reply-to e-mail header.
- Added option to syscheck to avoid showing diffs on some files.
- Created agents-timestamp file to save the agents' date of adding.

### Changed

- client.keys: No longer overwrite the name of an agent with "#-#-#-" to mark it as deleted. Instead, the name will appear with a starting "!".
- API: Distinction between duplicated and invalid name for agent.
- Stop the "ERROR: No such file or directory" for Apache.
- Changed defaults to analysisd event counter.
- Authd won't use password by default.
- Changed name of fields at JSON output from binaries.
- Upgraded rules to Wazuh Ruleset v1.07

### Fixed

- Fixed merged.mg push on Windows Agent
- Fixed Windows agent compilation issue
- Fixed glob broken implementation.
- Fixed memory corruption on the OSSEC alert decoder.
- Fixed command "useradd" on OpenBSD.
- Fixed some PostgreSQL issues.
- Allow to disable syscheck:check_perm after enable check_all.

## [v1.0.4] - 2016-02-24
​
### Added

- JSON output for manage_agents.
- Increased analysis daemon's memory size.
- Authd: Added password authorization.
- Authd: Boost speed performance at assignation of ID for agents
- Authd: New option -f *sec*. Force addding new agent (even with duplicated IP) if it was not active for the last *sec* seconds.
- manage_agents: new option -d. Force adding new agent (even with duplicated IP)
- manage_agents: Printing new agent ID on adding.

### Changed

- Authd and manage_agents won't add agents with duplicated IP.

### Fixed

- Solved duplicate IP conflicts on client.keys which prevented the new agent to connect.
- Hashing files in binary mode. Solved some problems related to integrity checksums on Windows.
- Fixed issue that made console programs not to work on Windows.

### Removed

- RESTful API no longer included in extensions/api folder. Available now at https://github.com/wazuh/wazuh-api


## [v1.0.3] - 2016-02-11

### Added

- JSON CLI outputs: ossec-control, rootcheck_control, syscheck_control, ossec-logtest and more.
- Preparing integration with RESTful API
- Upgrade version scripts
- Merge commits from ossec-hids
- Upgraded rules to Wazuh Ruleset v1.06

### Fixed

- Folders are no longer included on etc/shared
- Fixes typos on rootcheck files
- Kibana dashboards fixes

## [v1.0.2] - 2016-01-29

### Added

- Added Wazuh Ruleset updater
- Added extensions files to support ELK Stack latest versions (ES 2.x, LS 2.1, Kibana 4.3)

### Changed

- Upgraded rules to Wazuh Ruleset v1.05
- Fixed crash in reportd
- Fixed Windows EventChannel syntaxis issue
- Fixed manage_agents bulk option bug. No more "randombytes" errors.
- Windows deployment script improved

## [v1.0.1] - 2015-12-10

### Added

- Wazuh version info file
- ossec-init.conf now includes wazuh version
- Integrated with wazuh OSSEC ruleset updater
- Several new fields at JSON output (archives and alerts)
- Wazuh decoders folder

### Changed

- Decoders are now splitted in differents files.
- jsonout_out enable by default
- JSON groups improvements
- Wazuh ruleset updated to 1.0.2
- Extensions: Improved Kibana dashboards
- Extensions: Improved Windows deployment script

## [v1.0] - 2015-11-23
- Initial Wazuh version v1.0<|MERGE_RESOLUTION|>--- conflicted
+++ resolved
@@ -28,6 +28,7 @@
 
 - Fixed error description in the osquery configuration parser (by @pillarsdotnet). ([#1499](https://github.com/wazuh/wazuh/pull/1499))
 - The FTS comment option `<ftscomment>` was not being read (by @pillarsdotnet). ([#1536](https://github.com/wazuh/wazuh/pull/1536))
+- Replaced "getline" function with "fgets" in vulnerability-detector to avoid compilation errors with older versions of libC. ([#1822](https://github.com/wazuh/wazuh/pull/1822))
 - Fixed the reading of the OS name and version in HP-UX systems. ([#1990](https://github.com/wazuh/wazuh/pull/1990))
 - Prevent the agent from producing an error on platforms that don't support network timeout. ([#2001](https://github.com/wazuh/wazuh/pull/2001))
 - Logcollector could not set the maximum file limit on HP-UX platform. ([2030](https://github.com/wazuh/wazuh/pull/2030))
@@ -137,15 +138,10 @@
 - Increased AWS S3 database entry limit to 5000 to prevent reprocessing repeated events. ([#1391](https://github.com/wazuh/wazuh/pull/1391))
 - Increased the limit of concurrent agent requests: 1024 by default, configurable up to 4096. ([#1473](https://github.com/wazuh/wazuh/pull/1473))
 - Change the default vulnerability-detector interval from 1 to 5 minutes. ([#1729](https://github.com/wazuh/wazuh/pull/1729))
-<<<<<<< HEAD
-- Modified the UNIX version of agent-auth to be compatible with Windows.
-- Replace "getline" function with "fgets" in vulnerability-detector. ([#1822](https://github.com/wazuh/wazuh/pull/1822))
-=======
 - Port the UNIX version of Auth client (_agent_auth_) to the Windows agent. ([#1790](https://github.com/wazuh/wazuh/pull/1790))
   - Support of TLSv1.2 through embedded OpenSSL library.
   - Support of SSL certificates for agent and manager validation.
   - Unify Auth client option set.
->>>>>>> e50acd33
 
 ### Fixed
 
