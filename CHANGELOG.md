# Change Log
All notable changes to this project will be documented in this file.

<<<<<<< HEAD
## [v4.14.0]

### Manager

#### Added

- Added system users and groups to the inventory data. ([#30848](https://github.com/wazuh/wazuh/pull/30848))
- Added browser extensions and services to the inventory data. ([#31614](https://github.com/wazuh/wazuh/pull/31614))

#### Fixed

- Fixed internal decoder RC startup. ([#29663](https://github.com/wazuh/wazuh/pull/29663))
- Fixed queue stats RC over wazuh-analysisd. ([#29673](https://github.com/wazuh/wazuh/pull/29673))
- Fixed race condition in the event queue. ([#29672](https://github.com/wazuh/wazuh/pull/29672))
- Fixed regexCompile race condition. ([#29699](https://github.com/wazuh/wazuh/pull/29699))
- Fixed malformed alerts in alerts.log when `<group>` contains newline characters. ([#30653](https://github.com/wazuh/wazuh/pull/30653))

#### Changed

- Improved databaseFeedManagerTesttool. ([#30192](https://github.com/wazuh/wazuh/pull/30192))
- Adapted wazuh-maild to RFC5322 standard. ([#30793](https://github.com/wazuh/wazuh/pull/30793))
- Enhanced the active response endpoint performance. ([#31218](https://github.com/wazuh/wazuh/pull/31218))

### Agent

#### Added

- Added support for parquet version 2 in AWS Wodle. ([#30235](https://github.com/wazuh/wazuh/pull/30235))
- Added capability to do a hot configuration reload in Linux agents. ([#30797](https://github.com/wazuh/wazuh/pull/30797))
- Added support for Amazon Inspector v2. ([#31163](https://github.com/wazuh/wazuh/pull/31163))
- Added system users and groups to the inventory data. ([#30369](https://github.com/wazuh/wazuh/pull/30369))

#### Fixed

- Fixed errors with Azure Graph event fields. ([#30831](https://github.com/wazuh/wazuh/pull/30831))
- Added the missing "provider" field to the whodata section in syscheckd JSON configuration. ([#30877](https://github.com/wazuh/wazuh/pull/30877))
- Fixed journald disabled filters when both blocks have no filters. ([#31700](https://github.com/wazuh/wazuh/pull/31700))

#### Changed

- Improved rootkit error messages to warnings due to future deprecation. ([#31640](https://github.com/wazuh/wazuh/pull/31640))

### RESTful API

#### Added

- Added syscollector users and groups endpoints. ([#30913](https://github.com/wazuh/wazuh/pull/30913))
- Added syscollector services and browser_extension endpoints. ([#31513](https://github.com/wazuh/wazuh/pull/31513))

#### Fixed

- Fixed secure headers. ([#31046](https://github.com/wazuh/wazuh/pull/31046))
- Fixed the display of sensitive information for non-privileged users. ([#31315](https://github.com/wazuh/wazuh/pull/31315))

### Ruleset

#### Changed

- Fixed multiple Rocky Linux SCA checks generating incorrect results. ([#29976](https://github.com/wazuh/wazuh/pull/29976))
- Fixed missing Check (2.3.7.6) in Windows Server 2019 v2.0.0. ([#30173](https://github.com/wazuh/wazuh/pull/30173))
- Fixed camel casing in ownCloud ruleset header. ([#30276](https://github.com/wazuh/wazuh/pull/30276))
- Fixed false positive in check 2.3.3.2 of macOS 13, 14, and 15 SCA. ([#30489](https://github.com/wazuh/wazuh/pull/30489))
- Fixed bug in rule 92657. ([#30529](https://github.com/wazuh/wazuh/pull/30529))
- Fixed field names in Office 365 rules. ([#30528](https://github.com/wazuh/wazuh/pull/30528))
- Fixed action field in Fortigate rules. ([#30515](https://github.com/wazuh/wazuh/pull/30515))
- Fixed Auditd EXECVE sibling Decoders. ([#30612](https://github.com/wazuh/wazuh/pull/30612))
- Fixed problems with other Windows OS languages except English. ([#31227](https://github.com/wazuh/wazuh/pull/31227))
- Reworked SCA Policy for Debian Linux 12. ([#30717](https://github.com/wazuh/wazuh/pull/30717))

#### Added

- Added SCA content for Rocky Linux 10. ([#30745](https://github.com/wazuh/wazuh/pull/30745))

### Other

#### Changed

- Updated `packaging` dependency to 25.0. ([#31272](https://github.com/wazuh/wazuh/pull/31272))
- Updated `requests` to version 2.32.4. ([#30536](https://github.com/wazuh/wazuh/pull/30536))
- Updated `urllib3` to version 2.5.0 and `protobuf` to version 5.29.5. ([#30624](https://github.com/wazuh/wazuh/pull/30624))
- Upgraded Python embedded interpreter to 3.10.18. ([#30916](https://github.com/wazuh/wazuh/pull/30916))

=======
## [v4.13.1]
>>>>>>> d995c22a

## [v4.13.0]

### Manager

#### Added

- Added Analysisd ability to do a hot ruleset reload. ([#29458](https://github.com/wazuh/wazuh/pull/29458))
- Added support for global queries of FIM and system inventory data. ([#27894](https://github.com/wazuh/wazuh/issues/27894))
- Added sanity checks for hotfix values in Vulnerability Detector. ([#30504](https://github.com/wazuh/wazuh/pull/30504))

#### Fixed

- Fixed missing agent version handling in Vulnerability Detector. ([#29181](https://github.com/wazuh/wazuh/pull/29181))
- Fixed race condition in agent status synchronization between worker and master. ([#29624](https://github.com/wazuh/wazuh/pull/29624))
- Fixed agent-group assignment for missing agents with improved error handling. ([#30534](https://github.com/wazuh/wazuh/pull/30534))
- Fixed missing OS info updates in global inventory after first scan. ([#30818](https://github.com/wazuh/wazuh/pull/30818))
- Fixed wazuh-db failure during agent restarts by updating the restart query to use HTTP. ([#31048](https://github.com/wazuh/wazuh/pull/31048))
- Fixed DFM graceful shutdown. ([#30627](https://github.com/wazuh/wazuh/pull/30627))
- Fixed inode field as string in FIM JSON messages to ensure schema consistency. ([#30718](https://github.com/wazuh/wazuh/pull/30718))
- Fixed duplicate OS vulnerabilities detected due to inventory after OS version change. ([#30837](https://github.com/wazuh/wazuh/pull/30837))

#### Changed

- Improved reports functionality to avoid duplicated daily FIM reports. ([#29232](https://github.com/wazuh/wazuh/pull/29232))
- Optimized agent query endpoints. ([#29363](https://github.com/wazuh/wazuh/pull/29363))
- Implemented RBAC resource cache with TTL support. ([#29406](https://github.com/wazuh/wazuh/pull/29406))
- Improved Wazuh-DB protocol to support large HTTP requests and remove pagination. ([#29514](https://github.com/wazuh/wazuh/pull/29514))
- Added HTTP client implementation to wazuh-db. ([#29515](https://github.com/wazuh/wazuh/pull/29515))
- Separated control messages from the connection handling in remoted. ([29153](https://github.com/wazuh/wazuh/pull/29153))
- Added capability to re-index CVEs if documents have changed in Vulnerability detector. ([#29916](https://github.com/wazuh/wazuh/pull/29916))
- Improved exception handling in `run_local` SDK funcition. ([#30851](https://github.com/wazuh/wazuh/pull/30851))
- Improved Authd connection management using epoll for better handling of concurrent agent registration requests. ([#29135](https://github.com/wazuh/wazuh/pull/29135))
- Added single writer buffer manager instance for each indexer connector instances. ([#31114](https://github.com/wazuh/wazuh/pull/31114))
- Disabled FIM Global Queries. ([#31856)](https://github.com/wazuh/wazuh/pull/31856))

### Agent

#### Added

- Added support for Rocky Linux and AlmaLinux in the agent upgrade module. ([#29391](https://github.com/wazuh/wazuh/pull/29391))
- Added handling of CentOS 9 SCA files in package specs. ([#29393](https://github.com/wazuh/wazuh-packages/pull/29393))
- Added SCA support for Oracle Linux 10. ([#29139](https://github.com/wazuh/wazuh/pull/29139))
- Added Rootcheck rule to detect root-owned files with world-writable permissions. ([#30556](https://github.com/wazuh/wazuh/pull/30556))
- Added Ms-Graph token validation before performing requests. ([#30377](https://github.com/wazuh/wazuh/pull/30377))
- Added support for UTF-8 characters in file paths for FIM. ([#30763](https://github.com/wazuh/wazuh/pull/30763))

#### Fixed

- Fixed incorrect handling of events in the Custom logs bucket. ([#29312](https://github.com/wazuh/wazuh/pull/29312))
- Fixed download Azure's blob race condition. ([29317](https://github.com/wazuh/wazuh/pull/29317))
- Fixed FIM reports false files. ([#28962](https://github.com/wazuh/wazuh/pull/28962))
- Fixed IPv6 address format reported by WindowsHelper. ([#29502](https://github.com/wazuh/wazuh/pull/29502))
- Fixed hidden port detection and netstat availability handling. ([#29561](https://github.com/wazuh/wazuh/pull/29561))
- Replaced `select()` with `sleep()` in Logcollector to prevent errors during Docker deployment. ([#29905](https://github.com/wazuh/wazuh/pull/29905))
- Fixed NetNTLMv2 exposure by filtering UNC paths and mapped drives in Windows agent. ([#30060](https://github.com/wazuh/wazuh/pull/30060))
- Fixed Windows agent not starting after manual upgrade by deferring service start to post-install. ([#29820](https://github.com/wazuh/wazuh/pull/29820))
- Fixed the loss of precision of the FIM inode field at values higher than 2ˆ53. ([#30552](https://github.com/wazuh/wazuh/pull/30552))
- Fixed expanded file list in logcollector getconfig output. ([#30614](https://github.com/wazuh/wazuh/pull/30614))
- Fixed authd.pass ACL permissions to match client.keys security level in Windows agent installer. ([#31187](https://github.com/wazuh/wazuh/pull/31187))

#### Changed

- Improved agent synchronization to reduce redundant payload transfers. ([#29426](https://github.com/wazuh/wazuh/pull/29426))
- Improved Syscollector to report only Python packages managed by `dpkg`. ([#28688](https://github.com/wazuh/wazuh/pull/28688))
- Improved `wazuh-db` JSON handling performance by updating external dependencies. ([#29399](https://github.com/wazuh/wazuh/issues/29399))
- Improved Azure module logging capabilities. ([#29930](https://github.com/wazuh/wazuh/pull/29930))
- Improved restart on macOS agents after an upgrade. ([#29940](https://github.com/wazuh/wazuh/pull/29940))
- Standarized different services timeouts. ([#29443](https://github.com/wazuh/wazuh/pull/29443))
- Removed internal_key from queries filters. ([#30637](https://github.com/wazuh/wazuh/pull/30637))

### RESTful API

#### Added

- Added the server uuid to the /manager/info endpoint. ([#29524](https://github.com/wazuh/wazuh/pull/29524))
- Added /agents/summary endpoint. ([#29589](https://github.com/wazuh/wazuh/pull/29589))
- Added ruleset reload endpoints. ([#31459](https://github.com/wazuh/wazuh/pull/31459))

#### Fixed

- Fixed false positive in configuration uploading. ([#28962](https://github.com/wazuh/wazuh/pull/28962))
- Fixed sorting by version in agent list endpoint. ([#29166](https://github.com/wazuh/wazuh/pull/29166))

### Ruleset

#### Added

- Added SCA content for CentOS Stream 9. ([#29269](https://github.com/wazuh/wazuh/pull/29269))
- Added IOCs and rules for Wazuh 4.x ruleset improvement. ([#29653](https://github.com/wazuh/wazuh/pull/29653))
- Added SCA content for Oracle Linux 10. ([#29139](https://github.com/wazuh/wazuh/pull/29139))
- Added rule to minimize event flooding from Windows events on the Wazuh manager. ([#28790](https://github.com/wazuh/wazuh/pull/28790))

#### Changed

- Fixed bugs in Microsoft Windows 11 Enterprise SCA policy. ([#5648](https://github.com/wazuh/wazuh/pull/29221))
- Fixed multiple checks in RHEL 9, RHEL 10, Rocky Linux 8 and Rocky Linux 9 SCA policies. ([#29040](https://github.com/wazuh/wazuh/pull/29040))
- Fixed diff causing false negatives in rootcheck. ([#28982](https://github.com/wazuh/wazuh/pull/28982))
- Fixed multiple RHEL 8 and CentOS 7 SCA checks generating incorrect results. ([#28711](https://github.com/wazuh/wazuh/pull/28711))
- Fixed false positives in Benchmark Ubuntu 24.04. ([#30827](https://github.com/wazuh/wazuh/pull/30827))

### Other

#### Changed

- Updated Python dependencies: `setuptools`, `Jinja2`, and `PyJWT`. ([#29610](https://github.com/wazuh/wazuh/pull/29610))
- Upgraded Python embedded interpreter to 3.10.16. ([#28646](https://github.com/wazuh/wazuh/pull/28646))
- Upgraded h11 to 0.16.0 and httpcore to 1.0.9. ([#29735](https://github.com/wazuh/wazuh/pull/29735))
- Removed unused Python Azure dependencies. ([#28564](https://github.com/wazuh/wazuh/pull/28564))


## [v4.12.0]

### Manager

#### Added

- Added new compilation flags for the Vulnerability Detector module. ([#26652](https://github.com/wazuh/wazuh/pull/26652))
- Added support for central components in ARM architectures. ([#26083](https://github.com/wazuh/wazuh/issues/26083))
- Added functionality to navigate to CTI links related to specific CVE detections from states and alerts. ([#28220](https://github.com/wazuh/wazuh/issues/28220))
- Added package condition field in indexed vulnerabilities. ([#27603](https://github.com/wazuh/wazuh/pull/27603))

#### Changed

- Converted server logs timestamp to UTC. ([#28047](https://github.com/wazuh/wazuh/pull/28047))
- Removed error logs when the response is 409 for certain OpenSearch calls. ([#28038](https://github.com/wazuh/wazuh/pull/28038))

#### Fixed

- Fixed inconsistent vulnerability severity categorization by correcting CVSS version prioritization. ([#26720](https://github.com/wazuh/wazuh/pull/26720))
- Fixed a potential crash in Wazuh-DB by improving the PID parsing method. ([#26769](https://github.com/wazuh/wazuh/pull/26769))
- Fixed concurrent mechanism on column family rocksDB. ([#28185](https://github.com/wazuh/wazuh/pull/28185))
- Fixed unused variables in Analysisd. ([#28503](https://github.com/wazuh/wazuh/pull/28503))
- Fixed analysisd startup failure caused by mixing static and dynamic rules with the same ID. ([#29050](https://github.com/wazuh/wazuh/pull/29050))
- Fixed crash in Vulnerability Scanner when processing delayed events during agent re-scan. ([#27834](https://github.com/wazuh/wazuh/pull/27834))
- Improved the signal handling during processes stop. ([#26679](https://github.com/wazuh/wazuh/pull/26679))
- Improved cleanup logic for the content folder for the VD module. ([#27750](https://github.com/wazuh/wazuh/pull/27750))
- Sanitized invalid size values from package data provider events. ([#27806](https://github.com/wazuh/wazuh/pull/27806))
- Fixed crash when reading email alerts missing the `email_to` attribute. ([#26704](https://github.com/wazuh/wazuh/pull/26704))
- Fixed offset errors by updating the DB only after processing events. ([#29179](https://github.com/wazuh/wazuh/pull/29179))

### Agent

#### Added

- FIM now supports whodata using an eBPF-based integration. ([#27956](https://github.com/wazuh/wazuh/pull/27956))
- Added support for the `riskDetections` relationship in MS Graph. ([#28416](https://github.com/wazuh/wazuh/pull/28416))

#### Changed

- Added a time delay option in the MS Graph integration to prevent log loss. ([#28389](https://github.com/wazuh/wazuh/pull/28389))
- Added a page size option to the MS Graph integration. ([#28276](https://github.com/wazuh/wazuh/pull/28276))
- Implemented Journald rotation detection in Logcollector. ([#28388](https://github.com/wazuh/wazuh/pull/28388))
- Deleted the restriction for the use of the AWS profile in the Amazon Security Lake integration. ([#28149](https://github.com/wazuh/wazuh/pull/28149))
- Removed `WARNING` prefix in logs from the CloudWatchLogs AWS integration. ([#27990](https://github.com/wazuh/wazuh/pull/27990))

#### Fixed

- Fixed a bug that could cause `wazuh-modulesd` to crash at startup. ([#26647](https://github.com/wazuh/wazuh/pull/26647))
- Fixed incorrect UTF-8 character validation in FIM. Thanks to @zbalkan. ([#26289](https://github.com/wazuh/wazuh/pull/26289))
- Improved URL validation in the Maltiverse integration. ([#27100](https://github.com/wazuh/wazuh/pull/27100))
- Fixed an issue in Syscollector where package sizes were reported as negative. ([#28005](https://github.com/wazuh/wazuh/pull/28005))
- Fixed an enrollment failure on Solaris 10 caused by unsupported socket timeout. ([#29161](https://github.com/wazuh/wazuh/pull/29161))
- Fixed a memory issue in the `wazuh-agentd` argument parser. ([#29214](https://github.com/wazuh/wazuh/pull/29214))
- Fixed WPK package upgrades for DEB when upgrading from version 4.3.11 or earlier. ([#28928](https://github.com/wazuh/wazuh/pull/28928))

### Ruleset

#### Added

- Created SCA content for Distribution Independent Linux. ([#27749](https://github.com/wazuh/wazuh/pull/27749))
- Created SCA policy for Ubuntu 24.04 LTS. ([#27253](https://github.com/wazuh/wazuh/pull/27253))
- Added SCA content for CentOS Stream 10. ([#24495](https://github.com/wazuh/wazuh/issues/24495))
- Added SCA content for Windows Server 2025. ([#26732](https://github.com/wazuh/wazuh/issues/26732))
- Added SCA content for RHEL 10. ([#27752](https://github.com/wazuh/wazuh/pull/27752))
- Added SCA content for AlmaLinux 10. ([#27998](https://github.com/wazuh/wazuh/pull/27998))

#### Changed

- Improved SCA rule for macOS 15. ([#27751](https://github.com/wazuh/wazuh/pull/27751))
- Updated SCA Policy for Ubuntu 22.04 LTS to CIS Benchmark v2.0.0. ([#28466](https://github.com/wazuh/wazuh/pull/28466))
- Fixed incorrect registry key in Windows Server 2022 SCA policy. ([#27911](https://github.com/wazuh/wazuh/pull/27911))
- Fixed duplicated SCA check IDs for Windows Server 2025. ([#29204](https://github.com/wazuh/wazuh/pull/29204))
- Fixed Ubuntu SCA checks to ensure nftables and iptables do not co-exist ([#27913](https://github.com/wazuh/wazuh/pull/27913))
- Fixed errors in multiple checks in Rocky Linux 9 SCA checks ([#28468](https://github.com/wazuh/wazuh/pull/28468))
- Fixed Ubuntu 24.04 SCA parsing error. ([#28379](https://github.com/wazuh/wazuh/pull/28379))

### Other

#### Changed

- Upgraded the curl dependency to 8.11.0. ([#27614](https://github.com/wazuh/wazuh/pull/27614))
- Upgraded the cryptography library dependency to version 44.0.1. ([#28298](https://github.com/wazuh/wazuh/pull/28298))
- Upgraded python-multipart to 0.0.20, starlette to 0.42.0 and Werkzeug to 3.1.3. ([#27451](https://github.com/wazuh/wazuh/pull/27451))


## [v4.11.2]

### Manager

#### Changed

- Improved Wazuh DB performance using built-in types. ([#28797](https://github.com/wazuh/wazuh/pull/28797))

### RESTful API

#### Added

- Added the `authentication_pool_size` option to customize the number of authentication processes in the Wazuh API configuration. ([#28653](https://github.com/wazuh/wazuh/pull/28653))


## [v4.11.1]

### Manager

#### Fixed

- Fixed the OS CPE build for package scans with data from Wazuh-DB. ([#28294](https://github.com/wazuh/wazuh/pull/28294))
- Added delete by query logic when indexer is disabled. ([#28292](https://github.com/wazuh/wazuh/pull/28292))
- Fixed heap buffer overflow in Analysisd rule parser. ([#28396](https://github.com/wazuh/wazuh/pull/28396))
- Fixed unnecesary data copy during the curl calls. ([#28429](https://github.com/wazuh/wazuh/pull/28429))

### Agent

#### Fixed

- Improved agent connectivity. ([#28339](https://github.com/wazuh/wazuh/pull/28339))

#### Changed

- Changed ms-graph page size to 50. ([#28075](https://github.com/wazuh/wazuh/pull/28075))
- Removed "ca.com" domain filter from Rootcheck malware ruleset. ([#28045](https://github.com/wazuh/wazuh/pull/28045))


## [v4.11.0]

### Manager

#### Fixed

- Enabled inventory synchronization in Vulnerability Detector when the Indexer module is disabled. ([#26132](https://github.com/wazuh/wazuh/pull/26132))

#### Added

- Added CISA vulnerability content and prioritized over NVD in vulnerability scanner. ([#27692](https://github.com/wazuh/wazuh/pull/27692))

#### Changed

- Improved delimiters on XML. ([#27771](https://github.com/wazuh/wazuh/pull/27771))
- Improved FIM decoder. ([#27893](https://github.com/wazuh/wazuh/pull/27893))
- Improved SCA and Syscheck decoders. ([#27835](https://github.com/wazuh/wazuh/pull/27835))
- Improved CISCAT decoder detection messages. ([#27914](https://github.com/wazuh/wazuh/pull/27914))
- Changed ms-graph page size. ([#28195](https://github.com/wazuh/wazuh/pull/28195))

### Agent

#### Fixed

- Fixed error in event processing on AWS Custom Logs Buckets module. ([#27739](https://github.com/wazuh/wazuh/pull/27739))

#### Added

- Improved Syscollector hotfix coverage on Windows by integrating WMI and WUA APIs. ([#26706](https://github.com/wazuh/wazuh/pull/26706))
- Extended Syscollector capabilities to detect installed .pkg packages. ([#26782](https://github.com/wazuh/wazuh/pull/26782))

#### Changed

- Updated standard Python and NPM package location in Syscollector to align with common installation paths. ([#26236](https://github.com/wazuh/wazuh/pull/26236))

### RESTful API

#### Fixed

- Added the `security:revoke` action to the `PUT /security/user/revoke` endpoint. ([#26255](https://github.com/wazuh/wazuh/pull/26255))


## [v4.10.1]

### Manager

#### Fixed

- Handled HTTP 413 response code in the Indexer connector. ([#27502](https://github.com/wazuh/wazuh/pull/27502))


## [v4.10.0]

### Manager

#### Fixed

- Added support for multiple Certificate Authorities files in the indexer connector. ([#24620](https://github.com/wazuh/wazuh/pull/24620))
- Removed hardcoded cipher text size from the RSA decryption method. ([#24529](https://github.com/wazuh/wazuh/pull/24529))
- Avoid infinite loop while updating the vulnerability detector content. ([#25094](https://github.com/wazuh/wazuh/pull/25094))
- Fixed repeated OS vulnerability reports. ([#26223](https://github.com/wazuh/wazuh/pull/26223))
- Fixed inconsistencies between reported context and vulnerability data. ([#25479](https://github.com/wazuh/wazuh/issues/25479))
- Fixed concurrency issues in LRU caches ([#26073](https://github.com/wazuh/wazuh/pull/26073))
- Removed all CVEs related to a deleted agent from the indexer. ([#26232](https://github.com/wazuh/wazuh/pull/26232))
- Prevented an infinite loop when indexing events in the Vulnerability Detector. ([#26922](https://github.com/wazuh/wazuh/pull/26922))
- Fixed vulnerability scanner re-scan triggers in cluster environment. ([#24034](https://github.com/wazuh/wazuh/pull/24034))
- Fixed an issue where elements in the delayed list were not purged when changing nodes. ([#27145](https://github.com/wazuh/wazuh/pull/27145))
- Added logic to avoid re-scanning disconnected agents. ([#27145](https://github.com/wazuh/wazuh/pull/27145))

#### Changed

- Added self-recovery mechanism for rocksDB databases. ([#24333](https://github.com/wazuh/wazuh/pull/24333))
- Improve logging for indexer connector monitoring class. ([#25189](https://github.com/wazuh/wazuh/pull/25189))
- Added generation of debug symbols. ([#23760](https://github.com/wazuh/wazuh/pull/23760))
- Updated CURL version to 8.10.0. ([#23266](https://github.com/wazuh/wazuh/issues/23266))
- Improved Vulnerability Scanner performance by optimizing the PEP440 version matcher. ([#27320](https://github.com/wazuh/wazuh/pull/27320))
- Improved Vulnerability Scanner performance by optimizing version matcher object creation. ([#27324](https://github.com/wazuh/wazuh/pull/27324))
- Improved Vulnerability Scanner performance by optimizing global data handling. ([#27321](https://github.com/wazuh/wazuh/pull/27321))

### Agent

#### Fixed

- Fixed macOS agent upgrade timeout. ([#25452](https://github.com/wazuh/wazuh/pull/25452))
- Fixed macOS agent startup error by properly redirecting cat command errors in wazuh-control. ([#24531](https://github.com/wazuh/wazuh/pull/24531))
- Fixed inconsistent package inventory size information in Syscollector across operating systems ([#24516](https://github.com/wazuh/wazuh/pull/24516))
- Fixed missing Python path locations for macOS in Data Provider. ([#24125](https://github.com/wazuh/wazuh/pull/24125))
- Fixed permission error on Windows 11 agents after remote upgrade. ([#25429](https://github.com/wazuh/wazuh/pull/25429))
- Fixed increase of the variable containing file size in FIM for Windows. ([#24387](https://github.com/wazuh/wazuh/pull/24387))
- Fixed timeout issue when upgrading Windows agent via WPK. ([#25699](https://github.com/wazuh/wazuh/pull/25699))
- Allowed unknown syslog identifiers in Logcollector's journald reader. ([#26748](https://github.com/wazuh/wazuh/pull/26748))
- Prevented agent termination during package upgrades in containers by removing redundant kill commands. ([#26828](https://github.com/wazuh/wazuh/pull/26828))
- Fixed handle leak in FIM's realtime mode on Windows. ([#26861](https://github.com/wazuh/wazuh/pull/26861))
- Fixed errors on AIX 7.2 by adapting the blibpath variable. ([#26900](https://github.com/wazuh/wazuh/pull/26900))
- Sanitized agent paths to prevent issues with parent folder references. ([#26944](https://github.com/wazuh/wazuh/pull/26944))
- Fixed an issue in the DEB package that prevented the agent from restarting after an upgrade. ([#26633](https://github.com/wazuh/wazuh/pull/26633))
- Improved file path handling in agent communications to avoid references to parent folders. ([#26944](https://github.com/wazuh/wazuh/pull/26944))
- Set RPM package vendor to `UNKNOWN_VALUE` when the value is missing. ([#27054](https://github.com/wazuh/wazuh/pull/27054))
- Updated Solaris package generation to use the correct `wazuh-packages` reference. ([#27059](https://github.com/wazuh/wazuh/issues/27059))

#### Changed

- Added generation of debug symbols. ([#23760](https://github.com/wazuh/wazuh/pull/23760))
- Changed how the AWS module handles non-existent regions. ([#23998](https://github.com/wazuh/wazuh/pull/23998))
- Changed macOS packages building tool. ([#2006](https://github.com/wazuh/wazuh-packages/issues/2006))
- Enhance Wazuh macOS agent installation instructions ([#7498](https://github.com/wazuh/wazuh-documentation/pull/7498))
- Enhance Windows agent signing procedure. ([#2826](https://github.com/wazuh/wazuh-packages/issues/2826))
- Enhance security by implementing a mechanism to prevent unauthorized uninstallation of Wazuh agent on Linux endpoints. ([#23466](https://github.com/wazuh/wazuh/issues/23466))
- Enhance integration with Microsoft Intune MDM to pull audit logs for security alert generation. ([#24498](https://github.com/wazuh/wazuh/issues/24498))
- Updated rootcheck old signatures. ([#26137](https://github.com/wazuh/wazuh/issues/26137))

### RESTful API

#### Added

- Created new endpoint for agent uninstall process. ([#24621](https://github.com/wazuh/wazuh/pull/24621))

### Other

#### Changed

- Updated the embedded Python version up to 3.10.15. ([#25374](https://github.com/wazuh/wazuh/issues/25374))
- Upgraded `certifi` and removed unused packages. ([#25324](https://github.com/wazuh/wazuh/pull/25324))
- Upgraded external `cryptography` library dependency version to 43.0.1. ([#25893](https://github.com/wazuh/wazuh/pull/25893))
- Upgraded external `starlette` and `uvicorn` dependencies. ([#26252](https://github.com/wazuh/wazuh/pull/26252))

### Ruleset

#### Added

- Create SCA Policy for Windows Server 2012 (non R2). ([#21794](https://github.com/wazuh/wazuh/pull/21794))

#### Changed

- Rework SCA Policy for Windows Server 2019. ([#21434](https://github.com/wazuh/wazuh/pull/21434))
- Rework SCA Policy for Red Hat Enterprise Linux 9. ([#24667](https://github.com/wazuh/wazuh/pull/24667))
- Rework SCA Policy for Microsoft Windows Server 2012 R2. ([#24991](https://github.com/wazuh/wazuh/pull/24991))
- Rework SCA Policy for Ubuntu Linux 18.04 LTS. Fix incorrect checks in Ubuntu 22.04 LTS. ([#24957](https://github.com/wazuh/wazuh/pull/24957))
- Rework SCA Policy for Amazon Linux 2 SCA. ([#24969](https://github.com/wazuh/wazuh/pull/24969))
- Rework SCA for SUSE Linux Enterprise 15 SCA. ([#24975](https://github.com/wazuh/wazuh/pull/24975))
- Rework SCA Policy for Apple macOS 13.0 Ventura. ([#24992](https://github.com/wazuh/wazuh/pull/24992))
- Rework SCA Policy for Microsoft Windows 11 Enterprise. ([#25710](https://github.com/wazuh/wazuh/pull/25710))

#### Fixed

- Fixed Logical errors in Windows Server 2022 SCA checks. ([#22597](https://github.com/wazuh/wazuh/pull/22597))
- Fixed wrong regulatory compliance in several Windows rules. ([#25224](https://github.com/wazuh/wazuh/pull/25224))
- Fixed incorrect checks in Ubuntu 22.04 LTS. ([#24733](https://github.com/wazuh/wazuh/pull/24733))
- Removal of check with high CPU utilization in multiple SCA. ([#25190](https://github.com/wazuh/wazuh/pull/25190))


## [v4.9.2]

### Manager

#### Fixed

- Fixed an unhandled exception during IPC event parsing. ([#26453](https://github.com/wazuh/wazuh/pull/26453))


## [v4.9.1]

### Manager

#### Fixed

- Fixed vulnerability detector issue where RPM upgrade wouldn't download new content. ([#24909](https://github.com/wazuh/wazuh/pull/24909))
- Fixed uncaught exception at Keystore test tool. ([#25667](https://github.com/wazuh/wazuh/pull/25667))
- Replaced `eval` calls with `ast.literal_eval`. Thanks to @DanielFi. ([#25705](https://github.com/wazuh/wazuh/pull/25705))
- Fixed the cluster being disabled by default when loading configurations. ([#26277](https://github.com/wazuh/wazuh/pull/26277))
- Added support ARM packages for wazuh-manager. ([#25945](https://github.com/wazuh/wazuh/pull/25945))

#### Changed

- Improved provisioning method for wazuh-keystore to enhance security. ([#24110](https://github.com/wazuh/wazuh/issues/24110))

### Agent

#### Added

- Added support for macOS 15 "Sequoia" in Wazuh Agent. ([#25652](https://github.com/wazuh/wazuh/issues/25652))

#### Fixed

- Fixed agent crash on Windows version 4.8.0. ([#24910](https://github.com/wazuh/wazuh/pull/24910))
- Fixed data race conditions at FIM's `run_check`. ([#25209](https://github.com/wazuh/wazuh/pull/25209))
- Fixed Windows agent crashes related to `syscollector.dll`. ([#24376](https://github.com/wazuh/wazuh/issues/24376))
- Fixed errors related to 'libatomic.a' library on AIX 7.X. ([#25445](https://github.com/wazuh/wazuh/pull/25445))
- Fixed errors in Windows Agent: `EvtFormatMessage` returned errors 15027 and 15033. ([#24932](https://github.com/wazuh/wazuh/pull/24932))
- Fixed FIM issue where it couldn't fetch group entries longer than 1024 bytes. ([#25459](https://github.com/wazuh/wazuh/pull/25459))
- Fixed Wazuh Agent crash at `syscollector`. ([#25469](https://github.com/wazuh/wazuh/pull/25469))
- Fixed a bug in the processed dates in the AWS module related to the AWS Config type. ([#23528](https://github.com/wazuh/wazuh/pull/23528))
- Fixed an error in Custom Logs Buckets when parsing a CSV file that exceeds a certain size. ([#24694](https://github.com/wazuh/wazuh/pull/24694))
- Fixed macOS syslog and ULS not configured out-of-the-box. ([#26108](https://github.com/wazuh/wazuh/issues/26108))

### RESTful API

#### Fixed

- Fixed requests logging to obtain the hash_auth_context from JWT tokens. ([#25764](https://github.com/wazuh/wazuh/pull/25764))
- Enabled API to listen IPV4 and IPV6 stacks. ([#25216](https://github.com/wazuh/wazuh/pull/25216))

#### Changed

- Changed the error status code thrown when basic services are down to 500. ([#26103](https://github.com/wazuh/wazuh/pull/26103))


## [v4.9.0]

### Manager

#### Added

- The manager now supports alert forwarding to Fluentd. ([#17306](https://github.com/wazuh/wazuh/pull/17306))
- Added missing functionality for vulnerability scanner translations. ([#23518](https://github.com/wazuh/wazuh/issues/23518))
- Improved performance for vulnerability scanner translations. ([#23722](https://github.com/wazuh/wazuh/pull/23722))
- Enhanced vulnerability scanner logging to be more expressive. ([#24536](https://github.com/wazuh/wazuh/pull/24536))
- Added the HAProxy helper to manage load balancer configuration and automatically balance agents. ([#23513](https://github.com/wazuh/wazuh/pull/23513))
- Added a validation to avoid killing processes from external services. ([#23222](https://github.com/wazuh/wazuh/pull/23222))
- Enabled ceritificates validation in the requests to the HAProxy helper using the default CA bundle. ([#23996](https://github.com/wazuh/wazuh/pull/23996))

#### Fixed

- Fixed compilation issue for local installation. ([#20505](https://github.com/wazuh/wazuh/pull/20505))
- Fixed malformed JSON error in wazuh-analysisd. ([#16666](https://github.com/wazuh/wazuh/pull/16666))
- Fixed a warning when uninstalling the Wazuh manager if the VD feed is missing. ([#24375](https://github.com/wazuh/wazuh/pull/24375))
- Ensured vulnerability detection scanner log messages end with a period. ([#24393](https://github.com/wazuh/wazuh/pull/24393))

#### Changed

- Changed error messages about `recv()` messages from wazuh-db to debug logs. ([#20285](https://github.com/wazuh/wazuh/pull/20285))
- Sanitized the `integrations` directory code. ([#21195](https://github.com/wazuh/wazuh/pull/21195))

### Agent

#### Added

- Added debug logging in FIM to detect invalid report change registry values. Thanks to Zafer Balkan (@zbalkan). ([#21690](https://github.com/wazuh/wazuh/pull/21690))
- Added Amazon Linux 1 and 2023 support for the installation script. ([#21287](https://github.com/wazuh/wazuh/pull/21287))
- Added Journald support in Logcollector. ([#23137](https://github.com/wazuh/wazuh/pull/23137))
- Added support for Amazon Security Hub via AWS SQS. ([#23203](https://github.com/wazuh/wazuh/pull/23203))

#### Fixed

- Fixed loading of whodata through timeouts and retries. ([#21455](https://github.com/wazuh/wazuh/pull/21455))
- Avoided backup failures during WPK update by adding dependency checking for the tar package. ([#21729](https://github.com/wazuh/wazuh/pull/21729))
- Fixed a crash in the agent due to a library incompatibility. ([#22210](https://github.com/wazuh/wazuh/pull/22210))
- Fixed an error in the osquery integration on Windows that avoided loading osquery.conf. ([#21728](https://github.com/wazuh/wazuh/pull/21728))
- Fixed a crash in the agent's Rootcheck component when using `<ignore>`. ([#22588](https://github.com/wazuh/wazuh/pull/22588))
- Fixed command wodle to support UTF-8 characters on windows agent. ([#19146](https://github.com/wazuh/wazuh/pull/19146))
- Fixed Windows agent to delete wazuh-agent.state file when stopped. ([#20425](https://github.com/wazuh/wazuh/pull/20425))
- Fixed Windows Agent 4.8.0 permission errors on Windows 11 after upgrade. ([#20727](https://github.com/wazuh/wazuh/pull/20727))
- Fixed alerts are created when syscheck diff DB is full. ([#16487](https://github.com/wazuh/wazuh/pull/16487))
- Fixed Wazuh deb uninstallation to remove non-config files. ([#2195](https://github.com/wazuh/wazuh-packages/issues/2195))
- Fixed improper Windows agent ACL on non-default installation directory. ([#23273](https://github.com/wazuh/wazuh/pull/23273))
- Fixed socket configuration of an agent is displayed. ([#17664](https://github.com/wazuh/wazuh/pull/17664))
- Fixed wazuh-modulesd printing child process not found error. ([#18494](https://github.com/wazuh/wazuh/pull/18494))
- Fixed issue with an agent starting automatically without reason. ([#23848](https://github.com/wazuh/wazuh/pull/23848))
- Fixed GET /syscheck to properly report size for files larger than 2GB. ([#17415](https://github.com/wazuh/wazuh/pull/17415))
- Fixed error in packages generation centos 7. ([#24412](https://github.com/wazuh/wazuh/pull/24412))
- Fixed Wazuh deb uninstallation to remove non-config files from the installation directory. ([#2195](https://github.com/wazuh/wazuh/issues/2195))
- Fixed Azure auditLogs/signIns status parsing (thanks to @Jmnis for the contribution). ([#22392](https://github.com/wazuh/wazuh/pull/22392))
- Fixed how the S3 object keys with special characters are handled in the Custom Logs Buckets integration. ([#22621](https://github.com/wazuh/wazuh/pull/22621))

#### Changed

- The directory /boot has been removed from the default FIM settings for AIX. ([#19753](https://github.com/wazuh/wazuh/pull/19753))
- Refactored and modularized the Azure integration code. ([#20624](https://github.com/wazuh/wazuh/pull/20624))
- Improved logging of errors in Azure and AWS modules. ([#16314](https://github.com/wazuh/wazuh/issues/16314))

#### Removed

- Dropped support for Python 3.7 in cloud integrations. ([#22583](https://github.com/wazuh/wazuh/pull/22583))

### RESTful API

#### Added

- Added support in the Wazuh API to parse `journald` configurations from the `ossec.conf` file. ([#23094](https://github.com/wazuh/wazuh/pull/23094))
- Added user-agent to the CTI service request. ([#24360](https://github.com/wazuh/wazuh/pull/24360))

#### Changed

- Merged group files endpoints into one (`GET /groups/{group_id}/files/{filename}`) that uses the `raw` parameter to receive plain text data. ([#21653](https://github.com/wazuh/wazuh/pull/21653))
- Removed the hardcoded fields returned by the `GET /agents/outdated` endpoint and added the select parameter to the specification. ([#22388](https://github.com/wazuh/wazuh/pull/22388))
- Updated the regex used to validate CDB lists. ([#22423](https://github.com/wazuh/wazuh/pull/22423))
- Changed the default value for empty fields in the `GET /agents/stats/distinct` endpoint response. ([#22413](https://github.com/wazuh/wazuh/pull/22413))
- Changed the Wazuh API endpoint responses when receiving the `Expect` header. ([#22380](https://github.com/wazuh/wazuh/pull/22380))
- Enhanced Authorization header values decoding errors to avoid showing the stack trace and fail gracefully. ([#22745](https://github.com/wazuh/wazuh/pull/22745))
- Updated the format of the fields that can be N/A in the API specification. ([#22908](https://github.com/wazuh/wazuh/pull/22908))
- Updated the WAZUH API specification to conform with the current endpoint requests and responses. ([#22954](https://github.com/wazuh/wazuh/pull/22954))
- Replaced the used aiohttp server with uvicorn. ([#23199](https://github.com/wazuh/wazuh/pull/23199))
    - Changed the `PUT /groups/{group_id}/configuration` endpoint response error code when uploading an empty file.
    - Changed the `GET, PUT and DELETE /lists/files/{filename}` endpoints response status code when an invalid file is used.
    - Changed the `PUT /manager/configuration` endpoint response status code when uploading a file with invalid content-type.

#### Fixed

- Improved XML validation to match the Wazuh internal XML validator. ([#20507](https://github.com/wazuh/wazuh/pull/20507))
- Fixed bug in `GET /groups`. ([#22428](https://github.com/wazuh/wazuh/pull/22428))
- Fixed the `GET /agents/outdated` endpoint query. ([#24946](https://github.com/wazuh/wazuh/pull/24946))

#### Removed

- Removed the `cache` configuration option from the Wazuh API. ([#22416](https://github.com/wazuh/wazuh/pull/22416))

### Ruleset

#### Changed

- The solved vulnerability rule has been clarified. ([#19754](https://github.com/wazuh/wazuh/pull/19754))

#### Fixed

- Fixed audit decoders to parse the new heading field "node=". ([#22178](https://github.com/wazuh/wazuh/pull/22178))

### Other

#### Changed

- Upgraded external OpenSSL library dependency version to 3.0. ([#20778](https://github.com/wazuh/wazuh/pull/20778))
- Migrated QA framework. ([#17427](https://github.com/wazuh/wazuh/issues/17427))
- Improved WPKs. ([#21152](https://github.com/wazuh/wazuh/issues/21152))
- Migrated and adapted Wazuh subsystem repositories as part of Wazuh packages redesign. ([#23508](https://github.com/wazuh/wazuh/pull/23508))
- Upgraded external connexion library dependency version to 3.0.5 and its related interdependencies. ([#22680](https://github.com/wazuh/wazuh/pull/22680))

#### Fixed

- Fixed a buffer overflow hazard in HMAC internal library. ([#19794](https://github.com/wazuh/wazuh/pull/19794))


## [v4.8.2]

### Manager

#### Fixed

- Fixed memory management in wazuh-remoted that might cause data corruption in incoming messages. ([#25225](https://github.com/wazuh/wazuh/issues/25225))


## [v4.8.1]

### Manager

#### Added

- Added dedicated RSA keys for keystore encryption. ([#24357](https://github.com/wazuh/wazuh/pull/24357))

#### Fixed

- Fixed bug in `upgrade_agent` CLI where it would sometimes raise an unhandled exception. ([#24341](https://github.com/wazuh/wazuh/pull/24341))
- Changed keystore cipher algorithm to remove reuse of sslmanager.cert and sslmanager.key. ([#24509](https://github.com/wazuh/wazuh/pull/24509))

### Agent

#### Fixed

- Fixed incorrect macOS agent name retrieval. ([#23989](https://github.com/wazuh/wazuh/pull/23989))

### RESTful API

#### Changed

- Changed `GET /manager/version/check` endpoint response to always show the `uuid` field. ([#24173](https://github.com/wazuh/wazuh/pull/24173))

### Other

#### Changed

- Upgraded external Jinja2 library dependency version to 3.1.4. ([#24108](https://github.com/wazuh/wazuh/pull/24108))
- Upgraded external requests library dependency version to 2.32.2. ([#23925](https://github.com/wazuh/wazuh/pull/23925))


## [v4.8.0]

### Manager

#### Added

- Transition to Wazuh Keystore for Indexer Configuration. ([#21670](https://github.com/wazuh/wazuh/pull/21670))

#### Changed

- Vulnerability Detection refactor. ([#21201](https://github.com/wazuh/wazuh/pull/21201))
- Improved wazuh-db detection of deleted database files. ([#18476](https://github.com/wazuh/wazuh/pull/18476))
- Added timeout and retry parameters to the VirusTotal integration. ([#16893](https://github.com/wazuh/wazuh/pull/16893))
- Extended wazuh-analysisd EPS metrics with events dropped by overload and remaining credits in the previous cycle. ([#18988](https://github.com/wazuh/wazuh/pull/18988))
- Updated API and framework packages installation commands to use pip instead of direct invocation of setuptools. ([#18466](https://github.com/wazuh/wazuh/pull/18466))
- Upgraded docker-compose V1 to V2 in API Integration test scripts. ([#17750](https://github.com/wazuh/wazuh/pull/17750))
- Refactored how cluster status dates are treated in the cluster. ([#17015](https://github.com/wazuh/wazuh/pull/17015))
- The log message about file rotation and signature from wazuh-monitord has been updated. ([#21602](https://github.com/wazuh/wazuh/pull/21602))
- Improved Wazuh-DB performance by adjusting SQLite synchronization policy. ([#22774](https://github.com/wazuh/wazuh/pull/22774))

#### Fixed

- Updated cluster connection cleanup to remove temporary files when the connection between a worker and a master is broken. ([#17886](https://github.com/wazuh/wazuh/pull/17886))
- Added a mechanism to avoid cluster errors to raise from expected wazuh-db exceptions. ([#23371](https://github.com/wazuh/wazuh/pull/23371))
- Fixed race condition when creating agent database files from a template. ([#23216](https://github.com/wazuh/wazuh/pull/23216))

### Agent

#### Added

- Added snap package manager support to Syscollector. ([#15740](https://github.com/wazuh/wazuh/pull/15740))
- Added event size validation for the external integrations. ([#17932](https://github.com/wazuh/wazuh/pull/17932))
- Added new unit tests for the AWS integration. ([#17623](https://github.com/wazuh/wazuh/pull/17623))
- Added mapping geolocation for AWS WAF integration. ([#20649](https://github.com/wazuh/wazuh/pull/20649))
- Added a validation to reject unsupported regions when using the inspector service. ([#21530](https://github.com/wazuh/wazuh/pull/21530))
- Added additional information on some AWS integration errors. ([#21561](https://github.com/wazuh/wazuh/pull/21561))

#### Changed

- Disabled host's IP query by Logcollector when ip_update_interval=0. ([#18574](https://github.com/wazuh/wazuh/pull/18574))
- The MS Graph integration module now supports multiple tenants. ([#19064](https://github.com/wazuh/wazuh/pull/19064))
- FIM now buffers the Linux audit events for who-data to prevent side effects in other components. ([#16200](https://github.com/wazuh/wazuh/pull/16200))
- The sub-process execution implementation has been improved. ([#19720](https://github.com/wazuh/wazuh/pull/19720))
- Refactored and modularized the AWS integration code. ([#17623](https://github.com/wazuh/wazuh/pull/17623))
- Replace the usage of fopen with wfopen to avoid processing invalid characters on Windows. ([#21791](https://github.com/wazuh/wazuh/pull/21791))
- Prevent macOS agent to start automatically after installation. ([#21637](https://github.com/wazuh/wazuh/pull/21637))

#### Fixed

- Fixed process path retrieval in Syscollector on Windows XP. ([#16839](https://github.com/wazuh/wazuh/pull/16839))
- Fixed detection of the OS version on Alpine Linux. ([#16056](https://github.com/wazuh/wazuh/pull/16056))
- Fixed Solaris 10 name not showing in the Dashboard. ([#18642](https://github.com/wazuh/wazuh/pull/18642))
- Fixed macOS Ventura compilation from sources. ([#21932](https://github.com/wazuh/wazuh/pull/21932))
- Fixed PyPI package gathering on macOS Sonoma. ([#23532](https://github.com/wazuh/wazuh/pull/23532))

### RESTful API

#### Added

- Added new `GET /manager/version/check` endpoint to obtain information about new releases of Wazuh. ([#19952](https://github.com/wazuh/wazuh/pull/19952))
- Introduced an `auto` option for the ssl_protocol setting in the API configuration. This enables automatic negotiation of the TLS certificate to be used. ([#20420](https://github.com/wazuh/wazuh/pull/20420))
- Added API indexer protection to allow uploading new configuration files if the `<indexer>` section is not modified. ([#22727](https://github.com/wazuh/wazuh/pull/22727))

#### Fixed

- Fixed a warning from SQLAlchemy involving detached Roles instances in RBAC. ([#20527](https://github.com/wazuh/wazuh/pull/20527))
- Fixed an issue where only the last `<ignore>` item was displayed in `GET /manager/configuration`. ([#23095](https://github.com/wazuh/wazuh/issues/23095))

#### Removed

- Removed `PUT /vulnerability`, `GET /vulnerability/{agent_id}`, `GET /vulnerability/{agent_id}/last_scan` and `GET /vulnerability/{agent_id}/summary/{field}` API endpoints as they were deprecated in version 4.7.0. Use the Wazuh indexer REST API instead. ([#20119](https://github.com/wazuh/wazuh/pull/20119))
- Removed the `compilation_date` field from `GET /cluster/{node_id}/info` and `GET /manager/info` endpoints. ([#21572](https://github.com/wazuh/wazuh/pull/21572))
- Deprecated the `cache` configuration option. ([#22387](https://github.com/wazuh/wazuh/pull/22387))
- Removed `custom` parameter from `PUT /active-response` endpoint. ([#17048](https://github.com/wazuh/wazuh/pull/17048))

### Ruleset

#### Added

- Added new SCA policy for Amazon Linux 2023. ([#17780](https://github.com/wazuh/wazuh/pull/17780))
- Added new SCA policy for Rocky Linux 8. ([#17784](https://github.com/wazuh/wazuh/pull/17784))
- Added rules to detect IcedID attacks. ([#19528](https://github.com/wazuh/wazuh/pull/19528))

#### Changed

- SCA policy for Ubuntu Linux 18.04 rework. ([#18721](https://github.com/wazuh/wazuh/pull/18721))
- SCA policy for Ubuntu Linux 22.04 rework. ([#17515](https://github.com/wazuh/wazuh/pull/17515))
- SCA policy for Red Hat Enterprise Linux 7 rework. ([#18440](https://github.com/wazuh/wazuh/pull/18440))
- SCA policy for Red Hat Enterprise Linux 8 rework. ([#17770](https://github.com/wazuh/wazuh/pull/17770))
- SCA policy for Red Hat Enterprise Linux 9 rework. ([#17412](https://github.com/wazuh/wazuh/pull/17412))
- SCA policy for CentOS 7 rework. ([#17624](https://github.com/wazuh/wazuh/pull/17624))
- SCA policy for CentOS 8 rework. ([#18439](https://github.com/wazuh/wazuh/pull/18439))
- SCA policy for Debian 8 rework. ([#18010](https://github.com/wazuh/wazuh/pull/18010))
- SCA policy for Debian 10 rework. ([#17922](https://github.com/wazuh/wazuh/pull/17922))
- SCA policy for Amazon Linux 2 rework. ([#18695](https://github.com/wazuh/wazuh/pull/18695))
- SCA policy for SUSE Linux Enterprise 15 rework. ([#18985](https://github.com/wazuh/wazuh/pull/18985))
- SCA policy for macOS 13.0 Ventura rework. ([#19037](https://github.com/wazuh/wazuh/pull/19037))
- SCA policy for Microsoft Windows 10 Enterprise rework. ([#19515](https://github.com/wazuh/wazuh/pull/19515))
- SCA policy for Microsoft Windows 11 Enterprise rework. ([#20044](https://github.com/wazuh/wazuh/pull/20044))
- Update MITRE DB to v13.1. ([#17518](https://github.com/wazuh/wazuh/pull/17518))

### Other

#### Added

- Added external lua library dependency version 5.3.6. ([#21710](https://github.com/wazuh/wazuh/pull/21710))
- Added external PyJWT library dependency version 2.8.0. ([#21749](https://github.com/wazuh/wazuh/pull/21749))

#### Changed

- Upgraded external aiohttp library dependency version to 3.9.5. ([#23112](https://github.com/wazuh/wazuh/pull/23112))
- Upgraded external idna library dependency version to 3.7. ([#23112](https://github.com/wazuh/wazuh/pull/23112))
- Upgraded external cryptography library dependency version to 42.0.4. ([#22221](https://github.com/wazuh/wazuh/pull/22221))
- Upgraded external numpy library dependency version to 1.26.0. ([#20003](https://github.com/wazuh/wazuh/pull/20003))
- Upgraded external grpcio library dependency version to 1.58.0. ([#20003](https://github.com/wazuh/wazuh/pull/20003))
- Upgraded external pyarrow library dependency version to 14.0.1. ([#20493](https://github.com/wazuh/wazuh/pull/20493))
- Upgraded external urllib3 library dependency version to 1.26.18. ([#20630](https://github.com/wazuh/wazuh/pull/20630))
- Upgraded external SQLAlchemy library dependency version to 2.0.23. ([#20741](https://github.com/wazuh/wazuh/pull/20741))
- Upgraded external Jinja2 library dependency version to 3.1.3. ([#21684](https://github.com/wazuh/wazuh/pull/21684))
- Upgraded embedded Python version to 3.10.13. ([#20003](https://github.com/wazuh/wazuh/pull/20003))
- Upgraded external curl library dependency version to 8.5.0. ([#21710](https://github.com/wazuh/wazuh/pull/21710))
- Upgraded external pcre2 library dependency version to 10.42. ([#21710](https://github.com/wazuh/wazuh/pull/21710))
- Upgraded external libarchive library dependency version to 3.7.2. ([#21710](https://github.com/wazuh/wazuh/pull/21710))
- Upgraded external rpm library dependency version to 4.18.2. ([#21710](https://github.com/wazuh/wazuh/pull/21710))
- Upgraded external sqlite library dependency version to 3.45.0. ([#21710](https://github.com/wazuh/wazuh/pull/21710))
- Upgraded external zlib library dependency version to 1.3.1. ([#21710](https://github.com/wazuh/wazuh/pull/21710))

#### Deleted

- Removed external `python-jose` and `ecdsa` library dependencies. ([#21749](https://github.com/wazuh/wazuh/pull/21749))


## [v4.7.5]

### Manager

#### Added

- Added a database endpoint to recalculate the hash of agent groups. ([#23441](https://github.com/wazuh/wazuh/pull/23441))

#### Fixed

- Fixed an issue in a cluster task where full group synchronization was constantly triggered. ([#23447](https://github.com/wazuh/wazuh/pull/23447))
- Fixed a race condition in wazuh-db that might create corrupted database files. ([#23467](https://github.com/wazuh/wazuh/pull/23467))

### Agent

#### Fixed

- Fixed segmentation fault in logcollector multiline-regex configuration. ([#23468](https://github.com/wazuh/wazuh/pull/23468))
- Fixed crash in fim when processing paths with non UTF-8 characters. ([#23543](https://github.com/wazuh/wazuh/pull/23543))


## [v4.7.4]

### Manager

#### Fixed

- Fixed an issue where wazuh-db was retaining labels of deleted agents. ([#22933](https://github.com/wazuh/wazuh/pull/22933))
- Improved stability by ensuring workers resume normal operations even during master node downtime. ([#22994](https://github.com/wazuh/wazuh/pull/22994))


## [v4.7.3]

### Manager

#### Fixed

- Resolved a transitive mutex locking issue in wazuh-db that was impacting performance. ([#21997](https://github.com/wazuh/wazuh/pull/21997))
- Wazuh DB internal SQL queries have been optimized by tuning database indexes to improve performance. ([#21977](https://github.com/wazuh/wazuh/pull/21977))


## [v4.7.2]

### Manager

#### Added

- Added minimum time constraint of 1 hour for Vulnerability Detector feed downloads. ([#21142](https://github.com/wazuh/wazuh/pull/21142))

#### Fixed

- wazuh-remoted now includes the offending bytes in the warning about invalid message size from agents. ([#21011](https://github.com/wazuh/wazuh/pull/21011))
- Fixed a bug in the Windows Eventchannel decoder on handling Unicode characters. ([#20658](https://github.com/wazuh/wazuh/pull/20658))
- Fixed data validation at Windows Eventchannel decoder. ([#20735](https://github.com/wazuh/wazuh/pull/20735))

### Agent

#### Added

- Added timeouts to external and Cloud integrations to prevent indefinite waiting for a response. ([#20638](https://github.com/wazuh/wazuh/pull/20638))

#### Fixed

- The host_deny Active response now checks the IP parameter format. ([#20656](https://github.com/wazuh/wazuh/pull/20656))
- Fixed a bug in the Windows agent that might lead it to crash when gathering forwarded Windows events. ([#20594](https://github.com/wazuh/wazuh/pull/20594))
- The AWS integration now finds AWS configuration profiles that do not contain the `profile` prefix. ([#20447](https://github.com/wazuh/wazuh/pull/20447))
- Fixed parsing for regions argument of the AWS integration. ([#20660](https://github.com/wazuh/wazuh/pull/20660))

### Ruleset

#### Added

- Added new SCA policy for Debian 12. ([#17565](https://github.com/wazuh/wazuh/pull/17565))

#### Fixed

- Fixed AWS Macie fields used in some rules and removed unused AWS Macie Classic rules. ([#20663](https://github.com/wazuh/wazuh/pull/20663))

### Other

#### Changed

- Upgraded external aiohttp library dependency version to 3.9.1. ([#20798](https://github.com/wazuh/wazuh/pull/20798))
- Upgraded pip dependency version to 23.3.2. ([#20632](https://github.com/wazuh/wazuh/issues/20632))


## [v4.7.1]

### Manager

#### Fixed

- Fixed a bug causing the Canonical feed parser to fail in Vulnerability Detector. ([#20580](https://github.com/wazuh/wazuh/pull/20580))
- Fixed a thread lock bug that slowed down wazuh-db performance. ([#20178](https://github.com/wazuh/wazuh/pull/20178))
- Fixed a bug in Vulnerability detector that skipped vulnerabilities for Windows 11 21H2. ([#20386](https://github.com/wazuh/wazuh/pull/20386))
- The installer now updates the merged.mg file permissions on upgrade. ([#5941](https://github.com/wazuh/wazuh/pull/5941))
- Fixed an insecure request warning in the shuffle integration. ([#19993](https://github.com/wazuh/wazuh/pull/19993))
- Fixed a bug that corrupted cluster logs when they were rotated. ([#19888](https://github.com/wazuh/wazuh/pull/19888))

### Agent

#### Changed

- Improved WPK upgrade scripts to ensure safe execution and backup generation in various circumstances. ([#20616](https://github.com/wazuh/wazuh/pull/20616))

#### Fixed

- Fixed a bug that allowed two simultaneous updates to occur through WPK. ([#20545](https://github.com/wazuh/wazuh/pull/20545))
- Fixed a bug that prevented the local IP from appearing in the port inventory from macOS agents. ([#20332](https://github.com/wazuh/wazuh/pull/20332))
- Fixed the default Logcollector settings on macOS to collect logs out-of-the-box. ([#20180](https://github.com/wazuh/wazuh/pull/20180))
- Fixed a bug in the FIM decoder at wazuh-analysisd that ignored Windows Registry events from agents under 4.6.0. ([#20169](https://github.com/wazuh/wazuh/pull/20169))
- Fixed multiple bugs in the Syscollector decoder at wazuh-analysisd that did not sanitize the input data properly. ([#20250](https://github.com/wazuh/wazuh/pull/20250))
- Added the pyarrow_hotfix dependency to fix the pyarrow CVE-2023-47248 vulnerability in the AWS integration. ([#20284](https://github.com/wazuh/wazuh/pull/20284))

### RESTful API

#### Fixed

- Fixed inconsistencies in the behavior of the `q` parameter of some endpoints. ([#18423](https://github.com/wazuh/wazuh/pull/18423))
- Fixed a bug in the `q` parameter of the `GET /groups/{group_id}/agents` endpoint. ([#18495](https://github.com/wazuh/wazuh/pull/18495))
- Fixed bug in the regular expression used to to reject non ASCII characters in some endpoints. ([#19533](https://github.com/wazuh/wazuh/pull/19533))

### Other

#### Changed

- Upgraded external certifi library dependency version to 2023.07.22. ([#20149](https://github.com/wazuh/wazuh/pull/20149))
- Upgraded external requests library dependency version to 2.31.0. ([#20149](https://github.com/wazuh/wazuh/pull/20149))
- Upgraded embedded Python version to 3.9.18. ([#18800](https://github.com/wazuh/wazuh/issues/18800))

## [v4.7.0]

### Manager

#### Added

- Introduced native Maltiverse integration. Thanks to David Gil (@dgilm). ([#18026](https://github.com/wazuh/wazuh/pull/18026))
- Added a file detailing the dependencies for the Wazuh RESTful API and wodles tests. ([#16513](https://github.com/wazuh/wazuh/pull/16513))
- Added unit tests for the Syscollector legacy decoder. ([#15985](https://github.com/wazuh/wazuh/pull/15985))
- Added unit tests for the manage_agents tool. ([#15999](https://github.com/wazuh/wazuh/pull/15999))
- Added an option to customize the Slack integration. ([#16090](https://github.com/wazuh/wazuh/pull/16090))
- Added support for Amazon Linux 2023 in Vulnerability Detector. ([#17617](https://github.com/wazuh/wazuh/issue/17617))

#### Changed

- An unnecessary sanity check related to Syscollector has been removed from wazuh-db. ([#16008](https://github.com/wazuh/wazuh/pull/16008))
- The manager now rejects agents with a higher version by default. ([#20367](https://github.com/wazuh/wazuh/pull/20367))

#### Fixed

- Fixed an unexpected error by the Cluster when a worker gets restarted. ([#16683](https://github.com/wazuh/wazuh/pull/16683))
- Fixed Syscollector packages multiarch values. ([#19722](https://github.com/wazuh/wazuh/issues/19722))
- Fixed a bug that made the Windows agent crash randomly when loading RPCRT4.dll. ([#18591](https://github.com/wazuh/wazuh/issues/18591))

#### Deleted

- Delete unused framework RBAC migration folder. ([#17225](https://github.com/wazuh/wazuh/pull/17225))

### Agent

#### Added

- Added support for Custom Logs in Buckets via AWS SQS. ([#17951](https://github.com/wazuh/wazuh/pull/17951))
- Added geolocation for `aws.data.client_ip` field. Thanks to @rh0dy. ([#16198](https://github.com/wazuh/wazuh/pull/16198))
- Added package inventory support for Alpine Linux in Syscollector. ([#15699](https://github.com/wazuh/wazuh/pull/15699))
- Added package inventory support for MacPorts in Syscollector. ([#15877](https://github.com/wazuh/wazuh/pull/15877))
- Added package inventory support for PYPI and node in Syscollector. ([#17982](https://github.com/wazuh/wazuh/pull/17982))
- Added related process information to the open ports inventory in Syscollector. ([#15000](https://github.com/wazuh/wazuh/pull/15000))

#### Changed

- The shared modules' code has been sanitized according to the convention. ([#17966](https://github.com/wazuh/wazuh/pull/17966))
- The package inventory internal messages have been modified to honor the schema compliance. ([#18006](https://github.com/wazuh/wazuh/pull/18006))
- The agent connection log has been updated to clarify that the agent must connect to an agent with the same or higher version. ([#20360](https://github.com/wazuh/wazuh/pull/20360))

#### Fixed

- Fixed detection of osquery 5.4.0+ running outside the integration. ([#17006](https://github.com/wazuh/wazuh/pull/17006))
- Fixed vendor data in package inventory for Brew packages on macOS. ([#16089](https://github.com/wazuh/wazuh/pull/16089))
- Fixed WPK rollback restarting host in Windows agent ([#20081](https://github.com/wazuh/wazuh/pull/20081))

### RESTful API

### Added
- Added new `status_code` field to `GET /agents` response. ([#19726](https://github.com/wazuh/wazuh/pull/19726))

#### Fixed

- Addressed error handling for non-utf-8 encoded file readings. ([#16489](https://github.com/wazuh/wazuh/pull/16489))
- Resolved an issue in the `WazuhException` class that disrupted the API executor subprocess. ([#16914](https://github.com/wazuh/wazuh/pull/16914))
- Corrected an empty value problem in the API specification key. ([#16918](https://github.com/wazuh/wazuh/issues/16918))

#### Deleted

- Deprecated `PUT /vulnerability`, `GET /vulnerability/{agent_id}`, `GET /vulnerability/{agent_id}/last_scan` and `GET /vulnerability/{agent_id}/summary/{field}` API endpoints. In future versions, the Wazuh indexer REST API can be used instead. ([#20126](https://github.com/wazuh/wazuh/pull/20126))

### Other

#### Fixed

- Fixed the signature of the internal function `OSHash_GetIndex()`. ([#17040](https://github.com/wazuh/wazuh/pull/17040))

## [v4.6.0]

### Manager

#### Added

- wazuh-authd can now generate X509 certificates. ([#13559](https://github.com/wazuh/wazuh/pull/13559))
- Introduced a new CLI to manage features related to the Wazuh API RBAC resources. ([#13797](https://github.com/wazuh/wazuh/pull/13797))
- Added support for Amazon Linux 2022 in Vulnerability Detector. ([#13034](https://github.com/wazuh/wazuh/issue/13034))
- Added support for Alma Linux in Vulnerability Detector. ([#16343](https://github.com/wazuh/wazuh/pull/16343))
- Added support for Debian 12 in Vulnerability Detector. ([#18542](https://github.com/wazuh/wazuh/pull/18542))
- Added mechanism in wazuh-db to identify fragmentation and perform vacuum. ([#14953](https://github.com/wazuh/wazuh/pull/14953))
- Added an option to set whether the manager should ban newer agents. ([#18333](https://github.com/wazuh/wazuh/pull/18333))
- Added mechanism to prevent wazuh agents connections to lower manager versions. ([#15661](https://github.com/wazuh/wazuh/pull/15661))

#### Changed

- wazuh-remoted now checks the size of the files to avoid malformed merged.mg. ([#14659](https://github.com/wazuh/wazuh/pull/14659))
- Added a limit option for the Rsync dispatch queue size. ([#14024](https://github.com/wazuh/wazuh/pull/14024))
- Added a limit option for the Rsync thread pool. ([#14026](https://github.com/wazuh/wazuh/pull/14026))
- wazuh-authd now shows a warning when deprecated forcing options are present in the configuration. ([#14549](https://github.com/wazuh/wazuh/pull/14549))
- The agent now notifies the manager when Active Reponse fails to run `netsh`. ([#14804](https://github.com/wazuh/wazuh/pull/14804))
- Use new broadcast system to send agent groups information from the master node of a cluster. ([#13906](https://github.com/wazuh/wazuh/pull/13906))
- Changed cluster `send_request` method so that timeouts are treated as exceptions and not as responses. ([#15220](https://github.com/wazuh/wazuh/pull/15220))
- Refactored methods responsible for file synchronization within the cluster. ([#13065](https://github.com/wazuh/wazuh/pull/13065))
- Changed schema constraints for sys_hwinfo table. ([#16065](https://github.com/wazuh/wazuh/pull/16065))
- Auth process not start when registration password is empty. ([#15709](https://github.com/wazuh/wazuh/pull/15709))
- Changed error messages about corrupt GetSecurityInfo messages from FIM to debug logs. ([#19400](https://github.com/wazuh/wazuh/pull/19400))
- Changed the default settings for wazuh-db to perform database auto-vacuum more often. ([#19956](https://github.com/wazuh/wazuh/pull/19956))

#### Fixed

- Fixed wazuh-remoted not updating total bytes sent in UDP. ([#13979](https://github.com/wazuh/wazuh/pull/13979))
- Fixed translation of packages with a missing version in CPE Helper for Vulnerability Detector. ([#14356](https://github.com/wazuh/wazuh/pull/14356))
- Fixed undefined behavior issues in Vulnerability Detector unit tests. ([#14174](https://github.com/wazuh/wazuh/pull/14174))
- Fixed permission error when producing FIM alerts. ([#14019](https://github.com/wazuh/wazuh/pull/14019))
- Fixed memory leaks wazuh-authd. ([#15164](https://github.com/wazuh/wazuh/pull/15164))
- Fixed Audit policy change detection in FIM for Windows. ([#14763](https://github.com/wazuh/wazuh/pull/14763))
- Fixed `origin_module` variable value when sending API or framework messages to core sockets. ([#14408](https://github.com/wazuh/wazuh/pull/14408))
- Fixed an issue where an erroneous tag appeared in the cluster logs. ([#15715](https://github.com/wazuh/wazuh/pull/15715))
- Fixed log error displayed when there's a duplicate worker node name within a cluster. ([#15250](https://github.com/wazuh/wazuh/issues/15250))
- Resolved an issue in the `agent_upgrade` CLI when used from worker nodes. ([#15487](https://github.com/wazuh/wazuh/pull/15487))
- Fixed error in the `agent_upgrade` CLI when displaying upgrade result. ([#18047](https://github.com/wazuh/wazuh/issues/18047))
- Fixed error in which the connection with the cluster was broken in local clients for not sending keepalives messages. ([#15277](https://github.com/wazuh/wazuh/pull/15277))
- Fixed error in which exceptions were not correctly handled when `dapi_err` command could not be sent to peers. ([#15298](https://github.com/wazuh/wazuh/pull/15298))
- Fixed error in worker's Integrity sync task when a group folder was deleted in master. ([#16257](https://github.com/wazuh/wazuh/pull/16257))
- Fixed error when trying tu update an agent through the API or the CLI while pointing to a WPK file. ([#16506](https://github.com/wazuh/wazuh/pull/16506))
- Fixed wazuh-remoted high CPU usage in master node without agents. ([#15074](https://github.com/wazuh/wazuh/pull/15074))
- Fixed race condition in wazuh-analysisd handling rule ignore option. ([#16101](https://github.com/wazuh/wazuh/pull/16101))
- Fixed missing rules and decoders in Analysisd JSON report. ([#16000](https://github.com/wazuh/wazuh/pull/16000))
- Fixed translation of packages with missing version in CPE Helper. ([#14356](https://github.com/wazuh/wazuh/pull/14356))
- Fixed log date parsing at predecoding stage. ([#15826](https://github.com/wazuh/wazuh/pull/15826))
- Fixed permission error in JSON alert. ([#14019](https://github.com/wazuh/wazuh/pull/14019))

### Agent

#### Added

- Added GuardDuty Native support to the AWS integration. ([#15226](https://github.com/wazuh/wazuh/pull/15226))
- Added `--prefix` parameter to Azure Storage integration. ([#14768](https://github.com/wazuh/wazuh/pull/14768))
- Added validations for empty and invalid values in AWS integration. ([#16493](https://github.com/wazuh/wazuh/pull/16493))
- Added new unit tests for GCloud integration and increased coverage to 99%. ([#13573](https://github.com/wazuh/wazuh/pull/13573))
- Added new unit tests for Azure Storage integration and increased coverage to 99%. ([#14104](https://github.com/wazuh/wazuh/pull/14104))
- Added new unit tests for Docker Listener integration. ([#14177](https://github.com/wazuh/wazuh/pull/14177))
- Added support for Microsoft Graph security API. Thanks to Bryce Shurts (@S-Bryce). ([#18116](https://github.com/wazuh/wazuh/pull/18116))
- Added wildcard support in FIM Windows registers. ([#15852](https://github.com/wazuh/wazuh/pull/15852))
- Added wildcards support for folders in the localfile configuration on Windows. ([#15973](https://github.com/wazuh/wazuh/pull/15973))
- Added new settings `ignore` and `restrict` to logcollector. ([#14782](https://github.com/wazuh/wazuh/pull/14782))
- Added RSync and DBSync to FIM. ([#12745](https://github.com/wazuh/wazuh/pull/12745))
- Added PCRE2 regex for SCA policies. ([#17124](https://github.com/wazuh/wazuh/pull/17124))
- Added mechanism to detect policy changes. ([#14763](https://github.com/wazuh/wazuh/pull/14763))
- Added support for Office365 MS/Azure Government Community Cloud (GCC) and Government Community Cloud High (GCCH) API. Thanks to Bryce Shurts (@S-Bryce). ([#16547](https://github.com/wazuh/wazuh/pull/16547))

#### Changed

- FIM option fim_check_ignore now applies to files and directories. ([#13264](https://github.com/wazuh/wazuh/pull/13264))
- Changed AWS integration to take into account user config found in the `.aws/config` file. ([#16531](https://github.com/wazuh/wazuh/pull/16531))
- Changed the calculation of timestamps in AWS and Azure modules by using UTC timezone. ([#14537](https://github.com/wazuh/wazuh/pull/14537))
- Changed the AWS integration to only show the `Skipping file with another prefix` message in debug mode. ([#15009](https://github.com/wazuh/wazuh/pull/15009))
- Changed debug level required to display CloudWatch Logs event messages. ([#14999](https://github.com/wazuh/wazuh/pull/14999))
- Changed syscollector database default permissions. ([#17447](https://github.com/wazuh/wazuh/pull/17447))
- Changed agent IP lookup algorithm. ([#17161](https://github.com/wazuh/wazuh/pull/17161))
- Changed InstallDate origin in windows installed programs. ([#14499](https://github.com/wazuh/wazuh/pull/14499))
- Enhanced clarity of certain error messages in the AWS integration for better exception tracing. ([#14524](https://github.com/wazuh/wazuh/pull/14524))
- Improved external integrations SQLite queries. ([#13420](https://github.com/wazuh/wazuh/pull/13420))
- Improved items iteration for `Config` and `VPCFlow` AWS integrations. ([#16325](https://github.com/wazuh/wazuh/pull/16325))
- Unit tests have been added to the shared JSON handling library. ([#14784](https://github.com/wazuh/wazuh/pull/14784))
- Unit tests have been added to the shared SQLite handling library. ([#14476](https://github.com/wazuh/wazuh/pull/14476))
- Improved command to change user and group from version 4.2.x to 4.x.x. ([#15032](https://github.com/wazuh/wazuh/pull/15032))
- Changed the internal value of the open_attemps configuration. ([#15647](https://github.com/wazuh/wazuh/pull/15647))
- Reduced the default FIM event throughput to 50 EPS. ([#19758](https://github.com/wazuh/wazuh/pull/19758))

#### Fixed

- Fixed the architecture of the dependency URL for macOS. ([#13534](https://github.com/wazuh/wazuh/pull/13534))
- Fixed a path length limitation that prevented FIM from reporting changes on Windows. ([#13588](https://github.com/wazuh/wazuh/pull/13588))
- Updated the AWS integration to use the regions specified in the AWS config file when no regions are provided in `ossec.conf`. ([#14993](https://github.com/wazuh/wazuh/pull/14993))
- Corrected the error code `#2` for the SIGINT signal within the AWS integration. ([#14850](https://github.com/wazuh/wazuh/pull/14850))
- Fixed the `discard_regex` functionality for the AWS GuardDuty integration. ([#14740](https://github.com/wazuh/wazuh/pull/14740))
- Fixed error messages in the AWS integration when there is a `ClientError`. ([#14500](https://github.com/wazuh/wazuh/pull/14500))
- Fixed error that could lead to duplicate logs when using the same dates in the AWS integration. ([#14493](https://github.com/wazuh/wazuh/pull/14493))
- Fixed `check_bucket` method in AWS integration to be able to find logs without a folder in root. ([#16116](https://github.com/wazuh/wazuh/pull/16116))
- Added field validation for `last_date.json` in Azure Storage integration. ([#16360](https://github.com/wazuh/wazuh/pull/16360))
- Improved handling of invalid regions given to the VPCFlow AWS integration, enhancing exception clarity. ([#15763](https://github.com/wazuh/wazuh/pull/15763))
- Fixed error in the GCloud Subscriber unit tests. ([#16070](https://github.com/wazuh/wazuh/pull/16070))
- Fixed the marker that AWS custom integrations uses. ([#16410](https://github.com/wazuh/wazuh/pull/16410))
- Fixed error messages when there are no logs to process in the WAF and Server Access AWS integrations. ([#16365](https://github.com/wazuh/wazuh/pull/16365))
- Added region validation before instantiating AWS service class in the AWS integration. ([#16463](https://github.com/wazuh/wazuh/pull/16463))
- Fixed InstallDate format in windows installed programs. ([#14161](https://github.com/wazuh/wazuh/pull/14161))
- Fixed syscollector default interval time when the configuration is empty. ([#15428](https://github.com/wazuh/wazuh/issues/15428))
- Fixed agent starts with an invalid fim configuration. ([#16268](https://github.com/wazuh/wazuh/pull/16268))
- Fixed rootcheck scan trying to read deleted files. ([#15719](https://github.com/wazuh/wazuh/pull/15719))
- Fixed compilation and build in Gentoo. ([#15739](https://github.com/wazuh/wazuh/pull/15739))
- Fixed a crash when FIM scan windows longs paths. ([#19375](https://github.com/wazuh/wazuh/pull/19375))
- Fixed FIM who-data support for aarch64 platforms. ([#19378](https://github.com/wazuh/wazuh/pull/19378))

#### Removed

- Unused option `local_ip` for agent configuration has been deleted. ([#13878](https://github.com/wazuh/wazuh/pull/13878))
- Removed unused migration functionality from the AWS integration. ([#14684](https://github.com/wazuh/wazuh/pull/14684))
- Deleted definitions of repeated classes in the AWS integration. ([#17655](https://github.com/wazuh/wazuh/pull/17655))
- Removed duplicate methods in `AWSBucket` and reuse inherited ones from `WazuhIntegration`. ([#15031](https://github.com/wazuh/wazuh/pull/15031))

### RESTful API

#### Added

- Added `POST /events` API endpoint to ingest logs through the API. ([#17670](https://github.com/wazuh/wazuh/pull/17670))
- Added `query`, `select` and `distinct` parameters to multiple endpoints. ([#17865](https://github.com/wazuh/wazuh/pull/17865))
- Added a new upgrade and migration mechanism for the RBAC database. ([#13919](https://github.com/wazuh/wazuh/pull/13919))
- Added new API configuration option to rotate log files based on a given size. ([#13654](https://github.com/wazuh/wazuh/pull/13654))
- Added `relative_dirname` parameter to GET, PUT and DELETE methods of the `/decoder/files/{filename}` and `/rule/files/{filename}` endpoints. ([#15994](https://github.com/wazuh/wazuh/issues/15994))
- Added new config option to disable uploading configurations containing the new `allow_higher_version` setting. ([#18212](https://github.com/wazuh/wazuh/pull/18212))
- Added API integration tests documentation. ([#13615](https://github.com/wazuh/wazuh/pull/13615))

#### Changed

- Changed the API's response status code for Wazuh cluster errors from 400 to 500. ([#13646](https://github.com/wazuh/wazuh/pull/13646))
- Changed Operational API error messages to include additional information. ([#19001](https://github.com/wazuh/wazuh/pull/19001))

#### Fixed

- Fixed an unexpected behavior when using the `q` and `select` parameters in some endpoints. ([#13421](https://github.com/wazuh/wazuh/pull/13421))
- Resolved an issue in the GET /manager/configuration API endpoint when retrieving the vulnerability detector configuration section. ([#15203](https://github.com/wazuh/wazuh/pull/15203))
- Fixed `GET /agents/upgrade_result` endpoint internal error with code 1814 in large environments. ([#15152](https://github.com/wazuh/wazuh/pull/15152))
- Enhanced the alphanumeric_symbols regex to better accommodate specific SCA remediation fields. ([#16756](https://github.com/wazuh/wazuh/pull/16756))
- Fixed bug that would not allow retrieving the Wazuh logs if only the JSON format was configured. ([#15967](https://github.com/wazuh/wazuh/pull/15967))
- Fixed error in `GET /rules` when variables are used inside `id` or `level` ruleset fields. ([#16310](https://github.com/wazuh/wazuh/pull/16310))
- Fixed `PUT /syscheck` and `PUT /rootcheck` endpoints to exclude exception codes properly. ([#16248](https://github.com/wazuh/wazuh/pull/16248))
- Adjusted test_agent_PUT_endpoints.tavern.yaml to resolve a race condition error. ([#16347](https://github.com/wazuh/wazuh/issues/16347))
- Fixed some errors in API integration tests for RBAC white agents. ([#16844](https://github.com/wazuh/wazuh/pull/16844))

#### Removed

- Removed legacy code related to agent databases in `/var/agents/db`. ([#15934](https://github.com/wazuh/wazuh/pull/15934))

### Ruleset

#### Changed

- The SSHD decoder has been improved to catch disconnection events. ([#14138](https://github.com/wazuh/wazuh/pull/14138))


## [v4.5.4]

### Manager

#### Changed

- Set a timeout on requests between components through the cluster. ([#19729](https://github.com/wazuh/wazuh/pull/19729))

#### Fixed

- Fixed a bug that might leave some worker's services hanging if the connection to the master was broken. ([#19702](https://github.com/wazuh/wazuh/pull/19702))
- Fixed vulnerability scan on Windows agent when the OS version has no release data. ([#19706](https://github.com/wazuh/wazuh/pull/19706))


## [v4.5.3] - 2023-10-10

### Manager

#### Changed

- Vulnerability Detector now fetches the SUSE feeds in Gzip compressed format. ([#18783](https://github.com/wazuh/wazuh/pull/18783))

#### Fixed

- Fixed a bug that might cause wazuh-analysisd to crash if it receives a status API query during startup. ([#18737](https://github.com/wazuh/wazuh/pull/18737))
- Fixed a bug that might cause wazuh-maild to crash when handling large alerts. ([#18976](https://github.com/wazuh/wazuh/pull/18976))
- Fixed an issue in Vulnerability Detector fetching the SLES 15 feed. ([#19217](https://github.com/wazuh/wazuh/pull/19217))

### Agent

#### Changed

- Updated the agent to report the name of macOS 14 (Sonoma). ([#19041](https://github.com/wazuh/wazuh/pull/19041))

#### Fixed

- Fixed a bug in the memory handle at the agent's data provider helper. ([#18773](https://github.com/wazuh/wazuh/pull/18773))
- Fixed a data mismatch in the OS name between the global and agents' databases. ([#18903](https://github.com/wazuh/wazuh/pull/18903))
- Fixed an array limit check in wazuh-logcollector. ([#19069](https://github.com/wazuh/wazuh/pull/19069))
- Fixed wrong Windows agent binaries metadata. ([#19286](https://github.com/wazuh/wazuh/pull/19286))
- Fixed error during the windows agent upgrade. ([#19397](https://github.com/wazuh/wazuh/pull/19397))

### RESTful API

#### Added

- Added support for the `$` symbol in query values. ([#18509](https://github.com/wazuh/wazuh/pull/18509))
- Added support for the `@` symbol in query values. ([#18346](https://github.com/wazuh/wazuh/pull/18346))
- Added support for nested queries in the `q` API parameter. ([#18493](https://github.com/wazuh/wazuh/pull/18493))

#### Changed

- Updated `force` flag message in the `agent_upgrade` CLI. ([#18432](https://github.com/wazuh/wazuh/pull/18432))

#### Fixed

- Removed undesired characters when listing rule group names in `GET /rules/groups`. ([#18362](https://github.com/wazuh/wazuh/pull/18362))
- Fixed an error when using the query `condition=all` in `GET /sca/{agent_id}/checks/{policy_id}`. ([#18434](https://github.com/wazuh/wazuh/pull/18434))
- Fixed an error in the API log mechanism where sometimes the requests would not be printed in the log file. ([#18733](https://github.com/wazuh/wazuh/pull/18733))


## [v4.5.2] - 2023-09-06

### Manager

#### Changed

- wazuh-remoted now allows connection overtaking if the older agent did not respond for a while. ([#18085](https://github.com/wazuh/wazuh/pull/18085))
- The manager stops restricting the possible package formats in the inventory, to increase compatibility. ([#18437](https://github.com/wazuh/wazuh/pull/18437))
- wazuh-remoted now prints the connection family when an unknown client gets connected. ([#18468](https://github.com/wazuh/wazuh/pull/18468))
- The manager stops blocking updates by WPK to macOS agents on ARM64, allowing custom updates. ([#18545](https://github.com/wazuh/wazuh/pull/18545))
- Vulnerability Detector now fetches the Debian feeds in BZ2 compressed format. ([#18770](https://github.com/wazuh/wazuh/pull/18770))

### Fixed

- Fixed a bug in wazuh-csyslogd that causes it to consume 100% of CPU while expecting new alerts. ([#18472](https://github.com/wazuh/wazuh/pull/18472))


## [v4.5.1] - 2023-08-24

### Manager

#### Changed

- Vulnerability Detector now fetches the RHEL 5 feed URL from feed.wazuh.com by default. ([#18142](https://github.com/wazuh/wazuh/pull/18142))
- The Vulnerability Detector CPE helper has been updated. ([#16846](https://github.com/wazuh/wazuh/pull/16846))

#### Fixed

- Fixed a race condition in some RBAC unit tests by clearing the SQLAlchemy mappers. ([#17866](https://github.com/wazuh/wazuh/pull/17866))
- Fixed a bug in wazuh-analysisd that could exceed the maximum number of fields when loading a rule. ([#17490](https://github.com/wazuh/wazuh/pull/17490))
- Fixed a race condition in wazuh-analysisd FTS list. ([#17126](https://github.com/wazuh/wazuh/pull/17126))
- Fixed a crash in Analysisd when parsing an invalid decoder. ([#17143](https://github.com/wazuh/wazuh/pull/17143))
- Fixed a segmentation fault in wazuh-modulesd due to duplicate Vulnerability Detector configuration. ([#17701](https://github.com/wazuh/wazuh/pull/17701))
- Fixed Vulnerability Detector configuration for unsupported SUSE systems. ([#16978](https://github.com/wazuh/wazuh/pull/16978))

### Agent

#### Added

- Added the `discard_regex` functionality to Inspector and CloudWatchLogs AWS integrations. ([#17748](https://github.com/wazuh/wazuh/pull/17748))
- Added new validations for the AWS integration arguments. ([#17673](https://github.com/wazuh/wazuh/pull/17673))
- Added native agent support for Apple silicon. ([#2224](https://github.com/wazuh/wazuh-packages/pull/2224))

#### Changed

- The agent for Windows now loads its shared libraries after running the verification. ([#16607](https://github.com/wazuh/wazuh/pull/16607))

#### Fixed

- Fixed `InvalidRange` error in Azure Storage integration when trying to get data from an empty blob. ([#17524](https://github.com/wazuh/wazuh/pull/17524))
- Fixed a memory corruption hazard in the FIM Windows Registry scan. ([#17586](https://github.com/wazuh/wazuh/pull/17586))
- Fixed an error in Syscollector reading the CPU frequency on Apple M1. ([#17179](https://github.com/wazuh/wazuh/pull/17179))
- Fixed agent WPK upgrade for Windows that might leave the previous version in the Registry. ([#16659](https://github.com/wazuh/wazuh/pull/16659))
- Fixed agent WPK upgrade for Windows to get the correct path of the Windows folder. ([#17176](https://github.com/wazuh/wazuh/pull/17176))

### RESTful API

#### Fixed

- Fixed `PUT /agents/upgrade_custom` endpoint to validate that the file extension is `.wpk`. ([#17632](https://github.com/wazuh/wazuh/pull/17632))
- Fixed errors in API endpoints to get `labels` and `reports` active configuration from managers. ([#17660](https://github.com/wazuh/wazuh/pull/17660))

### Ruleset

#### Changed

- The SCA SCA policy for Ubuntu Linux 20.04 (CIS v2.0.0) has been remade. ([#17794](https://github.com/wazuh/wazuh/pull/17794))

#### Fixed

- Fixed CredSSP encryption enforcement at Windows Benchmarks for SCA. ([#17941](https://github.com/wazuh/wazuh/pull/17941))
- Fixed an inverse logic in MS Windows Server 2022 Benchmark for SCA. ([#17940](https://github.com/wazuh/wazuh/pull/17940))
- Fixed a false positive in Windows Eventchannel rule due to substring false positive. ([#17779](https://github.com/wazuh/wazuh/pull/17779))
- Fixed missing whitespaces in SCA policies for Windows. ([#17813](https://github.com/wazuh/wazuh/pull/17813))
- Fixed the description of a Fortigate rule. ([#17798](https://github.com/wazuh/wazuh/pull/17798))

#### Removed

- Removed check 1.1.5 from Windows 10 SCA policy. ([#17812](https://github.com/wazuh/wazuh/pull/17812))

### Other

#### Changed

- The CURL library has been updated to v7.88.1. ([#16990](https://github.com/wazuh/wazuh/pull/16990))


## [v4.5.0] - 2023-08-10

### Manager

#### Changed

- Vulnerability Detector now fetches the NVD feed from https://feed.wazuh.com, based on the NVD API 2.0. ([#17954](https://github.com/wazuh/wazuh/pull/17954))
  - The option `<update_from_year>` has been deprecated.

#### Fixed

- Fixed an error in the installation commands of the API and Framework modules when performing upgrades from sources. ([#17656](https://github.com/wazuh/wazuh/pull/17656))
- Fixed embedded Python interpreter to remove old Wazuh packages from it. ([#18123](https://github.com/wazuh/wazuh/issues/18123))

### RESTful API

#### Changed

- Changed API integration tests to include Nginx LB logs when tests failed. ([#17703](https://github.com/wazuh/wazuh/pull/17703))

#### Fixed

- Fixed error in the Nginx LB entrypoint of the API integration tests. ([#17703](https://github.com/wazuh/wazuh/pull/17703))


## [v4.4.5] - 2023-07-10

### Installer

#### Fixed

- Fixed an error in the DEB package that prevented the agent and manager from being installed on Debian 12. ([#2256](https://github.com/wazuh/wazuh-packages/pull/2256))
- Fixed a service requirement in the RPM package that prevented the agent and manager from being installed on Oracle Linux 9. ([#2257](https://github.com/wazuh/wazuh-packages/pull/2257))


## [v4.4.4] - 2023-06-14

### Manager

#### Fixed

- The vulnerability scanner stops producing false positives for some Windows 11 vulnerabilities due to a change in the feed's CPE. ([#17178](https://github.com/wazuh/wazuh/pull/17178))
- Prevented the VirusTotal integration from querying the API when the source alert is missing the MD5. ([#16908](https://github.com/wazuh/wazuh/pull/16908))

### Agent

#### Changed

- The Windows agent package signing certificate has been updated. ([#17506](https://github.com/wazuh/wazuh/pull/17506))

### Ruleset

#### Changed

- Updated all current rule descriptions from "Ossec" to "Wazuh". ([#17211](https://github.com/wazuh/wazuh/pull/17211))


## [v4.4.3] - 2023-05-26

### Agent

#### Changed

- Added support for Apple Silicon processors to the macOS agent. ([#16521](https://github.com/wazuh/wazuh/pull/16521))
- Prevented the installer from checking the old users "ossecm" and "ossecr" on upgrade. ([#2211](https://github.com/wazuh/wazuh-packages/pull/2211))
- The deployment variables capture has been changed on macOS. ([#17195](https://github.com/wazuh/wazuh/pull/17195))

#### Fixed

- The temporary file "ossec.confre" is now removed after upgrade on macOS. ([#2217](https://github.com/wazuh/wazuh-packages/pull/2217))
- Prevented the installer from corrupting the agent configuration on macOS when deployment variables were defined on upgrade. ([#2208](https://github.com/wazuh/wazuh-packages/pull/2208))
- The installation on macOS has been fixed by removing calls to launchctl. ([#2218](https://github.com/wazuh/wazuh-packages/pull/2218))

### Ruleset

#### Changed

- The SCA policy names have been unified. ([#17202](https://github.com/wazuh/wazuh/pull/17202))


## [v4.4.2] - 2023-05-18

### Manager

#### Changed

- Remove an unused variable in wazuh-authd to fix a _String not null terminated_ Coverity finding. ([#15957](https://github.com/wazuh/wazuh/pull/15957))

#### Fixed

- Fixed a bug causing agent groups tasks status in the cluster not to be stored. ([#16394](https://github.com/wazuh/wazuh/pull/16394))
- Fixed memory leaks in Vulnerability Detector after disk failures. ([#16478](https://github.com/wazuh/wazuh/pull/16478))
- Fixed a pre-decoder problem with the + symbol in the macOS ULS timestamp. ([#16530](https://github.com/wazuh/wazuh/pull/16530))

### Agent

#### Added

- Added a new module to integrate with Amazon Security Lake as a subscriber. ([#16515](https://github.com/wazuh/wazuh/pull/16515))
- Added support for `localfile` blocks deployment. ([#16847](https://github.com/wazuh/wazuh/pull/16847))

#### Changed

- Changed _netstat_ command on macOS agents. ([#16743](https://github.com/wazuh/wazuh/pull/16743))

#### Fixed

- Fixed an issue with MAC address reporting on Windows systems. ([#16517](https://github.com/wazuh/wazuh/pull/16517))
- Fixed Windows unit tests hanging during execution. ([#16857](https://github.com/wazuh/wazuh/pull/16857))

### RESTful API

#### Fixed

- Fixed agent insertion when no key is specified using `POST /agents/insert` endpoint. ([#16381](https://github.com/wazuh/wazuh/pull/16381))

### Ruleset

#### Added

- Added macOS 13.0 Ventura SCA policy. ([#15566](https://github.com/wazuh/wazuh/pull/15566))
- Added new ruleset for macOS 13 Ventura and older versions. ([#15567](https://github.com/wazuh/wazuh/pull/15567))
- Added a new base ruleset for log sources collected from Amazon Security Lake. ([#16549](https://github.com/wazuh/wazuh/pull/16549))

### Other

#### Added

- Added `pyarrow` and `numpy` Python dependencies. ([#16692](https://github.com/wazuh/wazuh/pull/16692))
- Added `importlib-metadata` and `zipp` Python dependencies. ([#16692](https://github.com/wazuh/wazuh/pull/16692))

#### Changed

- Updated `Flask` Python dependency to 2.2.5. ([#17053](https://github.com/wazuh/wazuh/pull/17053))


## [v4.4.1] - 2023-04-12

### Manager

#### Changed

- Improve WazuhDB performance by avoiding synchronization of existing agent keys and removing deprecated agent databases from var/db/agents. ([#15883](https://github.com/wazuh/wazuh/pull/15883))

#### Fixed

- Reverted the addition of some mapping fields in Wazuh template causing a bug with expanded search. ([#16546](https://github.com/wazuh/wazuh/pull/16546))

### RESTful API

#### Changed

- Changed API limits protection to allow uploading new configuration files if `limit` is not modified. ([#16541](https://github.com/wazuh/wazuh/pull/16541))

### Ruleset

#### Added

- Added Debian Linux 11 SCA policy. ([#16017](https://github.com/wazuh/wazuh/pull/16017))

#### Changed

- SCA policy for Red Hat Enterprise Linux 9 rework. ([#16016](https://github.com/wazuh/wazuh/pull/16016))

### Other

#### Changed

- Update embedded Python interpreter to 3.9.16. ([#16472](https://github.com/wazuh/wazuh/issues/16472))
- Update setuptools to 65.5.1. ([#16492](https://github.com/wazuh/wazuh/pull/16492))

## [v4.4.0] - 2023-03-28

### Manager

#### Added

- Added new unit tests for cluster Python module and increased coverage to 99%. ([#9995](https://github.com/wazuh/wazuh/pull/9995))
- Added file size limitation on cluster integrity sync. ([#11190](https://github.com/wazuh/wazuh/pull/11190))
- Added unittests for CLIs script files. ([#13424](https://github.com/wazuh/wazuh/pull/13424))
- Added support for SUSE in Vulnerability Detector. ([#9962](https://github.com/wazuh/wazuh/pull/9962))
- Added support for Ubuntu Jammy in Vulnerability Detector. ([#13263](https://github.com/wazuh/wazuh/pull/13263))
- Added a software limit to limit the number of EPS that a manager can process. ([#13608](https://github.com/wazuh/wazuh/pull/13608))
- Added a new wazuh-clusterd task for agent-groups info synchronization. ([#11753](https://github.com/wazuh/wazuh/pull/11753))
- Added unit tests for functions in charge of getting ruleset sync status. ([#14950](https://github.com/wazuh/wazuh/pull/14950))
- Added auto-vacuum mechanism in wazuh-db. ([#14950](https://github.com/wazuh/wazuh/pull/14950))
- Delta events in Syscollector when data gets changed may now produce alerts. ([#10843](https://github.com/wazuh/wazuh/pull/10843))

#### Changed

- wazuh-logtest now shows warnings about ruleset issues. ([#10822](https://github.com/wazuh/wazuh/pull/10822))
- Modulesd memory is now managed by jemalloc, this helps reduce memory fragmentation. ([#12206](https://github.com/wazuh/wazuh/pull/12206))
- Updated the Vulnerability Detector configuration reporting to include MSU and skip JSON Red Hat feed. ([#12117](https://github.com/wazuh/wazuh/pull/12117))
- Improved the shared configuration file handling performance. ([#12352](https://github.com/wazuh/wazuh/pull/12352))
- The agent group data is now natively handled by Wazuh DB. ([#11753](https://github.com/wazuh/wazuh/pull/11753))
- Improved security at cluster zip filenames creation. ([#10710](https://github.com/wazuh/wazuh/pull/10710))
- Refactor of the core/common.py module. ([#12390](https://github.com/wazuh/wazuh/pull/12390))
- Refactor format_data_into_dictionary method of WazuhDBQuerySyscheck class. ([#12497](https://github.com/wazuh/wazuh/pull/12390))
- Limit the maximum zip size that can be created while synchronizing cluster Integrity. ([#11124](https://github.com/wazuh/wazuh/pull/11124))
- Refactored the functions in charge of synchronizing files in the cluster. ([#13065](https://github.com/wazuh/wazuh/pull/))
- Changed MD5 hash function to BLAKE2 for cluster file comparison. ([#13079](https://github.com/wazuh/wazuh/pull/13079))
- Renamed wazuh-logtest and wazuh-clusterd scripts to follow the same scheme as the other scripts (spaces symbolized with _ instead of -). ([#12926](https://github.com/wazuh/wazuh/pull/12926))
- The agent key polling module has been ported to wazuh-authd. ([#10865](https://github.com/wazuh/wazuh/pull/10865))
- Added the update field in the CPE Helper for Vulnerability Detector. ([#13741](https://github.com/wazuh/wazuh/pull/13741))
- Prevented agents with the same ID from connecting to the manager simultaneously. ([#11702](https://github.com/wazuh/wazuh/pull/11702))
- wazuh-analysisd, wazuh-remoted and wazuh-db metrics have been extended. ([#13713](https://github.com/wazuh/wazuh/pull/13713))
- Minimized and optimized wazuh-clusterd number of messages from workers to master related to agent-info tasks. ([#11753](https://github.com/wazuh/wazuh/pull/11753))
- Improved performance of the `agent_groups` CLI when listing agents belonging to a group. ([#14244](https://github.com/wazuh/wazuh/pull/14244)
- Changed wazuh-clusterd binary behaviour to kill any existing cluster processes when executed. ([#14475](https://github.com/wazuh/wazuh/pull/14475))
- Changed wazuh-clusterd tasks to wait asynchronously for responses coming from wazuh-db. ([#14791](https://github.com/wazuh/wazuh/pull/14843))
- Use zlib for zip compression in cluster synchronization. ([#11190](https://github.com/wazuh/wazuh/pull/11190))
- Added mechanism to dynamically adjust zip size limit in Integrity sync. ([#12241](https://github.com/wazuh/wazuh/pull/12241))
- Deprecate status field in SCA. ([#15853](https://github.com/wazuh/wazuh/pull/15853))
- Agent group guessing (based on configuration hash) now writes the new group directly on the master node. ([#16066](https://github.com/wazuh/wazuh/pull/16066))
- Added delete on cascade of belongs table entries when a group is deleted. ([#16098](https://github.com/wazuh/wazuh/issues/16098))
- Changed `agent_groups` CLI output so affected agents are not printed when deleting a group. ([#16499](https://github.com/wazuh/wazuh/pull/16499))

#### Fixed

- Fixed wazuh-dbd halt procedure. ([#10873](https://github.com/wazuh/wazuh/pull/10873))
- Fixed compilation warnings in the manager. ([#12098](https://github.com/wazuh/wazuh/pull/12098))
- Fixed a bug in the manager that did not send shared folders correctly to agents belonging to multiple groups. ([#12516](https://github.com/wazuh/wazuh/pull/12516))
- Fixed the Active Response decoders to support back the top entries for source IP in reports. ([#12834](https://github.com/wazuh/wazuh/pull/12834))
- Fixed the feed update interval option of Vulnerability Detector for the JSON Red Hat feed. ([#13338](https://github.com/wazuh/wazuh/pull/13338))
- Fixed several code flaws in the Python framework. ([#12127](https://github.com/wazuh/wazuh/pull/12127))
  - Fixed code flaw regarding the use of XML package. ([#10635](https://github.com/wazuh/wazuh/pull/10635))
  - Fixed code flaw regarding permissions at group directories. ([#10636](https://github.com/wazuh/wazuh/pull/10636))
  - Fixed code flaw regarding temporary directory names. ([#10544](https://github.com/wazuh/wazuh/pull/10544))
  - Fixed code flaw regarding try, except and pass block in wazuh-clusterd. ([#11951](https://github.com/wazuh/wazuh/pull/11951))
- Fixed framework datetime transformations to UTC. ([#10782](https://github.com/wazuh/wazuh/pull/10782))
- Fixed a cluster error when Master-Worker tasks where not properly stopped after an exception occurred in one or both parts. ([#11866](https://github.com/wazuh/wazuh/pull/11866))
- Fixed cluster logger issue printing 'NoneType: None' in error logs. ([#12831](https://github.com/wazuh/wazuh/pull/12831))
- Fixed unhandled cluster error when reading a malformed configuration. ([#13419](https://github.com/wazuh/wazuh/pull/13419))
- Fixed framework unit test failures when they are run by the root user. ([#13368](https://github.com/wazuh/wazuh/pull/13368))
- Fixed a memory leak in analysisd when parsing a disabled Active Response. ([#13405](https://github.com/wazuh/wazuh/pull/13405))
- Prevented wazuh-db from deleting queue/diff when cleaning databases. ([#13892](https://github.com/wazuh/wazuh/pull/13892))
- Fixed multiple data race conditions in Remoted reported by ThreadSanitizer. ([#14981](https://github.com/wazuh/wazuh/pull/14981))
- Fixed aarch64 OS collection in Remoted to allow WPK upgrades. ([#15151](https://github.com/wazuh/wazuh/pull/15151))
- Fixed a race condition in Remoted that was blocking agent connections. ([#15165](https://github.com/wazuh/wazuh/pull/15165))
- Fixed Virustotal integration to support non UTF-8 characters. ([#13531](https://github.com/wazuh/wazuh/pull/13531))
- Fixed a bug masking as Timeout any error that might occur while waiting to receive files in the cluster. ([#14922](https://github.com/wazuh/wazuh/pull/14922))
- Fixed a read buffer overflow in wazuh-authd when parsing requests. ([#15876](https://github.com/wazuh/wazuh/pull/15876))
- Applied workaround for bpo-46309 used in cluster to wazuh-db communication.([#16012](https://github.com/wazuh/wazuh/pull/16012))
- Let the database module synchronize the agent groups data before assignments. ([#16233](https://github.com/wazuh/wazuh/pull/16233))
- Fixed memory leaks in wazuh-analysisd when parsing and matching rules. ([#16321](https://github.com/wazuh/wazuh/pull/16321))

#### Removed

- Removed the unused internal option `wazuh_db.sock_queue_size`. ([#12409](https://github.com/wazuh/wazuh/pull/12409))
- Removed all the unused exceptions from the exceptions.py file.  ([#10940](https://github.com/wazuh/wazuh/pull/10940))
- Removed unused execute method from core/utils.py. ([#10740](https://github.com/wazuh/wazuh/pull/10740))
- Removed unused set_user_name function in framework. ([#13119](https://github.com/wazuh/wazuh/pull/13119))
- Unused internal calls to wazuh-db have been deprecated. ([#12370](https://github.com/wazuh/wazuh/pull/12370))
- Debian Stretch support in Vulnerability Detector has been deprecated. ([#14542](https://github.com/wazuh/wazuh/pull/14542))

### Agent

#### Added

- Added support of CPU frequency data provided by Syscollector on Raspberry Pi. ([#11756](https://github.com/wazuh/wazuh/pull/11756))
- Added support for IPv6 address collection in the agent. ([#11450](https://github.com/wazuh/wazuh/pull/11450))
- Added the process startup time data provided by Syscollector on macOS. ([#11833](https://github.com/wazuh/wazuh/pull/11833))
- Added support of package retrieval in Syscollector for OpenSUSE Tumbleweed and Fedora 34. ([#11571](https://github.com/wazuh/wazuh/pull/11571))
- Added the process startup time data provided by Syscollector on macOS. Thanks to @LubinLew. ([#11640](https://github.com/wazuh/wazuh/pull/11640))
- Added support for package data provided by Syscollector on Solaris. ([#11796](https://github.com/wazuh/wazuh/pull/11796))
- Added support for delta events in Syscollector when data gets changed. ([#10843](https://github.com/wazuh/wazuh/pull/10843))
- Added support for pre-installed Windows packages in Syscollector. ([#12035](https://github.com/wazuh/wazuh/pull/12035))
- Added support for IPv6 on agent-manager connection and enrollment. ([#11268](https://github.com/wazuh/wazuh/pull/11268))
- Added support for CIS-CAT Pro v3 and v4 to the CIS-CAT integration module. Thanks to @hustliyilin. ([#12582](https://github.com/wazuh/wazuh/pull/12582))
- Added support for the use of the Azure integration module in Linux agents. ([#10870](https://github.com/wazuh/wazuh/pull/10870))
- Added new error messages when using invalid credentials with the Azure integration. ([#11852](https://github.com/wazuh/wazuh/pull/11852))
- Added reparse option to CloudWatchLogs and Google Cloud Storage integrations.  ([#12515](https://github.com/wazuh/wazuh/pull/12515))
- Wazuh Agent can now be built and run on Alpine Linux. ([#14726](https://github.com/wazuh/wazuh/pull/14726))
- Added native Shuffle integration. ([#15054](https://github.com/wazuh/wazuh/pull/15054))

#### Changed

- Improved the free RAM data provided by Syscollector. ([#11587](https://github.com/wazuh/wazuh/pull/11587))
- The Windows installer (MSI) now provides signed DLL files. ([#12752](https://github.com/wazuh/wazuh/pull/12752))
- Changed the group ownership of the Modulesd process to root. ([#12748](https://github.com/wazuh/wazuh/pull/12748))
- Some parts of Agentd and Execd have got refactored. ([#12750](https://github.com/wazuh/wazuh/pull/12750))
- Handled new exception in the external integration modules. ([#10478](https://github.com/wazuh/wazuh/pull/10478))
- Optimized the number of calls to DB maintenance tasks performed by the AWS integration. ([#11828](https://github.com/wazuh/wazuh/pull/11828))
- Improved the reparse setting performance by removing unnecessary queries from external integrations. ([#12404](https://github.com/wazuh/wazuh/pull/12404))
- Updated and expanded Azure module logging functionality to use the ossec.log file. ([#12478](https://github.com/wazuh/wazuh/pull/12478))
- Improved the error management of the Google Cloud integration. ([#12647](https://github.com/wazuh/wazuh/pull/12647))
- Deprecated `logging` tag in GCloud integration. It now uses `wazuh_modules` debug value to set the verbosity level. ([#12769](https://github.com/wazuh/wazuh/pull/12769))
- The last_dates.json file of the Azure module has been deprecated in favour of a new ORM and database. ([12849](https://github.com/wazuh/wazuh/pull/12849/))
- Improved the error handling in AWS integration's `decompress_file` method. ([#12929](https://github.com/wazuh/wazuh/pull/12929))
- Use zlib for zip compression in cluster synchronization. ([#11190](https://github.com/wazuh/wazuh/pull/11190))
- The exception handling on Wazuh Agent for Windows has been changed to DWARF2. ([#11354](https://github.com/wazuh/wazuh/pull/11354))
- The root CA certificate for WPK upgrade has been updated. ([#14696](https://github.com/wazuh/wazuh/pull/14696))
- Agents on macOS now report the OS name as "macOS" instead of "Mac OS X". ([#14822](https://github.com/wazuh/wazuh/pull/14822))
- The Systemd service stopping policy has been updated. ([#14816](https://github.com/wazuh/wazuh/pull/14816))
- Changed how the AWS module handles `ThrottlingException` adding default values for connection retries in case no config file is set.([#14793](https://github.com/wazuh/wazuh/pull/14793))
- The agent for Windows now verifies its libraries to prevent side loading. ([#15404](https://github.com/wazuh/wazuh/pull/15404))

#### Fixed

- Fixed collection of maximum user data length. Thanks to @LubinLew. ([#7687](https://github.com/wazuh/wazuh/pull/7687))
- Fixed missing fields in Syscollector on Windows 10. ([#10772](https://github.com/wazuh/wazuh/pull/10772))
- Fixed the process startup time data provided by Syscollector on Linux. Thanks to @LubinLew. ([#11227](https://github.com/wazuh/wazuh/pull/11227))
- Fixed network data reporting by Syscollector related to tunnel or VPN interfaces. ([#11837](https://github.com/wazuh/wazuh/pull/11837))
- Skipped V9FS file system at Rootcheck to prevent false positives on WSL. ([#12066](https://github.com/wazuh/wazuh/pull/12066))
- Fixed double file handle closing in Logcollector on Windows. ([#9067](https://github.com/wazuh/wazuh/pull/9067))
- Fixed a bug in Syscollector that may prevent the agent from stopping when the manager connection is lost. ([#11949](https://github.com/wazuh/wazuh/pull/11949))
- Fixed internal exception handling issues on Solaris 10. ([#12148](https://github.com/wazuh/wazuh/pull/12148))
- Fixed duplicate error message IDs in the log. ([#12300](https://github.com/wazuh/wazuh/pull/12300))
- Fixed compilation warnings in the agent. ([#12691](https://github.com/wazuh/wazuh/pull/12691))
- Fixed the `skip_on_error` parameter of the AWS integration module, which was set to `True` by default. ([#1247](https://github.com/wazuh/wazuh/pull/12147))
- Fixed AWS DB maintenance with Load Balancer Buckets. ([#12381](https://github.com/wazuh/wazuh/pull/12381))
- Fixed AWS integration's `test_config_format_created_date` unit test. ([#12650](https://github.com/wazuh/wazuh/pull/12650))
- Fixed created_date field for LB and Umbrella integrations. ([#12630](https://github.com/wazuh/wazuh/pull/12630))
- Fixed AWS integration database maintenance error managament. ([#13185](https://github.com/wazuh/wazuh/pull/13185))
- The default delay at GitHub integration has been increased to 30 seconds. ([#13674](https://github.com/wazuh/wazuh/pull/13674))
- Logcollector has been fixed to allow locations containing colons (:). ([#14706](https://github.com/wazuh/wazuh/pull/14706))
- Fixed system architecture reporting in Syscollector on Apple Silicon devices. ([#13835](https://github.com/wazuh/wazuh/pull/13835))
- The C++ standard library and the GCC runtime library is included with Wazuh. ([#14190](https://github.com/wazuh/wazuh/pull/14190))
- Fixed missing inventory cleaning message in Syscollector. ([#13877](https://github.com/wazuh/wazuh/pull/13877))
- Fixed WPK upgrade issue on Windows agents due to process locking. ([#15322](https://github.com/wazuh/wazuh/pull/15322))
- Fixed FIM injection vulnerabilty when using `prefilter_cmd` option. ([#13044](https://github.com/wazuh/wazuh/pull/13044))
- Fixed the parse of ALB logs splitting `client_port`, `target_port` and `target_port_list` in separated `ip` and `port` for each key. ([14525](https://github.com/wazuh/wazuh/pull/14525))
- Fixed a bug that prevent processing Macie logs with problematic ipGeolocation values. ([15335](https://github.com/wazuh/wazuh/pull/15335))
- Fixed GCP integration module error messages. ([#15584](https://github.com/wazuh/wazuh/pull/15584))
- Fixed an error that prevented the agent on Windows from stopping correctly. ([#15575](https://github.com/wazuh/wazuh/pull/15575))
- Fixed Azure integration credentials link. ([#16140](https://github.com/wazuh/wazuh/pull/16140))

#### Removed

- Deprecated Azure and AWS credentials in the configuration authentication option. ([#14543](https://github.com/wazuh/wazuh/pull/14543))

### RESTful API

#### Added

- Added new API integration tests for a Wazuh environment without a cluster configuration. ([#10620](https://github.com/wazuh/wazuh/pull/10620))
- Added wazuh-modulesd tags to `GET /manager/logs` and `GET /cluster/{node_id}/logs` endpoints. ([#11731](https://github.com/wazuh/wazuh/pull/11731))
- Added Python decorator to soft deprecate API endpoints adding deprecation headers to their responses. ([#12438](https://github.com/wazuh/wazuh/pull/12438))
- Added new exception to inform that /proc directory is not found or permissions to see its status are not granted. ([#12486](https://github.com/wazuh/wazuh/pull/12486))
- Added new field and filter to `GET /agents` response to retrieve agent groups configuration synchronization status. ([#12362](https://github.com/wazuh/wazuh/pull/12483))
- Added agent groups configuration synchronization status to `GET /agents/summary/status` endpoint. ([12498](https://github.com/wazuh/wazuh/pull/12498))
- Added JSON log handling. ([#11171](https://github.com/wazuh/wazuh/pull/11171))
- Added integration tests for IPv6 agent's registration. ([#12029](https://github.com/wazuh/wazuh/pull/12029))
- Enable ordering by Agents count in `/groups` endpoints. ([#12887](https://github.com/wazuh/wazuh/pull/12887))
- Added hash to API logs to identify users logged in with authorization context. ([#12092](https://github.com/wazuh/wazuh/pull/12092))
- Added new `limits` section to the `upload_wazuh_configuration` section in the Wazuh API configuration. ([#14119](https://github.com/wazuh/wazuh/pull/14119))
- Added logic to API logger to renew its streams if needed on every request. ([#14295](https://github.com/wazuh/wazuh/pull/14295))
- Added `GET /manager/daemons/stats` and `GET /cluster/{node_id}/daemons/stats` API endpoints. ([#14401](https://github.com/wazuh/wazuh/pull/14401))
- Added `GET /agents/{agent_id}/daemons/stats` API endpoint. ([#14464](https://github.com/wazuh/wazuh/pull/14464))
- Added the possibility to get the configuration of the `wazuh-db` component in active configuration endpoints. ([#14471](https://github.com/wazuh/wazuh/pull/14471))
- Added distinct and select parameters to GET /sca/{agent_id} and GET /sca/{agent_id}/checks/{policy_id} endpoints. ([#15084](https://github.com/wazuh/wazuh/pull/15084))
- Added new endpoint to run vulnerability detector on-demand scans (`PUT /vulnerability`). ([#15290](https://github.com/wazuh/wazuh/pull/15290))

#### Changed

- Improved `GET /cluster/healthcheck` endpoint and `cluster_control -i more` CLI call in loaded cluster environments. ([#11341](https://github.com/wazuh/wazuh/pull/11341))
- Removed `never_connected` agent status limitation when trying to assign agents to groups. ([#12595](https://github.com/wazuh/wazuh/pull/12595))
- Changed API version and upgrade_version filters to work with different version formats. ([#12551](https://github.com/wazuh/wazuh/pull/12551))
- Renamed `GET /agents/{agent_id}/group/is_sync` endpoint to `GET /agents/group/is_sync` and added new `agents_list` parameter. ([#9413](https://github.com/wazuh/wazuh/pull/9413))
- Added `POST /security/user/authenticate` endpoint and marked `GET /security/user/authenticate` endpoint as deprecated. ([#10397](https://github.com/wazuh/wazuh/pull/10397))
- Adapted framework code to agent-group changes to use the new wazuh-db commands. ([#12526](https://github.com/wazuh/wazuh/pull/12526))
- Updated default timeout for `GET /mitre/software` to avoid timing out in slow environments after the MITRE DB update to v11.2. ([#13791](https://github.com/wazuh/wazuh/pull/13791))
- Changed API settings related to remote commands. The `remote_commands` section will be hold within `upload_wazuh_configuration`. ([#14119](https://github.com/wazuh/wazuh/pull/14119))
- Improved API unauthorized responses to be more accurate. ([#14233](https://github.com/wazuh/wazuh/pull/14233))
- Updated framework functions that communicate with the `request` socket to use `remote` instead. ([#14259](https://github.com/wazuh/wazuh/pull/14259))
- Improved parameter validation for API endpoints that require component and configuration parameters. ([#14766](https://github.com/wazuh/wazuh/pull/14766))
- Improved `GET /sca/{agent_id}/checks/{policy_id}` API endpoint performance. ([#15017](https://github.com/wazuh/wazuh/pull/15017))
- Improved exception handling when trying to connect to Wazuh sockets. ([#15334](https://github.com/wazuh/wazuh/pull/15334))
- Modified _group_names and _group_names_or_all regexes to avoid invalid group names. ([#15671](https://github.com/wazuh/wazuh/pull/15671))
- Changed `GET /sca/{agent_id}/checks/{policy_id}` endpoint filters and response to remove `status` field. ([#15747](https://github.com/wazuh/wazuh/pull/15747))
- Removed RBAC group assignments' related permissions from `DELETE /groups` to improve performance and changed response structure. ([#16231](https://github.com/wazuh/wazuh/pull/16231))

#### Fixed

- Fixed copy functions used for the backup files and upload endpoints to prevent incorrent metadata. ([#12302](https://github.com/wazuh/wazuh/pull/12302))
- Fixed a bug regarding ids not being sorted with cluster disabled in Active Response and Agent endpoints. ([#11010](https://github.com/wazuh/wazuh/pull/11010))
- Fixed a bug where `null` values from wazuh-db where returned in API responses. ([#10736](https://github.com/wazuh/wazuh/pull/10736))
- Connections through `WazuhQueue` will be closed gracefully in all situations. ([#12063](https://github.com/wazuh/wazuh/pull/12063))
- Fixed exception handling when trying to get the active configuration of a valid but not configured component. ([#12450](https://github.com/wazuh/wazuh/pull/12450))
- Fixed api.yaml path suggested as remediation at exception.py ([#12700](https://github.com/wazuh/wazuh/pull/12700))
- Fixed /tmp access error in containers of API integration tests environment. ([#12768](https://github.com/wazuh/wazuh/pull/12768))
- The API will return an exception when the user asks for agent inventory information and there is no database for it (never connected agents). ([#13096](https://github.com/wazuh/wazuh/pull/13096))
- Improved regex used for the `q` parameter on API requests with special characters and brackets. ([#13171](https://github.com/wazuh/wazuh/pull/13171)) ([#13386](https://github.com/wazuh/wazuh/pull/13386))
- Removed board_serial from syscollector integration tests expected responses. ([#12592](https://github.com/wazuh/wazuh/pull/12592))
- Removed cmd field from expected responses of syscollector integration tests. ([#12557](https://github.com/wazuh/wazuh/pull/12557))
- Reduced maximum number of groups per agent to 128 and adjusted group name validation. ([#12611](https://github.com/wazuh/wazuh/pull/12611))
- Reduced amount of memory required to read CDB lists using the API. ([#14204](https://github.com/wazuh/wazuh/pull/14204))
- Fixed a bug where the cluster health check endpoint and CLI would add an extra active agent to the master node. ([#14237](https://github.com/wazuh/wazuh/pull/14237))
- Fixed bug that prevent updating the configuration when using various <ossec_conf> blocks from the API ([#15311](https://github.com/wazuh/wazuh/pull/15311))
- Fixed vulnerability API integration tests' healthcheck. ([#15194](https://github.com/wazuh/wazuh/pull/15194))

#### Removed

- Removed null remediations from failed API responses. ([#12053](https://github.com/wazuh/wazuh/pull/12053))
- Deprecated `GET /agents/{agent_id}/group/is_sync` endpoint. ([#12365](https://github.com/wazuh/wazuh/issues/12365))
- Deprecated `GET /manager/stats/analysisd`, `GET /manager/stats/remoted`, `GET /cluster/{node_id}stats/analysisd`, and `GET /cluster/{node_id}stats/remoted` API endpoints. ([#14230](https://github.com/wazuh/wazuh/pull/14230))

### Ruleset

#### Added

- Added support for new sysmon events. ([#13594](https://github.com/wazuh/wazuh/pull/13594))
- Added new detection rules using Sysmon ID 1 events. ([#13595](https://github.com/wazuh/wazuh/pull/13595))
- Added new detection rules using Sysmon ID 3 events. ([#13596](https://github.com/wazuh/wazuh/pull/13596))
- Added new detection rules using Sysmon ID 7 events. ([#13630](https://github.com/wazuh/wazuh/pull/13630))
- Added new detection rules using Sysmon ID 8 events. ([#13637](https://github.com/wazuh/wazuh/pull/13637))
- Added new detection rules using Sysmon ID 10 events. ([#13639](https://github.com/wazuh/wazuh/pull/13639))
- Added new detection rules using Sysmon ID 11 events. ([#13631](https://github.com/wazuh/wazuh/pull/13631))
- Added new detection rules using Sysmon ID 13 events. ([#13636](https://github.com/wazuh/wazuh/pull/13636))
- Added new detection rules using Sysmon ID 20 events. ([#13673](https://github.com/wazuh/wazuh/pull/13673))
- Added new PowerShell ScriptBlock detection rules. ([#13638](https://github.com/wazuh/wazuh/pull/13638))
- Added HPUX 11i SCA policies using bastille and without bastille. ([#15157](https://github.com/wazuh/wazuh/pull/15157))

#### Changed

- Updated ruleset according to new API log changes when the user is logged in with authorization context. ([#15072](https://github.com/wazuh/wazuh/pull/15072))
- Updated 0580-win-security_rules.xml rules. ([#13579](https://github.com/wazuh/wazuh/pull/13579))
- Updated Wazuh MITRE ATT&CK database to version 11.3. ([#13622](https://github.com/wazuh/wazuh/pull/13622))
- Updated detection rules in 0840-win_event_channel.xml. ([#13633](https://github.com/wazuh/wazuh/pull/13633))
- SCA policy for Ubuntu Linux 20.04 rework. ([#15070](https://github.com/wazuh/wazuh/pull/15070))
- Updated Ubuntu Linux 22.04 SCA Policy with CIS Ubuntu Linux 22.04 LTS Benchmark v1.0.0. ([#15051](https://github.com/wazuh/wazuh/pull/15051))

#### Fixed

- Fixed OpenWRT decoder fixed to parse UFW logs. ([#11613](https://github.com/wazuh/wazuh/pull/11613))
- Bug fix in wazuh-api-fields decoder. ([#14807](https://github.com/wazuh/wazuh/pull/14807))
- Fixed deprecated MITRE tags in rules. ([#13567](https://github.com/wazuh/wazuh/pull/13567))
- SCA checks IDs are not unique. ([#15241](https://github.com/wazuh/wazuh/pull/15241))
- Fixed regex in check 5.1.1 of Ubuntu 20.04 SCA. ([#14513](https://github.com/wazuh/wazuh/pull/14513))
- Removed wrong Fedora Linux SCA default policies. ([#15251](https://github.com/wazuh/wazuh/pull/15251))
- SUSE Linux Enterprise 15 SCA Policy duplicated check ids 7521 and 7522. ([#15156](https://github.com/wazuh/wazuh/pull/15156))

### Other

#### Added

- Added unit tests to the component in Analysisd that extracts the IP address from events. ([#12733](https://github.com/wazuh/wazuh/pull/12733))
- Added `python-json-logger` dependency. ([#12518](https://github.com/wazuh/wazuh/pull/12518))

#### Changed

- Prevented the Ruleset test suite from restarting the manager. ([#10773](https://github.com/wazuh/wazuh/pull/10773))
- The pthread's rwlock has been replaced with a FIFO-queueing read-write lock. ([#14839](https://github.com/wazuh/wazuh/pull/14839))
- Updated Python dependency certifi to 2022.12.7. ([#15809](https://github.com/wazuh/wazuh/pull/15809))
- Updated Python dependency future to 0.18.3. ([#15896](https://github.com/wazuh/wazuh/pull/15896))
- Updated Werkzeug to 2.2.3. ([#16317](https://github.com/wazuh/wazuh/pull/16317))
- Updated Flask to 2.0.0. ([#16317](https://github.com/wazuh/wazuh/pull/16317))
- Updated itsdangerous to 2.0.0. ([#16317](https://github.com/wazuh/wazuh/pull/16317))
- Updated Jinja2 to 3.0.0. ([#16317](https://github.com/wazuh/wazuh/pull/16317))
- Updated MarkupSafe to 2.1.2. ([#16317](https://github.com/wazuh/wazuh/pull/16317))

#### Fixed

- Fixed Makefile to detect CPU archivecture on Gentoo Linux. ([#14165](https://github.com/wazuh/wazuh/pull/14165))


## [v4.3.11] - 2023-04-24

### Manager

#### Fixed

- Fixed a dead code bug that might cause wazuh-db to crash. ([#16752](https://github.com/wazuh/wazuh/pull/16752))


## [v4.3.10] - 2022-11-16

### Manager

#### Fixed

- Updated the Arch Linux feed URL in Vulnerability Detector. ([#15219](https://github.com/wazuh/wazuh/pull/15219))
- Fixed a bug in Vulnerability Detector related to internal database access. ([#15197](https://github.com/wazuh/wazuh/pull/15197))
- Fixed a crash hazard in Analysisd when parsing an invalid `<if_sid>` value in the ruleset. ([#15303](https://github.com/wazuh/wazuh/pull/15303))

### Agent

#### Fixed

- The agent upgrade configuration has been restricted to local settings. ([#15259](https://github.com/wazuh/wazuh/pull/15259))
- Fixed unwanted Windows agent configuration modification on upgrade. ([#15262](https://github.com/wazuh/wazuh/pull/15262))


## [v4.3.9] - 2022-10-13

### Agent

#### Fixed

- Fixed remote policy detection in SCA. ([#15007](https://github.com/wazuh/wazuh/pull/15007))
- Fixed agent upgrade module settings parser to set a default CA file. ([#15023](https://github.com/wazuh/wazuh/pull/15023))

#### Removed

- Removed obsolete Windows Audit SCA policy file. ([#14497](https://github.com/wazuh/wazuh/issues/14497))

### Other

#### Changed

- Updated external protobuf python dependency to 3.19.6. ([#15067](https://github.com/wazuh/wazuh/pull/15067))


## [v4.3.8] - 2022-09-19

### Manager

#### Fixed

- Fixed wrong field assignation in Audit decoders (thanks to @pyama86). ([#14752](https://github.com/wazuh/wazuh/pull/14752))
- Prevented wazuh-remoted from cleaning the multigroup folder in worker nodes. ([#14825](https://github.com/wazuh/wazuh/pull/14825))
- Fixed rule skipping in wazuh-analysisd when the option if_sid is invalid. ([#14772](https://github.com/wazuh/wazuh/pull/14772))

### Agent

#### Changed

- Updated root CA certificate in agents to validate WPK upgrades. ([#14842](https://github.com/wazuh/wazuh/pull/14842))

#### Fixed

- Fixed a path traversal flaw in Active Response affecting agents from v3.6.1 to v4.3.7 (reported by @guragainroshan0). ([#14801](https://github.com/wazuh/wazuh/pull/14801))


## [v4.3.7] - 2022-08-24

### Manager

#### Added

- Added cluster command to obtain custom ruleset files and their hash. ([#14540](https://github.com/wazuh/wazuh/pull/14540))

#### Fixed

- Fixed a bug in Analysisd that may make it crash when decoding regexes with more than 14 or-ed subpatterns. ([#13956](https://github.com/wazuh/wazuh/pull/13956))
- Fixed a crash hazard in Vulnerability Detector when parsing OVAL feeds. ([#14366](https://github.com/wazuh/wazuh/pull/14366))
- Fixed busy-looping in wazuh-maild when monitoring alerts.json. ([#14436](https://github.com/wazuh/wazuh/pull/14436))
- Fixed a segmentation fault in wazuh-maild when parsing alerts exceeding the nesting limit. ([#14417](https://github.com/wazuh/wazuh/pull/14417))

### Agent

#### Changed

- Improved Office365 integration module logs. ([#13958](https://github.com/wazuh/wazuh/pull/13958))

#### Fixed

- Fixed a code defect in the GitHub integration module reported by Coverity. ([#14368](https://github.com/wazuh/wazuh/pull/14368))
- Fixed an undefined behavior in the agent unit tests. ([#14518](https://github.com/wazuh/wazuh/pull/14518))

### RESTful API

#### Added

- Added endpoint GET /cluster/ruleset/synchronization to check ruleset synchronization status in a cluster. ([#14551](https://github.com/wazuh/wazuh/pull/14551))

#### Changed

- Improved performance for MITRE API endpoints. ([#14208](https://github.com/wazuh/wazuh/pull/14208))

### Ruleset

#### Added

- Added SCA Policy for CIS Microsoft Windows 11 Enterprise Benchmark v1.0.0. ([#13806](https://github.com/wazuh/wazuh/pull/13806))
- Added SCA Policy for CIS Microsoft Windows 10 Enterprise Release 21H2 Benchmark v1.12.0. ([#13879](https://github.com/wazuh/wazuh/pull/13879))
- Added SCA policy for Red Hat Enterprise Linux 9 (RHEL9). ([#13843](https://github.com/wazuh/wazuh/pull/13843))
- Added SCA policy for CIS Microsoft Windows Server 2022 Benchmark 1.0.0. ([#13899](https://github.com/wazuh/wazuh/pull/13899))

#### Fixed

- Fixed rule regular expression bug on Ubuntu 20.04 Linux SCA policy control ID 19137. ([#14513](https://github.com/wazuh/wazuh/pull/14513))
- Fixed AWS Amazon Linux SCA policy. Fixed bug when wazuh-agent tries to run the policy. ([#14483](https://github.com/wazuh/wazuh/pull/14483))
- Fixed AWS Amazon Linux 2 SCA policy. Limit journalctl to kernel events and only since boot. ([#13950](https://github.com/wazuh/wazuh/pull/13950))
- Added missing SCA files during Wazuh-manager installation. ([#14482](https://github.com/wazuh/wazuh/pull/14482))
- Fixed OS detection in Ubuntu 20.04 LTS SCA policy. ([#14678](https://github.com/wazuh/wazuh/pull/14678))


## [v4.3.6] - 2022-07-20

### Manager

#### Added

- Added support for Ubuntu 22 (Jammy) in Vulnerability Detector. ([#14085](https://github.com/wazuh/wazuh/pull/14085))
- Addded support for Red Hat 9 in Vulnerability Detector. ([#14117](https://github.com/wazuh/wazuh/pull/14117))

#### Changed

- Improved the shared configuration file handling performance in wazuh-remoted. ([#14111](https://github.com/wazuh/wazuh/pull/14111))

#### Fixed

- Fixed potential memory leaks in Vulnerability Detector when parsing OVAL with no criteria. ([#14098](https://github.com/wazuh/wazuh/pull/14098))
- Fixed a bug in Vulnerability Detector that skipped Windows 8.1 and Windows 8 agents. ([#13957](https://github.com/wazuh/wazuh/pull/13957))
- Fixed a bug in wazuh-db that stored duplicate Syscollector package data. ([#14061](https://github.com/wazuh/wazuh/pull/14061))

### Agent

#### Changed

- Updated macOS codename list in Syscollector. ([#13837](https://github.com/wazuh/wazuh/pull/13837))
- Improved GitHub and Office365 integrations log messages. ([#14093](https://github.com/wazuh/wazuh/pull/14093))

#### Fixed

- Fixed agent shutdown when syncing Syscollector data. ([#13941](https://github.com/wazuh/wazuh/pull/13941))
- Fixed a bug in the agent installer that misdetected the wazuh username. ([#14207](https://github.com/wazuh/wazuh/pull/14207))
- Fixed macOS vendor data retrieval in Syscollector. ([#14100](https://github.com/wazuh/wazuh/pull/14100))
- Fixed a bug in the Syscollector data sync when the agent gets disconnected. ([#14106](https://github.com/wazuh/wazuh/pull/14106))
- Fixed a crash in the Windows agent caused by the Syscollector SMBIOS parser for Windows agents. ([#13980](https://github.com/wazuh/wazuh/pull/13980))

### RESTful API

#### Fixed

- Return an exception when the user asks for agent inventory information where there is no database for it, such as never_connected agents. ([#14152](https://github.com/wazuh/wazuh/pull/14152))
- Fixed bug with `q` parameter in the API when using brace characters. ([#14088](https://github.com/wazuh/wazuh/pull/14088))

### Ruleset

#### Added

- Added Ubuntu Linux 22.04 SCA Policy. ([#13893](https://github.com/wazuh/wazuh/pull/13893))
- Added Apple macOS 12.0 Monterey SCA Policy. ([#13905](https://github.com/wazuh/wazuh/pull/13905))

### Other

#### Changed

- Disabled filebeat logging metrics. ([#14121](https://github.com/wazuh/wazuh/pull/14121))


## [v4.3.5] - 2022-06-29

### Manager

#### Changed

- Improved the Vulnerability Detector's log when the agent's OS data is unavailable. ([#13915](https://github.com/wazuh/wazuh/pull/13915))

#### Fixed

- The upgrade module's response message has been fixed not to include null values. ([#13662](https://github.com/wazuh/wazuh/pull/13662))
- Fixed a string truncation warning log in wazuh-authd when enabling password authentication. ([#13863](https://github.com/wazuh/wazuh/pull/13863))
- Fixed a memory leak in wazuh-analysisd when overwriting a rule multiple times. ([#13587](https://github.com/wazuh/wazuh/pull/13587))
- Prevented wazuh-agentd and client-auth from performing enrollment if the agent fails to validate the manager's certificate. ([#13907](https://github.com/wazuh/wazuh/pull/13907))
- Fixed manager's compilation when enabling GeoIP support. ([#13694](https://github.com/wazuh/wazuh/pull/13694))
- Fixed a crash in wazuh-modulesd when getting stopped while downloading a Vulnerability Detector feed. ([#13883](https://github.com/wazuh/wazuh/pull/13883))

### Agent

#### Changed

- Extended package data support in Syscollector for modern RPM agents. ([#13749](https://github.com/wazuh/wazuh/pull/13749))
- Improved verbosity of the GitHub module logs. ([#13898](https://github.com/wazuh/wazuh/pull/13898))

#### Fixed

- Fixed agent auto-restart on shared configuration changes when running on containerized environments. ([#13606](https://github.com/wazuh/wazuh/pull/13606))
- Fixed an issue when attempting to run the DockerListener integration using Python 3.6 and having the Docker service stopped. ([#13880](https://github.com/wazuh/wazuh/pull/13880))

### RESTful API

#### Fixed
- Updated `tag` parameter of `GET /manager/logs` and `GET /cluster/{node_id}/logs` endpoints to accept any string. ([#13867](https://github.com/wazuh/wazuh/pull/13867))

### Ruleset

#### Fixed

- Solved Eventchannel testing and improved reporting capabilities of the runtest tool. ([#13597](https://github.com/wazuh/wazuh/pull/13597))
- Modified Amazon Linux 2 SCA policy to resolve a typo on control 1.1.22 and `EMPTY_LINE` conditions. ([#13781](https://github.com/wazuh/wazuh/pull/13781))
- Modified Amazon Linux 2 SCA policy to resolve the rule and condition on control 1.5.2. ([#13950](https://github.com/wazuh/wazuh/pull/13950))

#### Removed

- Removed deprecated MITRE tags in rules. ([#13567](https://github.com/wazuh/wazuh/pull/13567))

### Other

#### Changed

- Fixed `test_agent_PUT_endpoints.tavern.yaml` API integration test failure in numbered branches. ([#13811](https://github.com/wazuh/wazuh/pull/13811))
- Upgraded external click and clickclick python dependencies to 8.1.3 and 20.10.2 respectively. ([13790]([https://github.com/wazuh/wazuh/pull/13790))


## [v4.3.4] - 2022-06-09

### Manager

#### Changed

- Integratord now tries to read alerts indefinitely, instead of performing 3 attempts. ([#13437](https://github.com/wazuh/wazuh/pull/13437))
- Adds a timeout for remote queries made by the Office 365, GitHub, and Agent Update modules. ([#13626](https://github.com/wazuh/wazuh/pull/13626))

#### Fixed

- Fixed bug in `agent_groups` CLI when removing agent groups. ([#13621](https://github.com/wazuh/wazuh/pull/13621))
- Fixed linux compilation errors with GCC 12. ([#13459](https://github.com/wazuh/wazuh/pull/13459))
- Fixed a crash in wazuh-analysisd when overwriting a rule with a configured active response. ([#13604](https://github.com/wazuh/wazuh/pull/13604))
- Fixed a crash in wazuh-db when it cannot open a database file. ([#13666](https://github.com/wazuh/wazuh/pull/13666))
- Fixed the vulnerability feed parsing mechanism, now truncates excessively long values (This problem was detected during Ubuntu Bionic feed update). ([#13566](https://github.com/wazuh/wazuh/pull/13566))
- Fixed a crash in wazuh-maild when parsing an alert with no full log and containing arrays of non-strings. [#13679](https://github.com/wazuh/wazuh/pull/13679))

### RESTful API

#### Fixed

- Updated default timeouts for `GET /mitre/software` and `GET /mitre/techniques` to avoid timing out in slow environments. ([#13550](https://github.com/wazuh/wazuh/pull/13550))

### Ruleset

#### Fixed

- Fixed the prematch criteria of `sshd-disconnect` decoder. ([#13560](https://github.com/wazuh/wazuh/pull/13560))


## [v4.3.3] - 2022-05-31

### Manager

#### Fixed

- Avoid creating duplicated client tags during deployment. ([#13651](https://github.com/wazuh/wazuh/pull/13651))

### Agent

#### Fixed

- Prevented Agentd from resetting its configuration on client block re-definition. ([#13642](https://github.com/wazuh/wazuh/pull/13642))


## [v4.3.2] - 2022-05-30

### Manager

#### Fixed

- Fixed a crash in Vuln Detector when scanning agents running on Windows. ([#13616](https://github.com/wazuh/wazuh/pull/13616))


## [v4.3.1] - 2022-05-18

### Manager

#### Fixed

- Fixed a crash when overwrite rules are triggered. ([#13439](https://github.com/wazuh/wazuh/pull/13439))
- Fixed a memory leak when loading overwrite rules. ([#13439](https://github.com/wazuh/wazuh/pull/13439))
- Fixed the use of relationship labels in overwrite rules. ([#13439](https://github.com/wazuh/wazuh/pull/13439))
- Fixed regex used to transform into datetime in the logtest framework function. ([#13430](https://github.com/wazuh/wazuh/pull/13430))

### RESTful API

#### Fixed

- Fixed API response when using sort in Agent upgrade related endpoints. ([#13178](https://github.com/wazuh/wazuh/pull/13178))

### Ruleset

#### Fixed

- Fixed rule 92656, added field condition win.eventdata.logonType equals 10 to avoid false positives. ([#13409](https://github.com/wazuh/wazuh/pull/13409))


## [v4.3.0] - 2022-05-05

### Manager

#### Added

- Added support for Arch Linux OS in Vulnerability Detector. Thanks to Aviel Warschawski (@avielw). ([#8178](https://github.com/wazuh/wazuh/pull/8178))
- Added a log message in the `cluster.log` file to notify that wazuh-clusterd has been stopped. ([#8749](https://github.com/wazuh/wazuh/pull/8749))
- Added message with the PID of `wazuh-clusterd` process when launched in foreground mode. ([#9077](https://github.com/wazuh/wazuh/pull/9077))
- Added time calculation when extra information is requested to the `cluster_control` binary. ([#10492](https://github.com/wazuh/wazuh/pull/10492))
- Added a context variable to indicate origin module in socket communication messages. ([#9209](https://github.com/wazuh/wazuh/pull/9209))
- Added unit tests for framework/core files to increase coverage. ([#9733](https://github.com/wazuh/wazuh/pull/9733))
- Added a verbose mode in the wazuh-logtest tool. ([#9204](https://github.com/wazuh/wazuh/pull/9204))
- Added Vulnerability Detector support for Amazon Linux. ([#8830](https://github.com/wazuh/wazuh/pull/8830))
- Introduced new option `<force>` to set the behavior when Authd finds conflicts on agent enrollment requests. ([#10693](https://github.com/wazuh/wazuh/pull/10693))
- Added saniziters to the unit tests execution. ([#9099](https://github.com/wazuh/wazuh/pull/9099))
- Vulnerability Detector introduces vulnerability inventory. ([#8237](https://github.com/wazuh/wazuh/pull/8237))
  - The manager will only deliver alerts when new vulnerabilities are detected in agents or when they stop applying.
- Added a mechanism to ensure the worker synchronization permissions is reset after a fixed period of time. ([#11031](https://github.com/wazuh/wazuh/pull/11031))
- Included mechanism to create and handle PID files for each child process of the API and cluster. ([#11799](https://github.com/wazuh/wazuh/pull/11799))
- Added support for Windows 11 in Vulnerability Detector. ([#12446](https://github.com/wazuh/wazuh/pull/12446))

#### Changed

- Changed the internal handling of agent keys in Remoted and Remoted to speed up key reloading. ([#8083](https://github.com/wazuh/wazuh/pull/8083))
- The option `<server>` of the Syslog output now supports hostname resolution. ([#7885](https://github.com/wazuh/wazuh/pull/7885))
- The product's UNIX user and group have been renamed to "wazuh". ([#7763](https://github.com/wazuh/wazuh/pull/7763))
- The MITRE database has been redesigned to provide full and searchable data. ([#7865](https://github.com/wazuh/wazuh/pull/7865))
- The static fields related to FIM have been ported to dynamic fields in Analysisd. ([7358](https://github.com/wazuh/wazuh/pull/7358))
- Changed all randomly generated IDs used for cluster tasks. Now, `uuid4` is used to ensure IDs are not repeated. ([8351](https://github.com/wazuh/wazuh/pull/8351))
- Improved sendsync error log to provide more details of the used parameters. ([#8873](https://github.com/wazuh/wazuh/pull/8873))
- Changed `walk_dir` function to be iterative instead of recursive. ([#9708](https://github.com/wazuh/wazuh/pull/9708))
- Refactored Integrity sync behavior so that new synchronizations do not start until extra-valid files are processed. ([#10183](https://github.com/wazuh/wazuh/issues/10038))
- Changed cluster synchronization, now the content of the `etc/shared` folder is synchronized. ([#10101](https://github.com/wazuh/wazuh/pull/10101))
- Changed all XML file loads. Now, `defusedxml` library is used to avoid possible XML-based attacks. ([8351](https://github.com/wazuh/wazuh/pull/8351))
- Changed configuration validation from execq socket to com socket. ([#8535](https://github.com/wazuh/wazuh/pull/8535))
- Updated utils unittest to improve process_array function coverage. ([#8392](https://github.com/wazuh/wazuh/pull/8392))
- Changed `request_slice` calculation to improve efficiency when accessing wazuh-db data. ([#8885](https://github.com/wazuh/wazuh/pull/8885))
- Improved the retrieval of information from `wazuh-db` so it reaches the optimum size in a single iteration. ([#9273](https://github.com/wazuh/wazuh/pull/9273))
- Optimized the way framework uses context cached functions and added a note on context_cached docstring. ([#9234](https://github.com/wazuh/wazuh/issues/9234))
- Improved framework regexes to be more specific and less vulnerable. ([#9332](https://github.com/wazuh/wazuh/pull/9332))
- Unified framework exceptions for non-active agents. ([#9423](https://github.com/wazuh/wazuh/pull/9423))
- Changed RBAC policies to case insensitive. ([#9433](https://github.com/wazuh/wazuh/pull/9433))
- Refactored framework stats module into SDK and core components to comply with Wazuh framework code standards. ([#9548](https://github.com/wazuh/wazuh/pull/9548))
- Changed the size of the agents chunks sent to the upgrade socket to make the upgrade endpoints faster. ([#10309](https://github.com/wazuh/wazuh/pull/10309))
- Refactored rootcheck and syscheck SDK code to make it clearer. ([#9408](https://github.com/wazuh/wazuh/pull/9408))
- Adapted Azure-logs module to use Microsoft Graph API instead of Active Directory Graph API. ([#9738](https://github.com/wazuh/wazuh/pull/9738))
- Analysisd now reconnects to Active Response if Remoted or Execd get restarted. ([#8060](https://github.com/wazuh/wazuh/pull/8060))
- Agent key polling now supports cluster environments. ([#10335](https://github.com/wazuh/wazuh/pull/10335))
- Extended support of Vulnerability Detector for Debian 11 (Bullseye). ([#10357](https://github.com/wazuh/wazuh/pull/10357))
- Improved Remoted performance with an agent TCP connection sending queue. ([#10326](https://github.com/wazuh/wazuh/pull/10326))
- Agent DB synchronization has been boosted by caching the last data checksum in Wazuh DB. ([#9093](https://github.com/wazuh/wazuh/pull/9093))
- Logtest now scans new ruleset files when loading a new session. ([#8892](https://github.com/wazuh/wazuh/pull/8892))
- CVE alerts by Vulnerability Detector now include the time of detection, severity, and score. ([#8237](https://github.com/wazuh/wazuh/pull/8237))
- Fixed manager startup when `<database_output>` is enabled. ([#10849](https://github.com/wazuh/wazuh/pull/10849))
- Improved cluster performance using multiprocessing.
  - Changed the cluster `local_integrity` task to run in a separate process to improve overall performance. ([#10767](https://github.com/wazuh/wazuh/pull/10767))
  - The cluster communication with the database for agent information synchronization runs in a parallel separate process. ([#10807](https://github.com/wazuh/wazuh/pull/10807))
  - The cluster processing of the extra-valid files in the master node is carried out in a parallel separate process. ([#10920](https://github.com/wazuh/wazuh/pull/10920))
  - The cluster's file compression task in the master node is carried out in a parallel separate process. ([#11328](https://github.com/wazuh/wazuh/pull/11328))
  - Now the processing of Integrity files in worker nodes is carried out in a parallel separate process ([#11364](https://github.com/wazuh/wazuh/pull/11364))
  - Use cluster and API single processing when the wazuh user doesn't have permissions to access `/dev/shm`. ([#11386](https://github.com/wazuh/wazuh/pull/11386))
- Changed the Ubuntu OVAL feed URL to security-metadata.canonical.com. ([#12491](https://github.com/wazuh/wazuh/pull/12491))
- Let Analysisd warn about missing rule dependencies instead of rejecting the ruleset. ([#12652](https://github.com/wazuh/wazuh/pull/12652))

#### Fixed

- Fixed a memory defect in Remoted when closing connection handles. ([#8223](https://github.com/wazuh/wazuh/pull/8223))
- Fixed a timing problem in the manager that might prevent Analysisd from sending Active responses to agents. ([#7625](https://github.com/wazuh/wazuh/pull/7625))
- Fixed a bug in Analysisd that did not apply field lookup in rules that overwrite other ones. ([#8210](https://github.com/wazuh/wazuh/pull/8210))
- Prevented the manager from leaving dangling agent database files. ([#8902](https://github.com/wazuh/wazuh/pull/8902))
- Corrected remediation message for error code 6004. ([#8254](https://github.com/wazuh/wazuh/pull/8254))
- Fixed a bug when deleting non-existing users or roles in the security SDK. ([#8157](https://github.com/wazuh/wazuh/pull/8157))
- Fixed a bug with `agent.conf` file permissions when creating an agent group. ([#8418](https://github.com/wazuh/wazuh/pull/8418))
- Fixed wrong exceptions with wdb pagination mechanism. ([#8422](https://github.com/wazuh/wazuh/pull/8422))
- Fixed error when loading some rules with the `\` character. ([#8747](https://github.com/wazuh/wazuh/pull/8747))
- Changed `WazuhDBQuery` class to properly close socket connections and prevent file descriptor leaks. ([#9216](https://github.com/wazuh/wazuh/pull/9216))
- Fixed error in the api configuration when using the `agent_upgrade` script. ([#10320](https://github.com/wazuh/wazuh/pull/10320))
- Handle `JSONDecodeError` in Distributed API class methods. ([#10341](https://github.com/wazuh/wazuh/pull/10341))
- Fixed an issue with duplicated logs in Azure-logs module and applied several improvements to it. ([#9738](https://github.com/wazuh/wazuh/pull/9738))
- Fixed the query parameter validation to allow usage of special chars in Azure module. ([#10680](https://github.com/wazuh/wazuh/pull/10680))
- Fix a bug running wazuh-clusterd process when it was already running. ([#8394](https://github.com/wazuh/wazuh/pull/8394))
- Allow cluster to send and receive messages with size higher than request_chunk. ([#8732](https://github.com/wazuh/wazuh/pull/8732))
- Fixed a bug that caused `wazuh-clusterd` process to not delete its pidfile when running in foreground mode and it is stopped. ([#9077](https://github.com/wazuh/wazuh/pull/9077))
- Fixed race condition due to lack of atomicity in the cluster synchronization mechanism. ([#10376](https://github.com/wazuh/wazuh/pull/10376))
- Fixed bug when displaying the dates of the cluster tasks that have not finished yet. Now `n/a` is displayed in these cases. ([#10492](https://github.com/wazuh/wazuh/pull/10492))
- Fixed missing field `value_type` in FIM alerts. ([#9196](https://github.com/wazuh/wazuh/pull/9196))
- Fixed a typo in the SSH Integrity Check script for Agentless. ([#9292](https://github.com/wazuh/wazuh/pull/9292))
- Fixed multiple race conditions in Remoted. ([#10421](https://github.com/wazuh/wazuh/pull/10421))
- The manager's agent database has been fixed to prevent dangling entries from removed agents. ([#10390](https://github.com/wazuh/wazuh/pull/10390))
- Fixed the alerts generated by FIM when a lookup operation on an SID fails. ([#9765](https://github.com/wazuh/wazuh/pull/9765))
- Fixed a bug that caused cluster agent-groups files to be synchronized multiple times unnecessarily. ([#10866](https://github.com/wazuh/wazuh/pull/10866))
- Fixed an issue in Wazuh DB that compiled the SQL statements multiple times unnecessarily. ([#10922](https://github.com/wazuh/wazuh/pull/10922))
- Fixed a crash in Analysisd when setting Active Response with agent_id = 0. ([#10948](https://github.com/wazuh/wazuh/pull/10948))
- Fixed an uninitialized Blowfish encryption structure warning. ([#11161](https://github.com/wazuh/wazuh/pull/11161))
- Fixed a memory overrun hazard in Vulnerability Detector. ([#11262](https://github.com/wazuh/wazuh/pull/11262))
- Fixed a bug when using a limit parameter higher than the total number of objects in the wazuh-db queries. ([#11282](https://github.com/wazuh/wazuh/pull/11282))
- Prevented a false positive for MySQL in Vulnerability Detector. ([#11440](https://github.com/wazuh/wazuh/pull/11440))
- Fixed segmentation fault in Analysisd when setting the number of queues to zero. ([#11448](https://github.com/wazuh/wazuh/pull/11448))
- Fixed false positives in Vulnerability Detector when scanning OVAl for Ubuntu Xenial and Bionic. ([#11440](https://github.com/wazuh/wazuh/pull/11440))
- Fixed an argument injection hazard in the Pagerduty integration script. Reported by Jose Maria Zaragoza (@JoseMariaZ). ([#11835](https://github.com/wazuh/wazuh/pull/11835))
- Fixed memory leaks in the feed parser at Vulnerability Detector. ([#11863](https://github.com/wazuh/wazuh/pull/11863))
  - Architecture data member from the RHEL 5 feed.
  - RHSA items containing no CVEs.
  - Unused RHSA data member when parsing Debian feeds.
- Prevented Authd from exiting due to a pipe signal if Wazuh DB gets closed. ([#12368](https://github.com/wazuh/wazuh/pull/12368))
- Fixed a buffer handling bug in Remoted that left the syslog TCP server stuck. ([#12415](https://github.com/wazuh/wazuh/pull/12415))
- Fixed a memory leak in Vulnerability Detector when discarding kernel packages. ([#12644](https://github.com/wazuh/wazuh/pull/12644))
- Fixed a memory leak at wazuh-logtest-legacy when matching a level-0 rule. ([#12655](https://github.com/wazuh/wazuh/pull/12655))
- Fixed a bug in the Vulnerability Detector CPE helper that may lead to produce false positives about Firefox ESR. ([#13067](https://github.com/wazuh/wazuh/pull/13067))

#### Removed

- The data reporting for Rootcheck scans in the agent_control tool has been deprecated. ([#8399](https://github.com/wazuh/wazuh/pull/8399))
- Removed old framework functions used to calculate agent status. ([#8846](https://github.com/wazuh/wazuh/pull/8846))

### Agent

#### Added

- Added an option to allow the agent to refresh the connection to the manager. ([#8016](https://github.com/wazuh/wazuh/pull/8016))
- Introduced a new module to collect audit logs from GitHub. ([#8532](https://github.com/wazuh/wazuh/pull/8532))
- FIM now expands wildcarded paths in the configuration on Windows agents. ([8461](https://github.com/wazuh/wazuh/pull/8461))
- FIM reloads wildcarded paths on full scans. ([8754](https://github.com/wazuh/wazuh/pull/8754))
- Added new `path_suffix` option to AWS module configuration. ([#8306](https://github.com/wazuh/wazuh/pull/8306))
- Added new `discard_regex` option to AWS module configuration. ([8331](https://github.com/wazuh/wazuh/pull/8331))
- Added support for the S3 Server Access bucket type in AWS module. ([#8482](https://github.com/wazuh/wazuh/pull/8442))
- Added support for Google Cloud Storage buckets using a new GCP module called `gcp-bucket`. ([#9119](https://github.com/wazuh/wazuh/pull/9119))
- Added support for VPC endpoints in AWS module. ([#9420](https://github.com/wazuh/wazuh/pull/9420))
- Added support for GCS access logs in the GCP module. ([#9279](https://github.com/wazuh/wazuh/pull/9279))
- Added an iam role session duration parameter to AWS module. ([#10198](https://github.com/wazuh/wazuh/pull/10198))
- Added support for variables in SCA policies. ([#8826](https://github.com/wazuh/wazuh/pull/8826))
- FIM now fills an audit rule file to support who-data although Audit is in immutable mode. ([#7721](https://github.com/wazuh/wazuh/pull/7721))
- Introduced an integration to collect audit logs from Office365. ([#8957](https://github.com/wazuh/wazuh/pull/8957))
- Added a new field `DisplayVersion` to Syscollector to help Vulnerability Detector match vulnerabilities for Windows. ([#10168](https://github.com/wazuh/wazuh/pull/10168))
- Added support for macOS agent upgrade via WPK. ([#10148](https://github.com/wazuh/wazuh/pull/10148))
- Added Logcollector support for macOS logs (Unified Logging System). ([#8632](https://github.com/wazuh/wazuh/pull/8632))

#### Changed

- The agent now reports the version of the running AIX operating system to the manager. ([#8381](https://github.com/wazuh/wazuh/pull/8381))
- Improved the reliability of the user ID parsing in FIM who-data mode on Linux. ([#8604](https://github.com/wazuh/wazuh/pull/8604))
- Extended support of Logcollector for MySQL 4.7 logs. Thanks to @YoyaYOSHIDA. ([#5047](https://github.com/wazuh/wazuh/pull/5047))
- Agents running on FreeBSD and OpenBSD now report their IP address. ([#9887](https://github.com/wazuh/wazuh/pull/9887))
- Reduced verbosity of FIM debugging logs. ([#8202](https://github.com/wazuh/wazuh/pull/8202))
- The agent's IP resolution frequency has been limited to prevent high CPU load. ([#9992](https://github.com/wazuh/wazuh/pull/9992))
- Syscollector has been optimized to use lees memory. ([#10236](https://github.com/wazuh/wazuh/pull/10236))
- Added support of ZscalerOS system information in the agent. ([#10337](https://github.com/wazuh/wazuh/pull/10337))
- Syscollector has been extended to collect missing Microsoft product hotfixes. ([#10259](https://github.com/wazuh/wazuh/pull/10259))
- Updated the osquery integration to find the new osqueryd location as of version 5.0. ([#10396](https://github.com/wazuh/wazuh/pull/10396))
- The internal FIM data handling has been simplified to find files by their path instead of their inode. ([#9123](https://github.com/wazuh/wazuh/pull/9123))
- Reimplemented the WPK installer rollback on Windows. ([#9764](https://github.com/wazuh/wazuh/pull/9764))
- Active responses for Windows agents now support native fields from Eventchannel. ([#10208](https://github.com/wazuh/wazuh/pull/10208))
- Error logs by Logcollector when a file is missing have been changed to info logs. ([#10651](https://github.com/wazuh/wazuh/pull/10651))
- The agent MSI installer for Windows now detects the platform version to install the default configuration. ([#8724](https://github.com/wazuh/wazuh/pull/8724))
- Agent logs for inability to resolve the manager hostname now have info level. ([#3659](https://github.com/wazuh/wazuh/pull/3659))
- Added ID number to connection enrollment logs. ([#11276](https://github.com/wazuh/wazuh/pull/11276))
- Standardized the use of the `only_logs_after` parameter in the external integration modules. ([#10838](https://github.com/wazuh/wazuh/pull/10838))
- Updated DockerListener integration shebang to python3 for Wazuh agents. ([#12150](https://github.com/wazuh/wazuh/pull/12150))
- Updated the Windows installer ico and png assets to the new logo. ([#12779](https://github.com/wazuh/wazuh/pull/12779))

#### Fixed

- Fixed a bug in FIM that did not allow monitoring new directories in real-time mode if the limit was reached at some point. ([#8784](https://github.com/wazuh/wazuh/pull/8784))
- Fixed a bug in FIM that threw an error when a query to the internal database returned no data. ([#8941](https://github.com/wazuh/wazuh/pull/8941))
- Fixed an error where the IP address was being returned along with the port for Amazon NLB service.([#8362](https://github.com/wazuh/wazuh/pull/8362))
- Fixed AWS module to properly handle the exception raised when processing a folder without logs. ([#8372](https://github.com/wazuh/wazuh/pull/8372)
- Fixed a bug with AWS module when pagination is needed in the bucket. ([#8433](https://github.com/wazuh/wazuh/pull/8433))
- Fixed an error with the ipGeoLocation field in AWS Macie logs. ([#8672](https://github.com/wazuh/wazuh/pull/8672))
- Changed an incorrect debug message in the GCloud integration module. ([#10333](https://github.com/wazuh/wazuh/pull/10333))
- Data race conditions have been fixed in FIM. ([#7848](https://github.com/wazuh/wazuh/pull/7848))
- Fixed wrong command line display in the Syscollector process report on Windows. ([#10011](https://github.com/wazuh/wazuh/pull/10011))
- Prevented Modulesd from freezing if Analysisd or Agentd get stopped before it. ([#10249](https://github.com/wazuh/wazuh/pull/10249))
- Fixed wrong keepalive message from the agent when file merged.mg is missing. ([#10405](https://github.com/wazuh/wazuh/pull/10405))
- Fixed missing logs from the Windows agent when it's getting stopped. ([#10381](https://github.com/wazuh/wazuh/pull/10381))
- Fixed missing packages reporting in Syscollector for macOS due to empty architecture data. ([#10524](https://github.com/wazuh/wazuh/pull/10524))
- Fixed FIM on Linux to parse audit rules with multiple keys for who-data. ([#7506](https://github.com/wazuh/wazuh/pull/7506))
- Fixed Windows 11 version collection in the agent. ([#10639](https://github.com/wazuh/wazuh/pull/10639))
- Fixed missing Eventchannel location in Logcollector configuration reporting. ([#10602](https://github.com/wazuh/wazuh/pull/10602))
- Updated CloudWatch Logs integration to avoid crashing when AWS raises Throttling errors. ([#10794](https://github.com/wazuh/wazuh/pull/10794))
- Fixed AWS modules' log file filtering when there are logs with and without a prefix mixed in a bucket. ([#10718](https://github.com/wazuh/wazuh/pull/10718))
- Fixed a bug on the installation script that made upgrades not to update the code of the external integration modules. ([#10884](https://github.com/wazuh/wazuh/pull/10884))
- Fixed issue with AWS integration module trying to parse manually created folders as if they were files. ([#10921](https://github.com/wazuh/wazuh/pull/10921))
- Fixed installation errors in OS with no subversion. ([#11086](https://github.com/wazuh/wazuh/pull/11086))
- Fixed a typo in an error log about enrollment SSL certificate. ([#11115](https://github.com/wazuh/wazuh/pull/11115))
- Fixed unit tests for Windows agent when built on MinGW 10. ([#11121](https://github.com/wazuh/wazuh/pull/11121))
- Fixed Windows agent compilation warnings. ([#10942](https://github.com/wazuh/wazuh/pull/10942))
- Fixed the OS version reported by the agent on OpenSUSE Tumbleweed. ([#11207](https://github.com/wazuh/wazuh/pull/11207))
- Prevented Syscollector from truncating the open port inode numbers on Linux. ([#11329](https://github.com/wazuh/wazuh/pull/11329))
- Fixed agent auto-restart on configuration changes when started via `wazuh-control` on a Systemd based Linux OS. ([#11365](https://github.com/wazuh/wazuh/pull/11365))
- Fixed a bug in the AWS module resulting in unnecessary API calls when trying to obtain the different Account IDs for the bucket. ([#10952](https://github.com/wazuh/wazuh/pull/10952))
- Fixed Azure integration's configuration parsing to allow omitting optional parameters. ([#11278](https://github.com/wazuh/wazuh/pull/11278))
- Fixed Azure Storage credentials validation bug. ([#11296](https://github.com/wazuh/wazuh/pull/11296))
- Fixed the read of the hostname in the installation process for openSUSE. ([#11455](https://github.com/wazuh/wazuh/pull/11455))
- Fixed the graceful shutdown when agent loses connection. ([#11425](https://github.com/wazuh/wazuh/pull/11425))
- Fixed error "Unable to set server IP address" on the Windows agent. ([#11736](https://github.com/wazuh/wazuh/pull/11736))
- Fixed reparse option in the AWS VPCFlow and Config integrations. ([#11608](https://github.com/wazuh/wazuh/pull/11608))
- Removed unnecessary calls to the AWS API made by the VPCFlow and Config integration modules. ([#11644](https://github.com/wazuh/wazuh/pull/11644))
- Fixed how the AWS Config module parses the dates used to request logs from AWS. ([#12324](https://github.com/wazuh/wazuh/pull/12324))
- Let Logcollector audit format parse logs with a custom name_format. ([#12676](https://github.com/wazuh/wazuh/pull/12676))
- Fixed Agent bootstrap issue that might lead to startup timeout when it cannot resolve a manager hostname. ([#12704](https://github.com/wazuh/wazuh/pull/12704))
- Fixed a bug in the agent's leaky bucket throughput regulator that could leave it stuck if the time is advanced on Windows. ([#13088](https://github.com/wazuh/wazuh/pull/13088))

#### Removed
- Removed oscap module files as it was already deprecated since v4.0.0. ([#10900](https://github.com/wazuh/wazuh/pull/10900))

### RESTful API

#### Added

- Added new `PUT /agents/reconnect` endpoint to force agents reconnection to the manager. ([#7988](https://github.com/wazuh/wazuh/pull/7988))
- Added `select` parameter to the `GET /security/users`, `GET /security/roles`, `GET /security/rules` and `GET /security/policies` endpoints. ([#6761](https://github.com/wazuh/wazuh/pull/6761))
- Added type and status filters to `GET /vulnerability/{agent_id}` endpoint. ([#8100](https://github.com/wazuh/wazuh/pull/8100))
- Added an option to configure SSL ciphers. ([#7490](https://github.com/wazuh/wazuh/pull/7490))
- Added an option to configure the maximum response time of the API. ([#8919](https://github.com/wazuh/wazuh/pull/8919))
- Added new `DELETE /rootcheck/{agent_id}` endpoint. ([#8945](https://github.com/wazuh/wazuh/pull/8945))
- Added new `GET /vulnerability/{agent_id}/last_scan` endpoint to check the latest vulnerability scan of an agent. ([#9028](https://github.com/wazuh/wazuh/pull/9028))
- Added new `cvss` and `severity` fields and filters to `GET /vulnerability/{agent_id}` endpoint. ([#9028](https://github.com/wazuh/wazuh/pull/9028))
- Added an option to configure the maximum allowed API upload size. ([#9100](https://github.com/wazuh/wazuh/pull/9100))
- Added new unit and integration tests for API models. ([#9142](https://github.com/wazuh/wazuh/pull/9142))
- Added message with the PID of `wazuh-apid` process when launched in foreground mode. ([#9077](https://github.com/wazuh/wazuh/pull/9077))
- Added `external id`, `source` and `url` to the MITRE endpoints responses. ([#9144](https://github.com/wazuh/wazuh/pull/9144))
- Added custom healthchecks for legacy agents in API integration tests, improving maintainability. ([#9297](https://github.com/wazuh/wazuh/pull/9297))
- Added new unit tests for the API python module to increase coverage. ([#9914](https://github.com/wazuh/wazuh/issues/9914))
- Added docker logs separately in API integration tests environment to get cleaner reports. ([#10238](https://github.com/wazuh/wazuh/pull/10238))
- Added new `disconnection_time` field to `GET /agents` response. ([#10437](https://github.com/wazuh/wazuh/pull/10437))
- Added new filters to agents upgrade endpoints. ([#10457](https://github.com/wazuh/wazuh/pull/10457))
- Added new API endpoints to access all the MITRE information. ([#8288](https://github.com/wazuh/wazuh/pull/8288))
- Show agent-info permissions flag when using cluster_control and in the `GET /cluster/healthcheck` API endpoint. ([#10947](https://github.com/wazuh/wazuh/pull/10947))
- Save agents' ossec.log if an API integration test fails. ([#11931](https://github.com/wazuh/wazuh/pull/11931))
- Added `POST /security/user/authenticate/run_as` endpoint to API bruteforce blocking system. ([#12085](https://github.com/wazuh/wazuh/pull/12085))
- Added new API endpoint to obtain summaries of agent vulnerabilities' inventory items. ([#12638](https://github.com/wazuh/wazuh/pull/12638))
- Added fields external_references, condition, title, published and updated to GET /vulnerability/{agent_id} API endpoint. ([#12727](https://github.com/wazuh/wazuh/pull/12727))
- Added the possibility to include strings in brackets in values of the `q` parameter. ([#13262](https://github.com/wazuh/wazuh/pull/13262]))

#### Changed

- Renamed SSL protocol configuration parameter. ([#7490](https://github.com/wazuh/wazuh/pull/7490))
- Reviewed and updated API spec examples and JSON body examples. ([#8827](https://github.com/wazuh/wazuh/pull/8827))
- Improved the performance of several API endpoints. This is specially appreciable in environments with a big number of agents.
  - Improved `PUT /agents/group` endpoint. ([#8937](https://github.com/wazuh/wazuh/pull/8937))
  - Improved `PUT /agents/restart` endpoint. ([#8938](https://github.com/wazuh/wazuh/pull/8938))
  - Improved `DELETE /agents` endpoint. ([#8950](https://github.com/wazuh/wazuh/pull/8950))
  - Improved `PUT /rootcheck` endpoint. ([#8959](https://github.com/wazuh/wazuh/pull/8959))
  - Improved `PUT /syscheck` endpoint. ([#8966](https://github.com/wazuh/wazuh/pull/8966))
  - Improved `DELETE /groups` endpoint and changed API response to be more consistent. ([#9046](https://github.com/wazuh/wazuh/pull/9046))
- Changed `DELETE /rootcheck` endpoint to `DELETE /experimental/rootcheck`. ([#8945](https://github.com/wazuh/wazuh/pull/8945))
- Reduced the time it takes for `wazuh-apid` process to check its configuration when using the `-t` parameter. ([#9012](https://github.com/wazuh/wazuh/pull/9012))
- Fixed malfunction in the `sort` parameter of syscollector endpoints. ([#9019](https://github.com/wazuh/wazuh/pull/9019))
- Improved API integration tests stability when failing in entrypoint. ([#9113](https://github.com/wazuh/wazuh/pull/9113))
- Made SCA API integration tests dynamic to validate responses coming from any agent version. ([#9228](https://github.com/wazuh/wazuh/pull/9228))
- Refactored and standardized all the date fields in the API responses to use ISO8601. ([#9227](https://github.com/wazuh/wazuh/pull/9227))
- Removed `Server` header from API HTTP responses. ([#9263](https://github.com/wazuh/wazuh/pull/9263))
- Improved JWT implementation by replacing HS256 signing algorithm with ES512. ([#9371](https://github.com/wazuh/wazuh/pull/9371))
- Removed limit of agents to upgrade using the API upgrade endpoints. ([#10009](https://github.com/wazuh/wazuh/pull/10009))
- Changed Windows agents FIM responses to return permissions as JSON. ([#10158](https://github.com/wazuh/wazuh/pull/10158))
- Adapted API endpoints to changes in `wazuh-authd` daemon `force` parameter. ([#10389](https://github.com/wazuh/wazuh/pull/10389))
- Deprecated `use_only_authd` API configuration option and related functionality. `wazuh-authd` will always be required for creating and removing agents. ([#10512](https://github.com/wazuh/wazuh/pull/10512))
- Improved API validators and related unit tests. ([#10745](https://github.com/wazuh/wazuh/pull/10745))
- Improved specific module healthchecks in API integration tests environment. ([#10905](https://github.com/wazuh/wazuh/pull/10905))
- Changed thread pool executors for process pool executors to improve API availability. ([#10916](https://github.com/wazuh/wazuh/pull/10916))
- Changed HTTPS options to use files instead of relative paths. ([#11410](https://github.com/wazuh/wazuh/pull/11410))

#### Fixed

- Fixed inconsistency in RBAC resources for `group:create`, `decoders:update`, and `rules:update` actions. ([#8196](https://github.com/wazuh/wazuh/pull/8196))
- Fixed the handling of an API error message occurring when Wazuh is started with a wrong `ossec.conf`. Now the execution continues and raises a warning. ([8378](https://github.com/wazuh/wazuh/pull/8378))
- Fixed a bug with `sort` parameter that caused a wrong response when sorting by several fields.([#8548](https://github.com/wazuh/wazuh/pull/8548))
- Fixed the description of `force_time` parameter in the API spec reference. ([#8597](https://github.com/wazuh/wazuh/issues/8597))
- Fixed API incorrect path in remediation message when maximum number of requests per minute is reached. ([#8537](https://github.com/wazuh/wazuh/pull/8537))
- Fixed agents' healthcheck error in the API integration test environment. ([#9071](https://github.com/wazuh/wazuh/pull/9071))
- Fixed a bug with `wazuh-apid` process handling of pidfiles when running in foreground mode. ([#9077](https://github.com/wazuh/wazuh/pull/9077))
- Fixed a bug with RBAC `group_id` matching. ([#9192](https://github.com/wazuh/wazuh/pull/9192))
- Removed temporal development keys and values from `GET /cluster/healthcheck` response. ([#9147](https://github.com/wazuh/wazuh/pull/9147))
- Fixed several errors when filtering by dates. ([#9227](https://github.com/wazuh/wazuh/pull/9227))
- Fixed limit in some endpoints like `PUT /agents/group/{group_id}/restart` and added a pagination method. ([#9262](https://github.com/wazuh/wazuh/pull/9262))
- Fixed bug with the `search` parameter resulting in invalid results. ([#9320](https://github.com/wazuh/wazuh/pull/9320))
- Fixed wrong values of `external_id` field in MITRE resources. ([#9368](https://github.com/wazuh/wazuh/pull/9368))
- Fixed how the API integration testing environment checks that `wazuh-apid` daemon is running before starting the tests. ([#9399](https://github.com/wazuh/wazuh/pull/9399))
- Add healthcheck to verify that `logcollector` stats are ready before starting the API integration test. ([#9777](https://github.com/wazuh/wazuh/pull/9777))
- Fixed API integration test healthcheck used in the `vulnerability` test cases. ([#10159](https://github.com/wazuh/wazuh/pull/10159))
- Fixed an error with `PUT /agents/node/{node_id}/restart` endpoint when no agents are present in selected node. ([#10179](https://github.com/wazuh/wazuh/pull/10179))
- Fixed RBAC experimental API integration tests expecting a 1760 code in implicit requests. ([#10322](https://github.com/wazuh/wazuh/pull/10322))
- Fixed cluster race condition that caused API integration test to randomly fail. ([#10289](https://github.com/wazuh/wazuh/pull/10289))
- Fixed `PUT /agents/node/{node_id}/restart` endpoint to exclude exception codes properly. ([#10619](https://github.com/wazuh/wazuh/pull/10619))
- Fixed `PUT /agents/group/{group_id}/restart` endpoint to exclude exception codes properly. ([#10666](https://github.com/wazuh/wazuh/pull/10666))
- Fixed agent endpoints `q` parameter to allow more operators when filtering by groups. ([#10656](https://github.com/wazuh/wazuh/pull/10656))
- Fixed API integration tests related to rule, decoder and task endpoints. ([#10830](https://github.com/wazuh/wazuh/pull/10830))
- Improved exceptions handling when starting the Wazuh API service. ([#11411](https://github.com/wazuh/wazuh/pull/11411))
- Fixed race condition while creating RBAC database. ([#11598](https://github.com/wazuh/wazuh/pull/11598))
- Fixed API integration tests failures caused by race conditions. ([#12102](https://github.com/wazuh/wazuh/pull/12102))

#### Removed

- Removed select parameter from GET /agents/stats/distinct endpoint. ([#8599](https://github.com/wazuh/wazuh/pull/8599))
- Removed `GET /mitre` endpoint. ([#8099](https://github.com/wazuh/wazuh/pull/8099))
- Deprecated the option to set log `path` in the configuration. ([#11410](https://github.com/wazuh/wazuh/pull/11410))

### Ruleset

#### Added

- Added Carbanak detection rules. ([#11306](https://github.com/wazuh/wazuh/pull/11306))
- Added Cisco FTD rules and decoders. ([#11309](https://github.com/wazuh/wazuh/pull/11309))
- Added decoders for AWS EKS service. ([#11284](https://github.com/wazuh/wazuh/pull/11284))
- Added F5 BIG IP ruleset. ([#11394](https://github.com/wazuh/wazuh/pull/11394))
- Added GCP VPC Storage, Firewall and Flow rules. ([#11191](https://github.com/wazuh/wazuh/pull/11191))
- Added Gitlab v12 ruleset. ([#11323](https://github.com/wazuh/wazuh/pull/11323))
- Added Microsoft Exchange Server rules and decoders. ([#11289](https://github.com/wazuh/wazuh/pull/11289))
- Added Microsoft Windows persistence by using registry keys detection. ([#11390](https://github.com/wazuh/wazuh/pull/11390))
- Added Oracle Database 12c rules and decoders. ([#11274](https://github.com/wazuh/wazuh/pull/11274))
- Added rules for Carbanak step 1.A - User Execution: Malicious File. ([#8476](https://github.com/wazuh/wazuh/pull/8476))
- Added rules for Carbanak step 2.A - Local Discovery. ([#11212](https://github.com/wazuh/wazuh/pull/11212))
- Added rules for Carbanak step 2.B - Screen Capture. ([#9075](https://github.com/wazuh/wazuh/pull/9075))
- Added rules for Carbanak step 5.B - Lateral Movement via SSH. ([#9097](https://github.com/wazuh/wazuh/pull/9097))
- Added rules for Carbanak step 9.A - User Monitoring. ([#11342](https://github.com/wazuh/wazuh/pull/11342))
- Added rules for Cloudflare WAF. ([#11373](https://github.com/wazuh/wazuh/pull/11373))
- Added ruleset for ESET Remote console. ([#11013](https://github.com/wazuh/wazuh/pull/11013))
- Added ruleset for GITHUB audit logs. ([#8532](https://github.com/wazuh/wazuh/pull/8532))
- Added ruleset for Palo Alto v8.X - v10.X. ([#11137](https://github.com/wazuh/wazuh/pull/11137))
- Added SCA policy for Amazon Linux 1. ([#11431](https://github.com/wazuh/wazuh/pull/11431))
- Added SCA policy for Amazon Linux 2. ([#11480](https://github.com/wazuh/wazuh/pull/11480))
- Added SCA policy for apple macOS 10.14 Mojave. ([#7035](https://github.com/wazuh/wazuh/pull/7035))
- Added SCA policy for apple macOS 10.15 Catalina. ([#7036](https://github.com/wazuh/wazuh/pull/7036))
- Added SCA policy for macOS Big Sur. ([#11454](https://github.com/wazuh/wazuh/pull/11454))
- Added SCA policy for Microsoft IIS 10. ([#11250](https://github.com/wazuh/wazuh/pull/11250))
- Added SCA policy for Microsoft SQL 2016. ([#11249](https://github.com/wazuh/wazuh/pull/11249))
- Added SCA policy for Mongo Database 3.6. ([#11247](https://github.com/wazuh/wazuh/pull/11247))
- Added SCA policy for NGINX. ([#11248](https://github.com/wazuh/wazuh/pull/11248))
- Added SCA policy for Oracle Database 19c. ([#11245](https://github.com/wazuh/wazuh/pull/11245))
- Added SCA policy for PostgreSQL 13. ([#11154](https://github.com/wazuh/wazuh/pull/11154))
- Added SCA policy for SUSE Linux Enterprise Server 15. ([#11223](https://github.com/wazuh/wazuh/pull/11223))
- Added SCA policy for Ubuntu 14. ([#11432](https://github.com/wazuh/wazuh/pull/11432))
- Added SCA policy for Ubuntu 16. ([#11452](https://github.com/wazuh/wazuh/pull/11452))
- Added SCA policy for Ubuntu 18. ([#11453](https://github.com/wazuh/wazuh/pull/11453))
- Added SCA policy for Ubuntu 20. ([#11430](https://github.com/wazuh/wazuh/pull/11430))
- Added SCA policy for. Solaris 11.4. ([#11286](https://github.com/wazuh/wazuh/pull/11286))
- Added Sophos UTM Firewall ruleset. ([#11122](https://github.com/wazuh/wazuh/pull/11122))
- Added Wazuh-api ruleset. ([#11357](https://github.com/wazuh/wazuh/pull/11357))

#### Changed

- Updated audit rules. ([#11016](https://github.com/wazuh/wazuh/pull/11016))
- Updated AWS s3 ruleset. ([#11177](https://github.com/wazuh/wazuh/pull/11177))
- Updated Exim 4 decoder and rules to latest format. ([#11344](https://github.com/wazuh/wazuh/pull/11344))
- Updated MITRE DB with latest MITRE JSON specification. ([#8738](https://github.com/wazuh/wazuh/pull/8738))
- Updated multiple rules to remove alert_by_email option. ([#11255](https://github.com/wazuh/wazuh/pull/11255))
- Updated NextCloud ruleset. ([#11795](https://github.com/wazuh/wazuh/pull/11795))
- Updated ProFTPD decoder. ([#11232](https://github.com/wazuh/wazuh/pull/11232))
- Updated RedHat Enterprise Linux 8 SCA up to version 1.0.1. ([#11242](https://github.com/wazuh/wazuh/pull/11242))
- Updated rules and decoders for FortiNet products. ([#11100](https://github.com/wazuh/wazuh/pull/11100))
- Updated SCA policy for CentOS 7. ([#11429](https://github.com/wazuh/wazuh/pull/11429))
- Updated SCA policy for CentOS 8. ([#8751](https://github.com/wazuh/wazuh/pull/8751))
- Updated SonicWall rules decoder. ([#11263](https://github.com/wazuh/wazuh/pull/11263))
- Updated SSHD ruleset. ([#11388](https://github.com/wazuh/wazuh/pull/11388))
- From file 0580-win-security_rules.xml, rules with id 60198 and 60199 are moved to file 0585-win-application_rules.xml, with rule ids 61071 and 61072 respectively. ([#8552](https://github.com/wazuh/wazuh/pull/8552))

#### Fixed

- Fixed bad character on rules 60908 and 60884 - win-application rules. ([#11117](https://github.com/wazuh/wazuh/pull/11117))
- Fixed Microsoft logs rules. ([#11369](https://github.com/wazuh/wazuh/pull/11369))
- Fixed PHP rules for MITRE and groups. ([#11405](https://github.com/wazuh/wazuh/pull/11405))
- Fixed rules id for Microsoft Windows Powershell. ([#11214](https://github.com/wazuh/wazuh/pull/11214))

### Other

#### Changed

- Upgraded external SQLite library dependency version to 3.36. ([#10247](https://github.com/wazuh/wazuh/pull/10247))
- Upgraded external BerkeleyDB library dependency version to 18.1.40. ([#10247](https://github.com/wazuh/wazuh/pull/10247))
- Upgraded external OpenSSL library dependency version to 1.1.1l. ([#10247](https://github.com/wazuh/wazuh/pull/10247))
- Upgraded external Google Test library dependency version to 1.11. ([#10927](https://github.com/wazuh/wazuh/pull/10927))
- Upgraded external Aiohttp library dependency version to 3.8.1. ([11436]([https://github.com/wazuh/wazuh/pull/11436))
- Upgraded external Werkzeug library dependency version to 2.0.2. ([11436]([https://github.com/wazuh/wazuh/pull/11436))
- Upgraded embedded Python version to 3.9.9. ([11436]([https://github.com/wazuh/wazuh/pull/11436))

#### Fixed

- Fixed error detection in the CURL helper library. ([#9168](https://github.com/wazuh/wazuh/pull/9168))
- Fixed external BerkeleyDB library support for GCC 11. ([#10899](https://github.com/wazuh/wazuh/pull/10899))
- Fixed an installation error due to missing OS minor version on CentOS Stream. ([#11086](https://github.com/wazuh/wazuh/pull/11086))
- Fixed an installation error due to missing command `hostname` on OpenSUSE Tumbleweed. ([#11455](https://github.com/wazuh/wazuh/pull/11455))


## [v4.2.7] - 2022-05-30

### Manager

#### Fixed

- Fixed a crash in Vuln Detector when scanning agents running on Windows (backport from 4.3.2). ([#13617](https://github.com/wazuh/wazuh/pull/13617))


## [v4.2.6] - 2022-03-29

### Manager

#### Fixed

- Fixed an integer overflow hazard in `wazuh-remoted` that caused it to drop incoming data after receiving 2^31 messages. ([#11974](https://github.com/wazuh/wazuh/pull/11974))


## [v4.2.5] - 2021-11-15

### Manager

#### Changed

- Active response requests for agents between v4.2.0 and v4.2.4 is now sanitized to prevent unauthorized code execution. ([#10809](https://github.com/wazuh/wazuh/pull/10809))

### Agent

#### Fixed

- A bug in the Active response tools that may allow unauthorized code execution has been mitigated. Reported by @rk700. ([#10809](https://github.com/wazuh/wazuh/pull/10809))


## [v4.2.4] - 2021-10-20

### Manager

#### Fixed

- Prevented files belonging to deleted agents from remaining in the manager. ([#9158](https://github.com/wazuh/wazuh/pull/9158))
- Fixed inaccurate agent group file cleanup in the database sync module. ([#10432](https://github.com/wazuh/wazuh/pull/10432))
- Prevented the manager from corrupting the agent data integrity when the disk gets full. ([#10479](https://github.com/wazuh/wazuh/pull/10479))
- Fixed a resource leak in Vulnerability Detector when scanning Windows agents. ([#10559](https://github.com/wazuh/wazuh/pull/10559))
- Stop deleting agent related files in cluster process when an agent is removed from `client.keys`. ([#9061](https://github.com/wazuh/wazuh/pull/9061))

## [v4.2.3] - 2021-10-06

### Manager

#### Fixed

- Fixed a bug in Remoted that might lead it to crash when retrieving an agent's group. ([#10388](https://github.com/wazuh/wazuh/pull/10388))


## [v4.2.2] - 2021-09-28

### Manager

#### Changed

- Clean up the agent's inventory data on the manager if Syscollector is disabled. ([#9133](https://github.com/wazuh/wazuh/pull/9133))
- Authd now refuses enrollment attempts if the agent already holds a valid key. ([#9779](https://github.com/wazuh/wazuh/pull/9779))

#### Fixed

- Fixed a false positive in Vulnerability Detector when packages have multiple conditions in the OVAL feed. ([#9647](https://github.com/wazuh/wazuh/pull/9647))
- Prevented pending agents from keeping their state indefinitely in the manager. ([#9042](https://github.com/wazuh/wazuh/pull/9042))
- Fixed Remoted to avoid agents in connected state with no group assignation. ([#9088](https://github.com/wazuh/wazuh/pull/9088))
- Fixed a bug in Analysisd that ignored the value of the rule option `noalert`. ([#9278](https://github.com/wazuh/wazuh/pull/9278))
- Fixed Authd's startup to set up the PID file before loading keys. ([#9378](https://github.com/wazuh/wazuh/pull/9378))
- Fixed a bug in Authd that delayed the agent timestamp update when removing agents. ([#9295](https://github.com/wazuh/wazuh/pull/9295))
- Fixed a bug in Wazuh DB that held wrong agent timestamp data. ([#9705](https://github.com/wazuh/wazuh/pull/9705))
- Fixed a bug in Remoted that kept deleted shared files in the multi-groups' merged.mg file. ([#9942](https://github.com/wazuh/wazuh/pull/9942))
- Fixed a bug in Analysisd that overwrote its queue socket when launched in test mode. ([#9987](https://github.com/wazuh/wazuh/pull/9987))
- Fixed a condition in the Windows Vulnerability Detector to prevent false positives when evaluating DU patches. ([#10016](https://github.com/wazuh/wazuh/pull/10016))
- Fixed a memory leak when generating the Windows report in Vulnerability Detector. ([#10214](https://github.com/wazuh/wazuh/pull/10214))
- Fixed a file descriptor leak in Analysisd when delivering an AR request to an agent. ([#10194](https://github.com/wazuh/wazuh/pull/10194))
- Fixed error with Wazuh path in Azure module. ([#10250](https://github.com/wazuh/wazuh/pull/10250))

### Agent

#### Changed

- Optimized Syscollector scan performance. ([#9907](https://github.com/wazuh/wazuh/pull/9907))
- Reworked the Google Cloud Pub/Sub integration module to increase the number of processed events per second allowing multithreading. Added new `num_threads` option to module configuration. ([#9927](https://github.com/wazuh/wazuh/pull/9927))
- Upgraded google-cloud-pubsub dependency to the latest stable version (2.7.1). ([#9964](https://github.com/wazuh/wazuh/pull/9964))
- Reimplemented the WPK installer rollback on Linux. ([#9443](https://github.com/wazuh/wazuh/pull/9443))
- Updated AWS WAF implementation to change `httpRequest.headers` field format. ([#10217](https://github.com/wazuh/wazuh/pull/10217))

#### Fixed

- Prevented the manager from hashing the shared configuration too often. ([#9710](https://github.com/wazuh/wazuh/pull/9710))
- Fixed a memory leak in Logcollector when re-subscribing to Windows Eventchannel. ([#9310](https://github.com/wazuh/wazuh/pull/9310))
- Fixed a memory leak in the agent when enrolling for the first time if it had no previous key. ([#9967](https://github.com/wazuh/wazuh/pull/9967))
- Removed CloudWatchLogs log stream limit when there are more than 50 log streams. ([#9934](https://github.com/wazuh/wazuh/pull/9934))
- Fixed a problem in the Windows installer that causes the agent to be unable to get uninstalled or upgraded. ([#9897](https://github.com/wazuh/wazuh/pull/9897))
- Fixed AWS WAF log parsing when there are multiple dicts in one line. ([#9775](https://github.com/wazuh/wazuh/pull/9775))
- Fixed a bug in AWS CloudWatch Logs module that caused already processed logs to be collected and reprocessed. ([#10024](https://github.com/wazuh/wazuh/pull/10024))
- Avoid duplicate alerts from case-insensitive 32-bit registry values in FIM configuration for Windows agents. ([#8256](https://github.com/wazuh/wazuh/pull/8256))
- Fixed a bug in the sources and WPK installer that made upgrade unable to detect the previous installation on CentOS 7. ([#10210](https://github.com/wazuh/wazuh/pull/10210))

### RESTful API

#### Changed

- Made SSL ciphers configurable and renamed SSL protocol option. ([#10219](https://github.com/wazuh/wazuh/pull/10219))

#### Fixed

- Fixed a bug with distributed API calls when the cluster is disabled. ([#9984](https://github.com/wazuh/wazuh/pull/9984))


## [v4.2.1] - 2021-09-03

### Fixed

- **Installer:**
  - Fixed a bug in the upgrade to 4.2.0 that disabled Eventchannel support on Windows agent. ([#9973](https://github.com/wazuh/wazuh/issues/9973))

- **Modules:**
  - Fixed a bug with Python-based integration modules causing the integrations to stop working in agents for Wazuh v4.2.0. ([#9975](https://github.com/wazuh/wazuh/issues/9975))


## [v4.2.0] - 2021-08-25

### Added

- **Core:**
  - Added support for bookmarks in Logcollector, allowing to follow the log file at the point where the agent stopped. ([#3368](https://github.com/wazuh/wazuh/issues/3368))
  - Improved support for multi-line logs with a variable number of lines in Logcollector. ([#5652](https://github.com/wazuh/wazuh/issues/5652))
  - Added an option to limit the number of files per second in FIM. ([#6830](https://github.com/wazuh/wazuh/pull/6830))
  - Added a statistics file to Logcollector. Such data is also available via API queries. ([#7109](https://github.com/wazuh/wazuh/pull/7109))
  - Allow statistical data queries to the agent. ([#7239](https://github.com/wazuh/wazuh/pull/7239))
  - Allowed quoting in commands to group arguments in the command wodle and SCA checks. ([#7307](https://github.com/wazuh/wazuh/pull/7307))
  - Let agents running on Solaris send their IP to the manager. ([#7408](https://github.com/wazuh/wazuh/pull/7408))
  - New option `<ip_update_interval>` to set how often the agent refresh its IP address. ([#7444](https://github.com/wazuh/wazuh/pull/7444))
  - Added support for testing location information in Wazuh Logtest. ([#7661](https://github.com/wazuh/wazuh/issues/7661))
  - Added Vulnerability Detector reports to Wazuh DB to know which CVE’s affect an agent. ([#7731](https://github.com/wazuh/wazuh/issues/7731))
  - Introduced an option to enable or disable listening Authd TLS port. ([#8755](https://github.com/wazuh/wazuh/pull/8755))

- **API:**
  - Added new endpoint to get agent stats from different components. ([#7200](https://github.com/wazuh/wazuh/pull/7200))
  - Added new endpoint to modify users' allow_run_as flag. ([#7588](https://github.com/wazuh/wazuh/pull/7588))
  - Added new endpoint to get vulnerabilities that affect an agent. ([#7647](https://github.com/wazuh/wazuh/pull/7647))
  - Added API configuration validator. ([#7803](https://github.com/wazuh/wazuh/pull/7803))
  - Added the capability to disable the max_request_per_minute API configuration option using 0 as value. ([#8115](https://github.com/wazuh/wazuh/pull/8115))

- **Ruleset:**
  - Decoders
    - Added support for UFW firewall to decoders. ([#7100](https://github.com/wazuh/wazuh/pull/7100))
    - Added Sophos firewall Decoders ([#7289](https://github.com/wazuh/wazuh/pull/7289))
    - Added Wazuh API Decoders ([#7289](https://github.com/wazuh/wazuh/pull/7289))
    - Added F5 BigIP Decoders. ([#7289](https://github.com/wazuh/wazuh/pull/7289))
  - Rules
    - Added Sophos firewall Rules ([#7289](https://github.com/wazuh/wazuh/pull/7289))
    - Added Wazuh API Rules ([#7289](https://github.com/wazuh/wazuh/pull/7289))
    - Added Firewall Rules
    - Added F5 BigIp Rules. ([#7289](https://github.com/wazuh/wazuh/pull/7289))
  - SCA
    - Added CIS policy "Ensure XD/NX support is enabled" back for SCA. ([#7316](https://github.com/wazuh/wazuh/pull/7316))
    - Added Apple MacOS 10.14 SCA ([#7035](https://github.com/wazuh/wazuh/pull/7035))
    - Added Apple MacOS 10.15 SCA ([#7036](https://github.com/wazuh/wazuh/pull/7036))
    - Added Apple MacOS 11.11 SCA ([#7037](https://github.com/wazuh/wazuh/pull/7037))

### Changed

- **Cluster:**
  - Improved the cluster nodes integrity calculation process. It only calculates the MD5 of the files that have been modified since the last integrity check. ([#8175](https://github.com/wazuh/wazuh/pull/8175))
  - Changed the synchronization of agent information between cluster nodes to complete the synchronization in a single task for each worker. ([#8182](https://github.com/wazuh/wazuh/pull/8182))
  - Changed cluster logs to show more useful information. ([#8002](https://github.com/wazuh/wazuh/pull/8002))

- **Core:**
  - Wazuh daemons have been renamed to a unified standard. ([#6912](https://github.com/wazuh/wazuh/pull/6912))
  - Wazuh CLIs have been renamed to a unified standard. ([#6903](https://github.com/wazuh/wazuh/pull/6903))
  - Wazuh internal directories have been renamed to a unified standard. ([#6920](https://github.com/wazuh/wazuh/pull/6920))
  - Prevent a condition in FIM that may lead to a memory error. ([#6759](https://github.com/wazuh/wazuh/pull/6759))
  - Let FIM switch to real-time mode for directories where who-data is not available (Audit in immutable mode). ([#6828](https://github.com/wazuh/wazuh/pull/6828))
  - Changed the Active Response protocol to receive messages in JSON format that include the full alert. ([#7317](https://github.com/wazuh/wazuh/pull/7317))
  - Changed references to the product name in logs. ([#7264](https://github.com/wazuh/wazuh/pull/7264))
  - Syscollector now synchronizes its database with the manager, avoiding full data delivery on each scan. ([#7379](https://github.com/wazuh/wazuh/pull/7379))
  - Remoted now supports both TCP and UDP protocols simultaneously. ([#7541](https://github.com/wazuh/wazuh/pull/7541))
  - Improved the unit tests for the os_net library. ([#7595](https://github.com/wazuh/wazuh/pull/7595))
  - FIM now removes the audit rules when their corresponding symbolic links change their target. ([#6999](https://github.com/wazuh/wazuh/pull/6999))
  - Compilation from sources now downloads the external dependencies prebuilt. ([#7797](https://github.com/wazuh/wazuh/pull/7797))
  - Added the old implementation of Logtest as `wazuh-logtest-legacy`. ([#7807](https://github.com/wazuh/wazuh/pull/7807))
  - Improved the performance of Analysisd when running on multi-core hosts. ([#7974](https://github.com/wazuh/wazuh/pull/7974))
  - Agents now report the manager when they stop. That allows the manager to log an alert and immediately set their state to "disconnected". ([#8021](https://github.com/wazuh/wazuh/pull/8021))
  - Wazuh building is now independent from the installation directory. ([#7327](https://github.com/wazuh/wazuh/pull/7327))
  - The embedded python interpreter is provided in a preinstalled, portable package. ([#7327](https://github.com/wazuh/wazuh/pull/7327))
  - Wazuh resources are now accessed by a relative path to the installation directory. ([#7327](https://github.com/wazuh/wazuh/pull/7327))
  - The error log that appeared when the agent cannot connect to SCA has been switched to warning. ([#8201](https://github.com/wazuh/wazuh/pull/8201))
  - The agent now validates the Audit connection configuration when enabling whodata for FIM on Linux. ([#8921](https://github.com/wazuh/wazuh/pull/8921))

- **API:**
  - Removed ruleset version from `GET /cluster/{node_id}/info` and `GET /manager/info` as it was deprecated. ([#6904](https://github.com/wazuh/wazuh/issues/6904))
  - Changed the `POST /groups` endpoint to specify the group name in a JSON body instead of in a query parameter. ([#6909](https://github.com/wazuh/wazuh/pull/6909))
  - Changed the `PUT /active-response` endpoint function to create messages with the new JSON format. ([#7312](https://github.com/wazuh/wazuh/pull/7312))
  - New parameters added to `DELETE /agents` endpoint and `older_than` field removed from response. ([#6366](https://github.com/wazuh/wazuh/issues/6366))
  - Changed login security controller to avoid errors in Restful API reference links. ([#7909](https://github.com/wazuh/wazuh/pull/7909))
  - Changed the PUT /agents/group/{group_id}/restart response format when there are no agents assigned to the group. ([#8123](https://github.com/wazuh/wazuh/pull/8123))
  - Agent keys used when adding agents are now obscured in the API log. ([#8149](https://github.com/wazuh/wazuh/pull/8149))
  - Improved all agent restart endpoints by removing active-response check. ([#8457](https://github.com/wazuh/wazuh/pull/8457))
  - Improved API requests processing time by applying cache to token RBAC permissions extraction. It will be invalidated if any resource related to the token is modified. ([#8615](https://github.com/wazuh/wazuh/pull/8615))
  - Increased to 100000 the maximum value accepted for `limit` API parameter, default value remains at 500. ([#8841](https://github.com/wazuh/wazuh/pull/8841))

- **Framework:**
  - Improved agent insertion algorithm when Authd is not available. ([#8682](https://github.com/wazuh/wazuh/pull/8682))

- **Ruleset:**
  - The ruleset was normalized according to the Wazuh standard. ([#6867](https://github.com/wazuh/wazuh/pull/6867))
  - Rules
    - Changed Ossec Rules. ([#7260](https://github.com/wazuh/wazuh/pull/7260))
    - Changed Cisco IOS Rules. ([#7289](https://github.com/wazuh/wazuh/pull/7289))
    - Changed ID from 51000 to 51003 in Dropbear Rules. ([#7289](https://github.com/wazuh/wazuh/pull/7289))
    - Changed 6 new rules for Sophos Rules. ([#7289](https://github.com/wazuh/wazuh/pull/7289))
  - Decoders
    - Changed Active Response Decoders. ([#7317](https://github.com/wazuh/wazuh/pull/7317))
    - Changed Auditd Decoders. ([#7289](https://github.com/wazuh/wazuh/pull/7289))
    - Changed Checkpoint Smart1 Decoders. ([#8676](https://github.com/wazuh/wazuh/pull/8676))
    - Changed Cisco ASA Decoders. ([#7289](https://github.com/wazuh/wazuh/pull/7289))
    - Changed Cisco IOS Decoders. ([#7289](https://github.com/wazuh/wazuh/pull/7289))
    - Changed Kernel Decoders. ([#7837](https://github.com/wazuh/wazuh/pull/7837))
    - Changed OpenLDAP Decoders. ([#7289](https://github.com/wazuh/wazuh/pull/7289))
    - Changed Ossec Decoders. ([#7260](https://github.com/wazuh/wazuh/pull/7260))
    - Changed Sophos Decoders. ([#7289](https://github.com/wazuh/wazuh/pull/7289))
    - Changed PFsense Decoders. ([#7289](https://github.com/wazuh/wazuh/pull/7289))
    - Changed Panda PAPS Decoders. ([#8676](https://github.com/wazuh/wazuh/pull/8676))


- **External dependencies:**
  - Upgrade boto3, botocore, requests, s3transfer and urllib3 Python dependencies to latest stable versions. ([#8886](https://github.com/wazuh/wazuh/pull/8886))
  - Update Python to latest stable version (3.9.6). ([#9389](https://github.com/wazuh/wazuh/pull/9389))
  - Upgrade GCP dependencies and pip to latest stable version.
  - Upgrade python-jose to 3.1.0.
  - Add tabulate dependency.

### Fixed

- **Cluster:**
  - Fixed memory usage when creating cluster messages. ([#6736](https://github.com/wazuh/wazuh/pull/6736))
  - Fixed a bug when unpacking incomplete headers in cluster messages. ([#8142](https://github.com/wazuh/wazuh/pull/8142))
  - Changed error message to debug when iterating a file listed that is already deleted. ([#8499](https://github.com/wazuh/wazuh/pull/8499))
  - Fixed cluster timeout exceptions. ([#8901](https://github.com/wazuh/wazuh/pull/8901))
  - Fixed unhandled KeyError when an error command is received in any cluster node. ([#8872](https://github.com/wazuh/wazuh/pull/8872))
  - Fixed unhandled cluster error in send_string() communication protocol. ([#8943](https://github.com/wazuh/wazuh/pull/8943))

- **Core:**
  - Fixed a bug in FIM when setting scan_time to "12am" or "12pm". ([#6934](https://github.com/wazuh/wazuh/pull/6934))
  - Fixed a bug in FIM that produced wrong alerts when the file limit was reached. ([#6802](https://github.com/wazuh/wazuh/pull/6802))
  - Fixed a bug in Analysisd that reserved the static decoder field name "command" but never used it. ([#7105](https://github.com/wazuh/wazuh/pull/7105))
  - Fixed evaluation of fields in the tag `<description>` of rules. ([#7073](https://github.com/wazuh/wazuh/pull/7073))
  - Fixed bugs in FIM that caused symbolic links to not work correctly. ([#6789](https://github.com/wazuh/wazuh/pull/6789))
  - Fixed path validation in FIM configuration. ([#7018](https://github.com/wazuh/wazuh/pull/7018))
  - Fixed a bug in the "ignore" option on FIM where relative paths were not resolved. ([#7018](https://github.com/wazuh/wazuh/pull/7018))
  - Fixed a bug in FIM that wrongly detected that the file limit had been reached. ([#7268](https://github.com/wazuh/wazuh/pull/7268))
  - Fixed a bug in FIM that did not produce alerts when a domain user deleted a file. ([#7265](https://github.com/wazuh/wazuh/pull/7265))
  - Fixed Windows agent compilation with GCC 10. ([#7359](https://github.com/wazuh/wazuh/pull/7359))
  - Fixed a bug in FIM that caused to wrongly expand environment variables. ([#7332](https://github.com/wazuh/wazuh/pull/7332))
  - Fixed the inclusion of the rule description in archives when matched a rule that would not produce an alert. ([#7476](https://github.com/wazuh/wazuh/pull/7476))
  - Fixed a bug in the regex parser that did not accept empty strings. ([#7495](https://github.com/wazuh/wazuh/pull/7495))
  - Fixed a bug in FIM that did not report deleted files set with real-time in agents on Solaris. ([#7414](https://github.com/wazuh/wazuh/pull/7414))
  - Fixed a bug in Remoted that wrongly included the priority header in syslog when using TCP. ([#7633](https://github.com/wazuh/wazuh/pull/7633))
  - Fixed a stack overflow in the XML parser by limiting 1024 levels of recursion. ([#7782](https://github.com/wazuh/wazuh/pull/7782))
  - Prevented Vulnerability Detector from scanning all the agents in the master node that are connected to another worker. ([#7795](https://github.com/wazuh/wazuh/pull/7795))
  - Fixed an issue in the database sync module that left dangling agent group files. ([#7858](https://github.com/wazuh/wazuh/pull/7858))
  - Fixed memory leaks in the regex parser in Analysisd. ([#7919](https://github.com/wazuh/wazuh/pull/7919))
  - Fixed a typo in the initial value for the hotfix scan ID in the agents' database schema. ([#7905](https://github.com/wazuh/wazuh/pull/7905))
  - Fixed a segmentation fault in Vulnerability Detector when parsing an unsupported package version format. ([#8003](https://github.com/wazuh/wazuh/pull/8003))
  - Fixed false positives in FIM when the inode of multiple files change, due to file inode collisions in the engine database. ([#7990](https://github.com/wazuh/wazuh/pull/7990))
  - Fixed the error handling when wildcarded Redhat feeds are not found. ([#6932](https://github.com/wazuh/wazuh/pull/6932))
  - Fixed the `equals` comparator for OVAL feeds in Vulnerability Detector. ([#7862](https://github.com/wazuh/wazuh/pull/7862))
  - Fixed a bug in FIM that made the Windows agent crash when synchronizing a Windows Registry value that starts with a colon (`:`). ([#8098](https://github.com/wazuh/wazuh/pull/8098) [#8143](https://github.com/wazuh/wazuh/pull/8143))
  - Fixed a starving hazard in Wazuh DB that might stall incoming requests during the database commitment. ([#8151](https://github.com/wazuh/wazuh/pull/8151))
  - Fixed a race condition in Remoted that might make it crash when closing RID files. ([#8224](https://github.com/wazuh/wazuh/pull/8224))
  - Fixed a descriptor leak in the agent when failed to connect to Authd. ([#8789](https://github.com/wazuh/wazuh/pull/8789))
  - Fixed a potential error when starting the manager due to a delay in the creation of Analysisd PID file. ([#8828](https://github.com/wazuh/wazuh/pull/8828))
  - Fixed an invalid memory access hazard in Vulnerability Detector. ([#8551](https://github.com/wazuh/wazuh/pull/8551))
  - Fixed an error in the FIM decoder at the manager when the agent reports a file with an empty ACE list. ([#8571](https://github.com/wazuh/wazuh/pull/8571))
  - Prevented the agent on macOS from getting corrupted after an operating system upgrade. ([#8620](https://github.com/wazuh/wazuh/pull/8620))
  - Fixed an error in the manager that could not check its configuration after a change by the API when Active response is disabled. ([#8357](https://github.com/wazuh/wazuh/pull/8357))
  - Fixed a problem in the manager that left remote counter and agent group files when removing an agent. ([#8630](https://github.com/wazuh/wazuh/pull/8630))
  - Fixed an error in the agent on Windows that could corrupt the internal FIM databas due to disabling the disk sync. ([#8905](https://github.com/wazuh/wazuh/pull/8905))
  - Fixed a crash in Logcollector on Windows when handling the position of the file. ([#9364](https://github.com/wazuh/wazuh/pull/9364))
  - Fixed a buffer underflow hazard in Remoted when handling input messages. Thanks to Johannes Segitz (@jsegitz). ([#9285](https://github.com/wazuh/wazuh/pull/9285))
  - Fixed a bug in the agent that tried to verify the WPK CA certificate even when verification was disabled. ([#9547](https://github.com/wazuh/wazuh/pull/9547))

- **API:**
  - Fixed wrong API messages returned when getting agents' upgrade results. ([#7587](https://github.com/wazuh/wazuh/pull/7587))
  - Fixed wrong `user` string in API logs when receiving responses with status codes 308 or 404. ([#7709](https://github.com/wazuh/wazuh/pull/7709))
  - Fixed API errors when cluster is disabled and node_type is worker. ([#7867](https://github.com/wazuh/wazuh/pull/7867))
  - Fixed redundant paths and duplicated tests in API integration test mapping script. ([#7798](https://github.com/wazuh/wazuh/pull/7798))
  - Fixed an API integration test case failing in test_rbac_white_all and added a test case for the enable/disable run_as endpoint.([8014](https://github.com/wazuh/wazuh/pull/8014))
  - Fixed a thread race condition when adding or deleting agents without authd ([8148](https://github.com/wazuh/wazuh/pull/8148))
  - Fixed CORS in API configuration. ([#8496](https://github.com/wazuh/wazuh/pull/8496))
  - Fixed api.log to avoid unhandled exceptions on API timeouts. ([#8887](https://github.com/wazuh/wazuh/pull/8887))

- **Ruleset:**
  - Fixed usb-storage-attached regex pattern to support blank spaces. ([#7837](https://github.com/wazuh/wazuh/issues/7837))
  - Fixed SCA checks for RHEL7 and CentOS 7. Thanks to J. Daniel Medeiros (@jdmedeiros). ([#7645](https://github.com/wazuh/wazuh/pull/7645))
  - Fixed the match criteria of the AWS WAF rules. ([#8111](https://github.com/wazuh/wazuh/pull/8111))
  - Fixed sample log in sudo decoders.
  - Fixed Pix Decoders match regex. ([#7485](https://github.com/wazuh/wazuh/pull/7495))
  - Fixed regex in Syslog Rules. ([#7289](https://github.com/wazuh/wazuh/pull/7289))
  - Fixed category in PIX Rules. ([#7289](https://github.com/wazuh/wazuh/pull/7289))
  - Fixed authentication tag in group for MSauth Rules. ([#7289](https://github.com/wazuh/wazuh/pull/7289))
  - Fixed match on Nginx Rules. ([#7122](https://github.com/wazuh/wazuh/pull/7122))
  - Fixed sample log on Netscaler Rules. ([#7783](https://github.com/wazuh/wazuh/pull/7783))
  - Fixed match field for rules 80441 and 80442 in Amazon Rules. ([#8111](https://github.com/wazuh/wazuh/pull/8111))
  - Fixed sample logs in Owncloud Rules. ([#7122](https://github.com/wazuh/wazuh/pull/7122))
  - Fixed authentication tag in group for Win Security Rules. ([#7289](https://github.com/wazuh/wazuh/pull/7289))
  - Fixed sample log in Win Security Rules. ([#7783](https://github.com/wazuh/wazuh/pull/7783))
  - Fixed sample log in Win Application Rules. ([#7783](https://github.com/wazuh/wazuh/pull/7783))
  - Fixed mitre block in Paloalto Rules. ([#7783](https://github.com/wazuh/wazuh/pull/7783))

- **Modules:**
  - Fixed an error when trying to use a non-default aws profile with CloudWatchLogs ([#9331](https://github.com/wazuh/wazuh/pull/9331))

### Removed

- **Core:**
  - File /etc/ossec-init.conf does not exist anymore. ([#7175](https://github.com/wazuh/wazuh/pull/7175))
  - Unused files have been removed from the repository, including TAP tests. ([#7398](https://github.com/wazuh/wazuh/issues/7398))

- **API:**
  - Removed the `allow_run_as` parameter from endpoints `POST /security/users` and `PUT /security/users/{user_id}`. ([#7588](https://github.com/wazuh/wazuh/pull/7588))
  - Removed `behind_proxy_server` option from configuration. ([#7006](https://github.com/wazuh/wazuh/issues/7006))

- **Framework:**
  - Deprecated `update_ruleset` script. ([#6904](https://github.com/wazuh/wazuh/issues/6904))

- **Ruleset**
  - Removed rule 51004 from Dropbear Rules. ([#7289](https://github.com/wazuh/wazuh/pull/7289))
  - Remuved rules 23508, 23509 and 23510 from Vulnerability Detector Rules.

## [v4.1.5] - 2021-04-22

### Fixed

- **Core:**
  - Fixed a bug in Vulnerability Detector that made Modulesd crash while updating the NVD feed due to a missing CPE entry. ([4cbd1e8](https://github.com/wazuh/wazuh/commit/4cbd1e85eeee0eb0d8247fa7228f590a9dd24153))


## [v4.1.4] - 2021-03-25

### Fixed

- **Cluster:**
  - Fixed workers reconnection after restarting master node. Updated `asyncio.Task.all_tasks` method removed in Python 3.9. ([#8017](https://github.com/wazuh/wazuh/pull/8017))


## [v4.1.3] - 2021-03-23

### Changed

- **External dependencies:**
  - Upgraded Python version from 3.8.6 to 3.9.2 and several Python dependencies. ([#7943](https://github.com/wazuh/wazuh/pull/7943))

### Fixed

- **Core:**
  - Fixed an error in FIM when getting the files' modification time on Windows due to wrong permission flags. ([#7870](https://github.com/wazuh/wazuh/pull/7870))
  - Fixed a bug in Wazuh DB that truncated the output of the agents' status query towards the cluster. ([#7873](https://github.com/wazuh/wazuh/pull/7873))

- **API:**
  - Fixed validation for absolute and relative paths. ([#7906](https://github.com/wazuh/wazuh/pull/7906))


## [v4.1.2] - 2021-03-08

### Changed

- **Core:**
  - The default value of the agent disconnection time option has been increased to 10 minutes. ([#7744](https://github.com/wazuh/wazuh/pull/7744))
  - The warning log from Remoted about sending messages to disconnected agents has been changed to level-1 debug log. ([#7755](https://github.com/wazuh/wazuh/pull/7755))

- **API:**
  - API logs showing request parameters and body will be generated with API log level `info` instead of `debug`. ([#7735](https://github.com/wazuh/wazuh/issues/7735))

- **External dependencies:**
  - Upgraded aiohttp version from 3.6.2 to 3.7.4. ([#7734](https://github.com/wazuh/wazuh/pull/7734))

### Fixed

- **Core:**
  - Fix a bug in the unit tests that randomly caused false failures. ([#7723](https://github.com/wazuh/wazuh/pull/7723))
  - Fixed a bug in the Analysisd configuration that did not apply the setting `json_null_fields`. ([#7711](https://github.com/wazuh/wazuh/pull/7711))
  - Fixed the checking of the option `ipv6` in Remoted. ([#7737](https://github.com/wazuh/wazuh/pull/7737))
  - Fixed the checking of the option `rids_closing_time` in Remoted. ([#7746](https://github.com/wazuh/wazuh/pull/7746))


## [v4.1.1] - 2021-02-25

### Added

- **External dependencies:**
  - Added cython (0.29.21) library to Python dependencies. ([#7451](https://github.com/wazuh/wazuh/pull/7451))
  - Added xmltodict (0.12.0) library to Python dependencies. ([#7303](https://github.com/wazuh/wazuh/pull/7303))

- **API:**
  - Added new endpoints to manage rules files. ([#7178](https://github.com/wazuh/wazuh/issues/7178))
  - Added new endpoints to manage CDB lists files. ([#7180](https://github.com/wazuh/wazuh/issues/7180))
  - Added new endpoints to manage decoder files. ([#7179](https://github.com/wazuh/wazuh/issues/7179))
  - Added new manager and cluster endpoints to update Wazuh configuration (ossec.conf). ([#7181](https://github.com/wazuh/wazuh/issues/7181))

### Changed

- **External dependencies:**
  - Upgraded Python version from 3.8.2 to 3.8.6. ([#7451](https://github.com/wazuh/wazuh/pull/7451))
  - Upgraded Cryptography python library from 3.2.1 to 3.3.2. ([#7451](https://github.com/wazuh/wazuh/pull/7451))
  - Upgraded cffi python library from 1.14.0 to 1.14.4. ([#7451](https://github.com/wazuh/wazuh/pull/7451))

- **API:**
  - Added raw parameter to GET /manager/configuration and GET cluster/{node_id}/configuration to load ossec.conf in xml format. ([#7565](https://github.com/wazuh/wazuh/issues/7565))

### Fixed

- **API:**
  - Fixed an error with the RBAC permissions in the `GET /groups` endpoint. ([#7328](https://github.com/wazuh/wazuh/issues/7328))
  - Fixed a bug with Windows registries when parsing backslashes. ([#7309](https://github.com/wazuh/wazuh/pull/7309))
  - Fixed an error with the RBAC permissions when assigning multiple `agent:group` resources to a policy. ([#7393](https://github.com/wazuh/wazuh/pull/7393))
  - Fixed an error with search parameter when using special characters. ([#7301](https://github.com/wazuh/wazuh/pull/7301))
- **AWS Module:**
  - Fixed a bug that caused an error when attempting to use an IAM Role with **CloudWatchLogs** service. ([#7330](https://github.com/wazuh/wazuh/pull/7330))
- **Framework:**
  - Fixed a race condition bug when using RBAC expand_group function. ([#7353](https://github.com/wazuh/wazuh/pull/7353))
  - Fix migration process to overwrite default RBAC policies. ([#7594](https://github.com/wazuh/wazuh/pull/7594))
- **Core:**
  - Fixed a bug in Windows agent that did not honor the buffer's EPS limit. ([#7333](https://github.com/wazuh/wazuh/pull/7333))
  - Fixed a bug in Integratord that might lose alerts from Analysisd due to a race condition. ([#7338](https://github.com/wazuh/wazuh/pull/7338))
  - Silence the error message when the Syslog forwarder reads an alert with no rule object. ([#7539](https://github.com/wazuh/wazuh/pull/7539))
  - Fixed a memory leak in Vulnerability Detector when updating NVD feeds. ([#7559](https://github.com/wazuh/wazuh/pull/7559))
  - Prevent FIM from raising false positives about group name changes due to a thread unsafe function. ([#7589](https://github.com/wazuh/wazuh/pull/7589))

### Removed

- **API:**
  - Deprecated /manager/files and /cluster/{node_id}/files endpoints. ([#7209](https://github.com/wazuh/wazuh/issues/7209))


## [v4.1.0] - 2021-02-15

### Added

- **Core:**
  - Allow negation of expressions in rules. ([#6258](https://github.com/wazuh/wazuh/pull/6258))
  - Support for PCRE2 regular expressions in rules and decoders. ([#6480](https://github.com/wazuh/wazuh/pull/6480))
  - Added new **ruleset test module**. Allow testing and verification of rules and decoders using Wazuh User Interface. ([#5337](https://github.com/wazuh/wazuh/issues/5337))
  - Added new **upgrade module**. WPK upgrade feature has been moved to this module, which offers support for cluster architecture and simultaneous upgrades. ([#5387](https://github.com/wazuh/wazuh/issues/5387))
  - Added new **task module**. This module stores and manages all the tasks that are executed in the agents or managers. ([#5386](https://github.com/wazuh/wazuh/issues/5386))
  - Let the time interval to detect that an agent got disconnected configurable. Deprecate parameter `DISCON_TIME`. ([#6396](https://github.com/wazuh/wazuh/pull/6396))
  - Added support to macOS in Vulnerability Detector. ([#6532](https://github.com/wazuh/wazuh/pull/6532))
  - Added the capability to perform FIM on values in the Windows Registry. ([#6735](https://github.com/wazuh/wazuh/pull/6735))
- **API:**
  - Added endpoints to query and manage Rootcheck data. ([#6496](https://github.com/wazuh/wazuh/pull/6496))
  - Added new endpoint to check status of tasks. ([#6029](https://github.com/wazuh/wazuh/issues/6029))
  - Added new endpoints to run the logtest tool and delete a logtest session. ([#5984](https://github.com/wazuh/wazuh/pull/5984))
  - Added debug2 mode for API log and improved debug mode. ([#6822](https://github.com/wazuh/wazuh/pull/6822))
  - Added missing secure headers for API responses. ([#7024](https://github.com/wazuh/wazuh/issues/7024))
  - Added new config option to disable uploading configurations containing remote commands. ([#7016](https://github.com/wazuh/wazuh/issues/7016))
- **AWS Module:**
  - Added support for AWS load balancers (Application Load Balancer, Classic Load Balancer and Network Load Balancer). ([#6034](https://github.com/wazuh/wazuh/issues/6034))
- **Framework:**
  - Added new framework modules to use the logtest tool. ([#5870](https://github.com/wazuh/wazuh/pull/5870))
  - Improved `q` parameter on rules, decoders and cdb-lists modules to allow multiple nested fields. ([#6560](https://github.com/wazuh/wazuh/pull/6560))

### Changed

- **Core:**
  - Removed the limit of agents that a manager can support. ([#6097](https://github.com/wazuh/wazuh/issues/6097))
    - Migration of rootcheck results to Wazuh DB to remove the files with the results of each agent. ([#6096](https://github.com/wazuh/wazuh/issues/6096))
    - Designed new mechanism to close RIDS files when agents are disconnected. ([#6112](https://github.com/wazuh/wazuh/issues/6112))
  - Moved CA configuration section to verify WPK signatures from `active-response` section to `agent-upgrade` section. ([#5929](https://github.com/wazuh/wazuh/issues/5929))
  - The tool ossec-logtest has been renamed to wazuh-logtest, and it uses a new testing service integrated in Analysisd. ([#6103](https://github.com/wazuh/wazuh/pull/6103))
  - Changed error message to debug when multiple daemons attempt to remove an agent simultaneously ([#6185](https://github.com/wazuh/wazuh/pull/6185))
  - Changed error message to warning when the agent fails to reach a module. ([#5817](https://github.com/wazuh/wazuh/pull/5817))
- **API:**
  - Changed the `status` parameter behavior in the `DELETE /agents` endpoint to enhance security. ([#6829](https://github.com/wazuh/wazuh/pull/6829))
  - Changed upgrade endpoints to accept a list of agents, maximum 100 agents per request. ([#5336](https://github.com/wazuh/wazuh/issues/5536))
  - Improved input validation regexes for `names` and `array_names`. ([#7015](https://github.com/wazuh/wazuh/issues/7015))
- **Framework:**
  - Refactored framework to work with new upgrade module. ([#5537](https://github.com/wazuh/wazuh/issues/5537))
  - Refactored agent upgrade CLI to work with new ugprade module. It distributes petitions in a clustered environment. ([#5675](https://github.com/wazuh/wazuh/issues/5675))
  - Changed rule and decoder details structure to support PCRE2. ([#6318](https://github.com/wazuh/wazuh/issues/6318))
  - Changed access to agent's status. ([#6326](https://github.com/wazuh/wazuh/issues/6326))
  - Improved AWS Config integration to avoid performance issues by removing alert fields with variables such as Instance ID in its name. ([#6537](https://github.com/wazuh/wazuh/issues/6537))

### Fixed

- **Core:**
  - Fixed error in Analysisd when getting the ossec group ID. ([#6688](https://github.com/wazuh/wazuh/pull/6688))
  - Prevented FIM from reporting configuration error when setting patterns that match no files. ([#6187](https://github.com/wazuh/wazuh/pull/6187))
  - Fixed the array parsing when building JSON alerts. ([#6687](https://github.com/wazuh/wazuh/pull/6687))
  - Added Firefox ESR to the CPE helper to distinguish it from Firefox when looking for vulnerabilities. ([#6610](https://github.com/wazuh/wazuh/pull/6610))
  - Fixed the evaluation of packages from external sources with the official vendor feeds in Vulnerability Detector. ([#6611](https://github.com/wazuh/wazuh/pull/6611))
  - Fixed the handling of duplicated tags in the Vulnerability Detector configuration. ([#6683](https://github.com/wazuh/wazuh/pull/6683))
  - Fixed the validation of hotfixes gathered by Syscollector. ([#6706](https://github.com/wazuh/wazuh/pull/6706))
  - Fixed the reading of the Linux OS version when `/etc/os-release` doesn't provide it. ([#6674](https://github.com/wazuh/wazuh/pull/6674))
  - Fixed a false positive when comparing the minor target of CentOS packages in Vulnerability Detector. ([#6709](https://github.com/wazuh/wazuh/pull/6709))
  - Fixed a zombie process leak in Modulesd when using commands without a timeout. ([#6719](https://github.com/wazuh/wazuh/pull/6719))
  - Fixed a race condition in Remoted that might create agent-group files with wrong permissions. ([#6833](https://github.com/wazuh/wazuh/pull/6833))
  - Fixed a warning log in Wazuh DB when upgrading the global database. ([#6697](https://github.com/wazuh/wazuh/pull/6697))
  - Fixed a bug in FIM on Windows that caused false positive due to changes in the host timezone or the daylight saving time when monitoring files in a FAT32 filesystem. ([#6801](https://github.com/wazuh/wazuh/pull/6801))
  - Fixed the purge of the Redhat vulnerabilities database before updating it. ([#7050](https://github.com/wazuh/wazuh/pull/7050))
  - Fixed a condition race hazard in Authd that may prevent the daemon from updating client.keys after adding an agent. ([#7271](https://github.com/wazuh/wazuh/pull/7271))
- **API:**
  - Fixed an error with `/groups/{group_id}/config` endpoints (GET and PUT) when using complex `localfile` configurations. ([#6276](https://github.com/wazuh/wazuh/pull/6383))
- **Framework:**
  - Fixed a `cluster_control` bug that caused an error message when running `wazuh-clusterd` in foreground. ([#6724](https://github.com/wazuh/wazuh/pull/6724))
  - Fixed a bug with add_manual(agents) function when authd is disabled. ([#7062](https://github.com/wazuh/wazuh/pull/7062))


## [v4.0.4] - 2021-01-14

### Added

- **API:**
  - Added missing secure headers for API responses. ([#7138](https://github.com/wazuh/wazuh/issues/7138))
  - Added new config option to disable uploading configurations containing remote commands. ([#7134](https://github.com/wazuh/wazuh/issues/7134))
  - Added new config option to choose the SSL ciphers. Default value `TLSv1.2`. ([#7164](https://github.com/wazuh/wazuh/issues/7164))

### Changed

- **API:**
  - Deprecated endpoints to restore and update API configuration file. ([#7132](https://github.com/wazuh/wazuh/issues/7132))
  - Default expiration time of the JWT token set to 15 minutes. ([#7167](https://github.com/wazuh/wazuh/pull/7167))

### Fixed

- **API:**
  - Fixed a path traversal flaw ([CVE-2021-26814](https://nvd.nist.gov/vuln/detail/CVE-2021-26814)) affecting 4.0.0 to 4.0.3 at `/manager/files` and `/cluster/{node_id}/files` endpoints. ([#7131](https://github.com/wazuh/wazuh/issues/7131))
- **Framework:**
  - Fixed a bug with add_manual(agents) function when authd is disabled. ([#7135](https://github.com/wazuh/wazuh/issues/7135))
- **Core:**
  - Fixed the purge of the Redhat vulnerabilities database before updating it. ([#7133](https://github.com/wazuh/wazuh/pull/7133))

## [v4.0.3] - 2020-11-30

### Fixed

- **API:**
  - Fixed a problem with certain API calls exceeding timeout in highly loaded cluster environments. ([#6753](https://github.com/wazuh/wazuh/pull/6753))


## [v4.0.2] - 2020-11-24

### Added

- **Core:**
  - Added macOS Big Sur version detection in the agent. ([#6603](https://github.com/wazuh/wazuh/pull/6603))

### Changed

- **API:**
  - `GET /agents/summary/os`, `GET /agents/summary/status` and `GET /overview/agents` will no longer consider `000` as an agent. ([#6574](https://github.com/wazuh/wazuh/pull/6574))
  - Increased to 64 the maximum number of characters that can be used in security users, roles, rules, and policies names. ([#6657](https://github.com/wazuh/wazuh/issues/6657))

### Fixed

- **API:**
  - Fixed an error with `POST /security/roles/{role_id}/rules` when removing role-rule relationships with admin resources. ([#6594](https://github.com/wazuh/wazuh/issues/6594))
  - Fixed a timeout error with `GET /manager/configuration/validation` when using it in a slow environment. ([#6530](https://github.com/wazuh/wazuh/issues/6530))
- **Framework:**
  - Fixed an error with some distributed requests when the cluster configuration is empty. ([#6612](https://github.com/wazuh/wazuh/pull/6612))
  - Fixed special characters in default policies. ([#6575](https://github.com/wazuh/wazuh/pull/6575))
- **Core:**
  - Fixed a bug in Remoted that limited the maximum agent number to `MAX_AGENTS-3` instead of `MAX_AGENTS-2`. ([#4560](https://github.com/wazuh/wazuh/pull/4560))
  - Fixed an error in the network library when handling disconnected sockets. ([#6444](https://github.com/wazuh/wazuh/pull/6444))
  - Fixed an error in FIM when handling temporary files and registry keys exceeding the path size limit. ([#6538](https://github.com/wazuh/wazuh/pull/6538))
  - Fixed a bug in FIM that stopped monitoring folders pointed by a symbolic link. ([#6613](https://github.com/wazuh/wazuh/pull/6613))
  - Fixed a race condition in FIM that could cause Syscheckd to stop unexpectedly. ([#6696](https://github.com/wazuh/wazuh/pull/6696))


## [v4.0.1] - 2020-11-11

### Changed

- **Framework:**
  - Updated Python's cryptography library to version 3.2.1 ([#6442](https://github.com/wazuh/wazuh/issues/6442))

### Fixed

- **API:**
  - Added missing agent:group resource to RBAC's catalog. ([6427](https://github.com/wazuh/wazuh/issues/6427))
  - Changed `limit` parameter behaviour in `GET sca/{agent_id}/checks/{policy_id}` endpoint and fixed some loss of information when paginating `wdb`. ([#6464](https://github.com/wazuh/wazuh/pull/6464))
  - Fixed an error with `GET /security/users/me` when logged in with `run_as`. ([#6506](https://github.com/wazuh/wazuh/pull/6506))
- **Framework:**
  - Fixed zip files compression and handling in cluster integrity synchronization. ([#6367](https://github.com/wazuh/wazuh/issues/6367))
- **Core**
  - Fixed version matching when assigning feed in Vulnerability Detector. ([#6505](https://github.com/wazuh/wazuh/pull/6505))
  - Prevent unprivileged users from accessing the Wazuh Agent folder in Windows. ([#3593](https://github.com/wazuh/wazuh/pull/3593))
  - Fix a bug that may lead the agent to crash when reading an invalid Logcollector configuration. ([#6463](https://github.com/wazuh/wazuh/pull/6463))


## [v4.0.0] - 2020-10-23

### Added

- Added **enrollment capability**. Agents are now able to request a key from the manager if current key is missing or wrong. ([#5609](https://github.com/wazuh/wazuh/pull/5609))
- Migrated the agent-info data to Wazuh DB. ([#5541](https://github.com/wazuh/wazuh/pull/5541))
- **API:**
  - Embedded Wazuh API with Wazuh Manager, there is no need to install Wazuh API. ([9860823](https://github.com/wazuh/wazuh/commit/9860823d568f5e6d93550d9b139507c04d2c2eb9))
  - Migrated Wazuh API server from nodejs to python. ([#2640](https://github.com/wazuh/wazuh/pull/2640))
  - Added asynchronous aiohttp server for the Wazuh API. ([#4474](https://github.com/wazuh/wazuh/issues/4474))
  - New Wazuh API is approximately 5 times faster on average. ([#5834](https://github.com/wazuh/wazuh/issues/5834))
  - Added OpenAPI based Wazuh API specification. ([#2413](https://github.com/wazuh/wazuh/issues/2413))
  - Improved Wazuh API reference documentation based on OpenAPI spec using redoc. ([#4967](https://github.com/wazuh/wazuh/issues/4967))
  - Added new yaml Wazuh API configuration file. ([#2570](https://github.com/wazuh/wazuh/issues/2570))
  - Added new endpoints to manage API configuration and deprecated configure_api.sh. ([#2570](https://github.com/wazuh/wazuh/issues/4822))
  - Added RBAC support to Wazuh API. ([#3287](https://github.com/wazuh/wazuh/issues/3287))
  - Added new endpoints for Wazuh API security management. ([#3410](https://github.com/wazuh/wazuh/issues/3410))
  - Added SQLAlchemy ORM based database for RBAC. ([#3375](https://github.com/wazuh/wazuh/issues/3375))
  - Added new JWT authentication method. ([7080ac3](https://github.com/wazuh/wazuh/commit/7080ac352774bb0feaf07cab76df58ea5503ff4b))
  - Wazuh API up and running by default in all nodes for a clustered environment.
  - Added new and improved error handling. ([#2843](https://github.com/wazuh/wazuh/issues/2843) ([#5345](https://github.com/wazuh/wazuh/issues/5345))
  - Added tavern and docker based Wazuh API integration tests. ([#3612](https://github.com/wazuh/wazuh/issues/3612))
  - Added new and unified Wazuh API responses structure. ([3421015](https://github.com/wazuh/wazuh/commit/34210154016f0a63211a81707744dce0ec0a54f9))
  - Added new endpoints for Wazuh API users management. ([#3280](https://github.com/wazuh/wazuh/issues/3280))
  - Added new endpoint to restart agents which belong to a node. ([#5381](https://github.com/wazuh/wazuh/issues/5381))
  - Added and improved q filter in several endpoints. ([#5431](https://github.com/wazuh/wazuh/pull/5431))
  - Tested and improved Wazuh API security. ([#5318](https://github.com/wazuh/wazuh/issues/5318))
    - Added DDOS blocking system. ([#5318](https://github.com/wazuh/wazuh/issues/5318#issuecomment-654303933))
    - Added brute force attack blocking system. ([#5318](https://github.com/wazuh/wazuh/issues/5318#issuecomment-652892858))
    - Added content-type validation. ([#5318](https://github.com/wazuh/wazuh/issues/5318#issuecomment-654807980))
- **Vulnerability Detector:**
  - Redhat vulnerabilities are now fetched from OVAL benchmarks. ([#5352](https://github.com/wazuh/wazuh/pull/5352))
  - Debian vulnerable packages are now fetched from the Security Tracker. ([#5304](https://github.com/wazuh/wazuh/pull/5304))
  - The Debian Security Tracker feed can be loaded from a custom location. ([#5449](https://github.com/wazuh/wazuh/pull/5449))
  - The package vendor is used to discard vulnerabilities. ([#5330](https://github.com/wazuh/wazuh/pull/5330))
  - Allow compressed feeds for offline updates. ([#5745](https://github.com/wazuh/wazuh/pull/5745))
  - The manager now updates the MSU feed automatically. ([#5678](https://github.com/wazuh/wazuh/pull/5678))
  - CVEs with no affected version defined in all the feeds are now reported. ([#5284](https://github.com/wazuh/wazuh/pull/5284))
  - CVEs vulnerable for the vendor and missing in the NVD are now reported. ([#5305](https://github.com/wazuh/wazuh/pull/5305))
- **File Integrity Monitoring:**
  - Added options to limit disk usage using report changes option in the FIM module. ([#5157](https://github.com/wazuh/wazuh/pull/5157))
- Added and updated framework unit tests to increase coverage. ([#3287](https://github.com/wazuh/wazuh/issues/3287))
- Added improved support for monitoring paths from environment variables. ([#4961](https://github.com/wazuh/wazuh/pull/4961))
- Added `base64_log` format to the log builder for Logcollector. ([#5273](https://github.com/wazuh/wazuh/pull/5273))

### Changed

- Changed the default manager-agent connection protocol to **TCP**. ([#5696](https://github.com/wazuh/wazuh/pull/5696))
- Disable perpetual connection attempts to modules. ([#5622](https://github.com/wazuh/wazuh/pull/5622))
- Unified the behaviour of Wazuh daemons when reconnecting with unix sockets. ([#4510](https://github.com/wazuh/wazuh/pull/4510))
- Changed multiple Wazuh API endpoints. ([#2640](https://github.com/wazuh/wazuh/pull/2640)) ([#2413](https://github.com/wazuh/wazuh-documentation/issues/2413))
- Refactored framework module in SDK and core. ([#5263](https://github.com/wazuh/wazuh/issues/5263))
- Refactored FIM Windows events handling. ([#5144](https://github.com/wazuh/wazuh/pull/5144))
- Changed framework to access global.db using wazuh-db. ([#6095](https://github.com/wazuh/wazuh/pull/6095))
- Changed agent-info synchronization task in Wazuh cluster. ([#5585](https://github.com/wazuh/wazuh/issues/5585))
- Use the proper algorithm name for SHA-256 inside Prelude output. Thanks to François Poirotte (@fpoirotte). ([#5004](https://github.com/wazuh/wazuh/pull/5004))
- Elastic Stack configuration files have been adapted to Wazuh v4.x. ([#5796](https://github.com/wazuh/wazuh/pull/5796))
- Explicitly use Bash for the Pagerduty integration. Thanks to Chris Kruger (@montdidier). ([#4641](https://github.com/wazuh/wazuh/pull/4641))

### Fixed

- **Vulnerability Detector:**
  - Vulnerabilities of Windows Server 2019 which not affects to Windows 10 were not being reported. ([#5524](https://github.com/wazuh/wazuh/pull/5524))
  - Vulnerabilities patched by a Microsoft update with no supersedence were not being reported. ([#5524](https://github.com/wazuh/wazuh/pull/5524))
  - Vulnerabilities patched by more than one Microsoft update were not being evaluated agains all the patches. ([#5717](https://github.com/wazuh/wazuh/pull/5717))
  - Duplicated alerts in Windows 10. ([#5600](https://github.com/wazuh/wazuh/pull/5600))
  - Syscollector now discards hotfixes that are not fully installed. ([#5792](https://github.com/wazuh/wazuh/pull/5792))
  - Syscollector now collects hotfixes that were not being parsed. ([#5792](https://github.com/wazuh/wazuh/pull/5792))
  - Update Windows databases when `run_on_start` is disabled. ([#5335](https://github.com/wazuh/wazuh/pull/5335))
  - Fixed the NVD version comparator to remove undesired suffixes. ([#5362](https://github.com/wazuh/wazuh/pull/5362))
  - Fixed not escaped single quote in vuln detector SQL query. ([#5570](https://github.com/wazuh/wazuh/pull/5570))
  - Unified alerts title. ([#5826](https://github.com/wazuh/wazuh/pull/5826))
  - Fixed potential error in the GZlib when uncompressing NVD feeds. ([#5989](https://github.com/wazuh/wazuh/pull/5989))
- **File Integrity Monitoring:**
  - Fixed an error with last scan time in Syscheck API endpoints. ([a9acd3a](https://github.com/wazuh/wazuh/commit/a9acd3a216a7e0075a8efa5a91b2587659782fd8))
  - Fixed support for monitoring directories which contain commas. ([#4961](https://github.com/wazuh/wazuh/pull/4961))
  - Fixed a bug where configuring a directory to be monitored as real-time and whodata resulted in real-time prevailing. ([#4961](https://github.com/wazuh/wazuh/pull/4961))
  - Fixed using an incorrect mutex while deleting inotify watches. ([#5126](https://github.com/wazuh/wazuh/pull/5126))
  - Fixed a bug which could cause multiple FIM threads to request the same temporary file. ([#5213](https://github.com/wazuh/wazuh/issues/5213))
  - Fixed a bug where deleting a file permanently in Windows would not trigger an alert. ([#5144](https://github.com/wazuh/wazuh/pull/5144))
  - Fixed a typo in the file monitoring options log entry. ([#5591](https://github.com/wazuh/wazuh/pull/5591))
  - Fixed an error where monitoring a drive in Windows under scheduled or realtime mode would generate alerts from the recycle bin. ([#4771](https://github.com/wazuh/wazuh/pull/4771))
  - When monitoring a drive in Windows in the format `U:`, it will monitor `U:\` instead of the agent's working directory. ([#5259](https://github.com/wazuh/wazuh/pull/5259))
  - Fixed a bug where monitoring a drive in Windows with `recursion_level` set to 0 would trigger alerts from files inside its subdirectories. ([#5235](https://github.com/wazuh/wazuh/pull/5235))
- Fixed an Azure wodle dependency error. The package azure-storage-blob>12.0.0 does not include a component used. ([#6109](https://github.com/wazuh/wazuh/pull/6109))
- Fixed bugs reported by GCC 10.1.0. ([#5119](https://github.com/wazuh/wazuh/pull/5119))
- Fixed compilation errors with `USE_PRELUDE` enabled. Thanks to François Poirotte (@fpoirotte). ([#5003](https://github.com/wazuh/wazuh/pull/5003))
- Fixed default gateway data gathering in Syscollector on Linux 2.6. ([#5548](https://github.com/wazuh/wazuh/pull/5548))
- Fixed the Eventchannel collector to keep working when the Eventlog service is restarted. ([#5496](https://github.com/wazuh/wazuh/pull/5496))
- Fixed the OpenSCAP script to work over Python 3. ([#5317](https://github.com/wazuh/wazuh/pull/5317))
- Fixed the launcher.sh generation in macOS source installation. ([#5922](https://github.com/wazuh/wazuh/pull/5922))

### Removed

- Removed Wazuh API cache endpoints. ([#3042](https://github.com/wazuh/wazuh/pull/3042))
- Removed Wazuh API rootcheck endpoints. ([#5246](https://github.com/wazuh/wazuh/issues/5246))
- Deprecated Debian Jessie and Wheezy for Vulnerability Detector (EOL). ([#5660](https://github.com/wazuh/wazuh/pull/5660))
- Removed references to `manage_agents` in the installation process. ([#5840](https://github.com/wazuh/wazuh/pull/5840))
- Removed compatibility with deprecated configuration at Vulnerability Detector. ([#5879](https://github.com/wazuh/wazuh/pull/5879))


## [v3.13.6] - 2022-09-19

### Fixed

- Fixed a path traversal flaw in Active Response affecting agents from v3.6.1 (reported by @guragainroshan0). ([#14823](https://github.com/wazuh/wazuh/pull/14823))


## [v3.13.4] - 2022-05-30

### Fixed

- Fixed a crash in Vuln Detector when scanning agents running on Windows (backport from 4.3.2). ([#13624](https://github.com/wazuh/wazuh/pull/13624))


## [v3.13.3] - 2021-04-28

### Fixed

- Fixed a bug in Vulnerability Detector that made Modulesd crash while updating the NVD feed due to a missing CPE entry. ([#8346](https://github.com/wazuh/wazuh/pull/8346))


## [v3.13.2] - 2020-09-21

### Fixed

- Updated the default NVD feed URL from 1.0 to 1.1 in Vulnerability Detector. ([#6056](https://github.com/wazuh/wazuh/pull/6056))


## [v3.13.1] - 2020-07-14

### Added

- Added two new settings <max_retries> and <retry_interval> to adjust the agent failover interval. ([#5433](https://github.com/wazuh/wazuh/pull/5433))

### Fixed

- Fixed a crash in Modulesd caused by Vulnerability Detector when skipping a kernel package if the agent has OS info disabled. ([#5467](https://github.com/wazuh/wazuh/pull/5467))


## [v3.13.0] - 2020-06-29

### Added

- Vulnerability Detector improvements. ([#5097](https://github.com/wazuh/wazuh/pull/5097))
  - Include the NVD as feed for Linux agents in Vulnerability Detector.
  - Improve the Vulnerability Detector engine to correlate alerts between different feeds.
  - Add Vulnerability Detector module unit testing for Unix source code.
  - A timeout has been added to the updates of the vulnerability detector feeds to prevent them from getting hung up. ([#5153](https://github.com/wazuh/wazuh/pull/5153))
- New option for the JSON decoder to choose the treatment of Array structures. ([#4836](https://github.com/wazuh/wazuh/pull/4836))
- Added mode value (real-time, Who-data, or scheduled) as a dynamic field in FIM alerts. ([#5051](https://github.com/wazuh/wazuh/pull/5051))
- Set a configurable maximum limit of files to be monitored by FIM. ([#4717](https://github.com/wazuh/wazuh/pull/4717))
- New integration for pull logs from Google Cloud Pub/Sub. ([#4078](https://github.com/wazuh/wazuh/pull/4078))
- Added support for MITRE ATT&CK knowledge base. ([#3746](https://github.com/wazuh/wazuh/pull/3746))
- Microsoft Software Update Catalog used by vulnerability detector added as a dependency. ([#5101](https://github.com/wazuh/wazuh/pull/5101))
- Added support for `aarch64` and `armhf` architectures. ([#5030](https://github.com/wazuh/wazuh/pull/5030))

### Changed

- Internal variable rt_delay configuration changes to 5 milliseconds. ([#4760](https://github.com/wazuh/wazuh/pull/4760))
- Who-data includes new fields: process CWD, parent process id, and CWD of parent process. ([#4782](https://github.com/wazuh/wazuh/pull/4782))
- FIM opens files with shared deletion permission. ([#5018](https://github.com/wazuh/wazuh/pull/5018))
- Extended the statics fields comparison in the ruleset options. ([#4416](https://github.com/wazuh/wazuh/pull/4416))
- The state field was removed from vulnerability alerts. ([#5211](https://github.com/wazuh/wazuh/pull/5211))
- The NVD is now the primary feed for the vulnerability detector in Linux. ([#5097](https://github.com/wazuh/wazuh/pull/5097))
- Removed OpenSCAP policies installation and configuration block. ([#5061](https://github.com/wazuh/wazuh/pull/5061))
- Changed the internal configuration of Analysisd to be able to register by default a number of agents higher than 65536. ([#4332](https://github.com/wazuh/wazuh/pull/4332))
- Changed `same/different_systemname` for `same/different_system_name` in Analysisd static filters. ([#5131](https://github.com/wazuh/wazuh/pull/5131))
- Updated the internal Python interpreter from v3.7.2 to v3.8.2. ([#5030](https://github.com/wazuh/wazuh/pull/5030))

### Fixed

- Fixed a bug that, in some cases, kept the memory reserved when deleting monitored directories in FIM. ([#5115](https://github.com/wazuh/wazuh/issues/5115))
- Freed Inotify watches moving directories in the real-time mode of FIM. ([#4794](https://github.com/wazuh/wazuh/pull/4794))
- Fixed an error that caused deletion alerts with a wrong path in Who-data mode. ([#4831](https://github.com/wazuh/wazuh/pull/4831))
- Fixed generating alerts in Who-data mode when moving directories to the folder being monitored in Windows. ([#4762](https://github.com/wazuh/wazuh/pull/4762))
- Avoid truncating the full log field of the alert when the path is too long. ([#4792](https://github.com/wazuh/wazuh/pull/4792))
- Fixed the change of monitoring from Who-data to real-time when there is a failure to set policies in Windows. ([#4753](https://github.com/wazuh/wazuh/pull/4753))
- Fixed an error that prevents restarting Windows agents from the manager. ([#5212](https://github.com/wazuh/wazuh/pull/5212))
- Fixed an error that impedes the use of the tag URL by configuring the NVD in a vulnerability detector module. ([#5165](https://github.com/wazuh/wazuh/pull/5165))
- Fixed TOCTOU condition in Clusterd when merging agent-info files. ([#5159](https://github.com/wazuh/wazuh/pull/5159))
- Fixed race condition in Analysisd when handling accumulated events. ([#5091](https://github.com/wazuh/wazuh/pull/5091))
- Avoided to count links when generating alerts for ignored directories in Rootcheck. Thanks to Artur Molchanov (@Hexta). ([#4603](https://github.com/wazuh/wazuh/pull/4603))
- Fixed typo in the path used for logging when disabling an account. Thanks to Fontaine Pierre (@PierreFontaine). ([#4839](https://github.com/wazuh/wazuh/pull/4839))
- Fixed an error when receiving different Syslog events in the same TCP packet. ([#5087](https://github.com/wazuh/wazuh/pull/5087))
- Fixed a bug in Vulnerability Detector on Modulesd when comparing Windows software versions. ([#5168](https://github.com/wazuh/wazuh/pull/5168))
- Fixed a bug that caused an agent's disconnection time not to be displayed correctly. ([#5142](https://github.com/wazuh/wazuh/pull/5142))
- Optimized the function to obtain the default gateway. Thanks to @WojRep
- Fixed host verification when signing a certificate for the manager. ([#4963](https://github.com/wazuh/wazuh/pull/4963))
- Fixed possible duplicated ID on 'client.keys' adding new agent through the API with a specific ID. ([#4982](https://github.com/wazuh/wazuh/pull/4982))
- Avoid duplicate descriptors using wildcards in 'localfile' configuration. ([#4977](https://github.com/wazuh/wazuh/pull/4977))
- Added guarantee that all processes are killed when service stops. ([#4975](https://github.com/wazuh/wazuh/pull/4975))
- Fixed mismatch in integration scripts when the debug flag is set to active. ([#4800](https://github.com/wazuh/wazuh/pull/4800))


## [v3.12.3] - 2020-04-30

### Changed

- Disable WAL in databases handled by Wazuh DB to save disk space. ([#4949](https://github.com/wazuh/wazuh/pull/4949))

### Fixed

- Fixed a bug in Remoted that could prevent agents from connecting in UDP mode. ([#4897](https://github.com/wazuh/wazuh/pull/4897))
- Fixed a bug in the shared library that caused daemons to not find the ossec group. ([#4873](https://github.com/wazuh/wazuh/pull/4873))
- Prevent Syscollector from falling into an infinite loop when failed to collect the Windows hotfixes. ([#4878](https://github.com/wazuh/wazuh/pull/4878))
- Fixed a memory leak in the system scan by Rootcheck on Windows. ([#4948](https://github.com/wazuh/wazuh/pull/4948))
- Fixed a bug in Logcollector that caused the out_format option not to apply for the agent target. ([#4942](https://github.com/wazuh/wazuh/pull/4942))
- Fixed a bug that caused FIM to not handle large inode numbers correctly. ([#4914](https://github.com/wazuh/wazuh/pull/4914))
- Fixed a bug that made ossec-dbd crash due to a bad mutex initialization. ([#4552](https://github.com/wazuh/wazuh/pull/4552))


## [v3.12.2] - 2020-04-09

### Fixed

- Fixed a bug in Vulnerability Detector that made wazuh-modulesd crash when parsing the version of a package from a RHEL feed. ([#4885](https://github.com/wazuh/wazuh/pull/4885))


## [v3.12.1] - 2020-04-08

### Changed

- Updated MSU catalog on 31/03/2020. ([#4819](https://github.com/wazuh/wazuh/pull/4819))

### Fixed

- Fixed compatibility with the Vulnerability Detector feeds for Ubuntu from Canonical, that are available in a compressed format. ([#4834](https://github.com/wazuh/wazuh/pull/4834))
- Added missing field ‘database’ to the FIM on-demand configuration report. ([#4785](https://github.com/wazuh/wazuh/pull/4785))
- Fixed a bug in Logcollector that made it forward a log to an external socket infinite times. ([#4802](https://github.com/wazuh/wazuh/pull/4802))
- Fixed a buffer overflow when receiving large messages from Syslog over TCP connections. ([#4778](https://github.com/wazuh/wazuh/pull/4778))
- Fixed a malfunction in the Integrator module when analyzing events without a certain field. ([#4851](https://github.com/wazuh/wazuh/pull/4851))
- Fix XML validation with paths ending in `\`. ([#4783](https://github.com/wazuh/wazuh/pull/4783))

### Removed

- Removed support for Ubuntu 12.04 (Precise) in Vulneratiliby Detector as its feed is no longer available.


## [v3.12.0] - 2020-03-24

### Added

- Add synchronization capabilities for FIM. ([#3319](https://github.com/wazuh/wazuh/issues/3319))
- Add SQL database for the FIM module. Its storage can be switched between disk and memory. ([#3319](https://github.com/wazuh/wazuh/issues/3319))
- Add support for monitoring AWS S3 buckets in GovCloud regions. ([#3953](https://github.com/wazuh/wazuh/issues/3953))
- Add support for monitoring Cisco Umbrella S3 buckets. ([#3890](https://github.com/wazuh/wazuh/issues/3890))
- Add automatic reconnection with the Eventchannel service when it is restarted. ([#3836](https://github.com/wazuh/wazuh/pull/3836))
- Add a status validation when starting Wazuh. ([#4237](https://github.com/wazuh/wazuh/pull/4237))
- Add FIM module unit testing for Unix source code. ([#4688](https://github.com/wazuh/wazuh/pull/4688))
- Add multi-target support for unit testing. ([#4564](https://github.com/wazuh/wazuh/pull/4564))
- Add FIM module unit testing for Windows source code. ([#4633](https://github.com/wazuh/wazuh/pull/4633))

### Changed

- Move the FIM logic engine to the agent. ([#3319](https://github.com/wazuh/wazuh/issues/3319))
- Make Logcollector continuously attempt to reconnect with the agent daemon. ([#4435](https://github.com/wazuh/wazuh/pull/4435))
- Make Windows agents to send the keep-alive independently. ([#4077](https://github.com/wazuh/wazuh/pull/4077))
- Do not enforce source IP checking by default in the registration process. ([#4083](https://github.com/wazuh/wazuh/pull/4083))
- Updated API manager/configuration endpoint to also return the new synchronization and whodata syscheck fields ([#4241](https://github.com/wazuh/wazuh/pull/4241))
- Disabled the chroot jail in Agentd on UNIX.

### Fixed

- Avoid reopening the current socket when Logcollector fails to send a event. ([#4696](https://github.com/wazuh/wazuh/pull/4696))
- Prevent Logcollector from starving when has to reload files. ([#4730](https://github.com/wazuh/wazuh/pull/4730))
- Fix a small memory leak in clusterd. ([#4465](https://github.com/wazuh/wazuh/pull/4465))
- Fix a crash in the fluent forwarder when SSL is not enabled. ([#4675](https://github.com/wazuh/wazuh/pull/4675))
- Replace non-reentrant functions to avoid race condition hazards. ([#4081](https://github.com/wazuh/wazuh/pull/4081))
- Fixed the registration of more than one agent as `any` when forcing to use the source IP. ([#2533](https://github.com/wazuh/wazuh/pull/2533))
- Fix Windows upgrades in custom directories. ([#2534](https://github.com/wazuh/wazuh/pull/2534))
- Fix the format of the alert payload passed to the Slack integration. ([#3978](https://github.com/wazuh/wazuh/pull/3978))


## [v3.11.4] - 2020-02-25

### Changed

- Remove chroot in Agentd to allow it resolve DNS at any time. ([#4652](https://github.com/wazuh/wazuh/issues/4652))


## [v3.11.3] - 2020-01-28

### Fixed

- Fixed a bug in the Windows agent that made Rootcheck report false positives about file size mismatch. ([#4493](https://github.com/wazuh/wazuh/pull/4493))


## [v3.11.2] - 2020-01-22

### Changed

- Optimized memory usage in Vulnerability Detector when fetching the NVD feed. ([#4427](https://github.com/wazuh/wazuh/pull/4427))

### Fixed

- Rootcheck scan produced a 100% CPU peak in Syscheckd because it applied `<readall>` option even when disabled. ([#4415](https://github.com/wazuh/wazuh/pull/4415))
- Fixed a handler leak in Rootcheck and SCA on Windows agents. ([#4456](https://github.com/wazuh/wazuh/pull/4456))
- Prevent Remoted from exiting when a client closes a connection prematurely. ([#4390](https://github.com/wazuh/wazuh/pull/4390))
- Fixed crash in Slack integration when handling an alert with no description. ([#4426](https://github.com/wazuh/wazuh/pull/4426))
- Fixed Makefile to allow running scan-build for Windows agents. ([#4314](https://github.com/wazuh/wazuh/pull/4314))
- Fixed a memory leak in Clusterd. ([#4448](https://github.com/wazuh/wazuh/pull/4448))
- Disable TCP keepalive options at os_net library to allow building Wazuh on OpenBSD. ([#4462](https://github.com/wazuh/wazuh/pull/4462))


## [v3.11.1] - 2020-01-03

### Fixed

- The Windows Eventchannel log decoder in Analysisd maxed out CPU usage due to an infinite loop. ([#4412](https://github.com/wazuh/wazuh/pull/4412))


## [v3.11.0] - 2019-12-23

### Added

- Add support to Windows agents for vulnerability detector. ([#2787](https://github.com/wazuh/wazuh/pull/2787))
- Add support to Debian 10 Buster for vulnerability detector (by @aderumier). ([#4151](https://github.com/wazuh/wazuh/pull/4151))
- Make the Wazuh service to start after the network systemd unit (by @VAdamec). ([#1106](https://github.com/wazuh/wazuh/pull/1106))
- Add process inventory support for Mac OS X agents. ([#3322](https://github.com/wazuh/wazuh/pull/3322))
- Add port inventory support for MAC OS X agents. ([#3349](https://github.com/wazuh/wazuh/pull/3349))
- Make Analysisd compile the CDB list upon start. ([#3488](https://github.com/wazuh/wazuh/pull/3488))
- New rules option `global_frequency` to make frequency rules independent from the event source. ([#3931](https://github.com/wazuh/wazuh/pull/3931))
- Add a validation for avoiding agents to keep trying to connect to an invalid address indefinitely. ([#3951](https://github.com/wazuh/wazuh/pull/3951))
- Add the condition field of SCA checks to the agent databases. ([#3631](https://github.com/wazuh/wazuh/pull/3631))
- Display a warning message when registering to an unverified manager. ([#4207](https://github.com/wazuh/wazuh/pull/4207))
- Allow JSON escaping for logs on Logcollector's output format. ([#4273](https://github.com/wazuh/wazuh/pull/4273))
- Add TCP keepalive support for Fluent Forwarder. ([#4274](https://github.com/wazuh/wazuh/pull/4274))
- Add the host's primary IP to Logcollector's output format. ([#4380](https://github.com/wazuh/wazuh/pull/4380))

### Changed

- Now EventChannel alerts include the full message with the translation of coded fields. ([#3320](https://github.com/wazuh/wazuh/pull/3320))
- Changed `-G` agent-auth description in help message. ([#3856](https://github.com/wazuh/wazuh/pull/3856))
- Unified the Makefile flags allowed values. ([#4034](https://github.com/wazuh/wazuh/pull/4034))
- Let Logcollector queue file rotation and keepalive messages. ([#4222](https://github.com/wazuh/wazuh/pull/4222))
- Changed default paths for the OSQuery module in Windows agents. ([#4148](https://github.com/wazuh/wazuh/pull/4148))
- Fluent Forward now packs the content towards Fluentd into an object. ([#4334](https://github.com/wazuh/wazuh/pull/4334))

### Fixed

- Fix frequency rules to be increased for the same agent by default. ([#3931](https://github.com/wazuh/wazuh/pull/3931))
- Fix `protocol`, `system_name`, `data` and `extra_data` static fields detection. ([#3591](https://github.com/wazuh/wazuh/pull/3591))
- Fix overwriting agents by `Authd` when `force` option is less than 0. ([#3527](https://github.com/wazuh/wazuh/pull/3527))
- Fix Syscheck `nodiff` option for substring paths. ([#3015](https://github.com/wazuh/wazuh/pull/3015))
- Fix Logcollector wildcards to not detect directories as log files. ([#3788](https://github.com/wazuh/wazuh/pull/3788))
- Make Slack integration work with agentless alerts (by @dmitryax). ([#3971](https://github.com/wazuh/wazuh/pull/3971))
- Fix bugs reported by Clang analyzer. ([#3887](https://github.com/wazuh/wazuh/pull/3887))
- Fix compilation errors on OpenBSD platform. ([#3105](https://github.com/wazuh/wazuh/pull/3105))
- Fix on-demand configuration labels section to obtain labels attributes. ([#3490](https://github.com/wazuh/wazuh/pull/3490))
- Fixed race condition between `wazuh-clusterd` and `wazuh-modulesd` showing a 'No such file or directory' in `cluster.log` when synchronizing agent-info files in a cluster environment ([#4007](https://github.com/wazuh/wazuh/issues/4007))
- Fixed 'ConnectionError object has no attribute code' error when package repository is not available ([#3441](https://github.com/wazuh/wazuh/issues/3441))
- Fix the blocking of files monitored by Who-data in Windows agents. ([#3872](https://github.com/wazuh/wazuh/pull/3872))
- Fix the processing of EventChannel logs with unexpected characters. ([#3320](https://github.com/wazuh/wazuh/pull/3320))
- Active response Kaspersky script now logs the action request in _active-responses.log_ ([#2748](https://github.com/wazuh/wazuh/pull/2748))
- Fix service's installation path for CentOS 8. ([#4060](https://github.com/wazuh/wazuh/pull/4060))
- Add macOS Catalina to the list of detected versions. ([#4061](https://github.com/wazuh/wazuh/pull/4061))
- Prevent FIM from producing false negatives due to wrong checksum comparison. ([#4066](https://github.com/wazuh/wazuh/pull/4066))
- Fix `previous_output` count for alerts when matching by group. ([#4097](https://github.com/wazuh/wazuh/pull/4097))
- Fix event iteration when evaluating contextual rules. ([#4106](https://github.com/wazuh/wazuh/pull/4106))
- Fix the use of `prefilter_cmd` remotely by a new local option `allow_remote_prefilter_cmd`. ([#4178](https://github.com/wazuh/wazuh/pull/4178) & [4194](https://github.com/wazuh/wazuh/pull/4194))
- Fix restarting agents by group using the API when some of them are in a worker node. ([#4226](https://github.com/wazuh/wazuh/pull/4226))
- Fix error in Fluent Forwarder that requests an user and pass although the server does not need it. ([#3910](https://github.com/wazuh/wazuh/pull/3910))
- Fix FTS data length bound mishandling in Analysisd. ([#4278](https://github.com/wazuh/wazuh/pull/4278))
- Fix a memory leak in Modulesd and Agentd when Fluent Forward parses duplicate options. ([#4334](https://github.com/wazuh/wazuh/pull/4334))
- Fix an invalid memory read in Agentd when checking a remote configuration containing an invalid stanza inside `<labels>`. ([#4334](https://github.com/wazuh/wazuh/pull/4334))
- Fix error using force_reload and the eventchannel format in UNIX systems. ([#4294](https://github.com/wazuh/wazuh/pull/4294))


## [v3.10.2] - 2019-09-23

### Fixed

- Fix error in Logcollector when reloading localfiles with timestamp wildcards. ([#3995](https://github.com/wazuh/wazuh/pull/3995))


## [v3.10.1] - 2019-09-19

### Fixed

- Fix error after removing a high volume of agents from a group using the Wazuh API. ([#3907](https://github.com/wazuh/wazuh/issues/3907))
- Fix error in Remoted when reloading agent keys (busy resource). ([#3988](https://github.com/wazuh/wazuh/issues/3988))
- Fix invalid read in Remoted counters. ([#3989](https://github.com/wazuh/wazuh/issues/3989))


## [v3.10.0] - 2019-09-16

### Added

- Add framework function to obtain full summary of agents. ([#3842](https://github.com/wazuh/wazuh/pull/3842))
- SCA improvements. ([#3286](https://github.com/wazuh/wazuh/pull/3286))
  - Refactor de SCA internal logic and policy syntax. ([#3249](https://github.com/wazuh/wazuh/issues/3249))
  - Support to follow symbolic links. ([#3228](https://github.com/wazuh/wazuh/issues/3228))
  - Add numerical comparator for SCA rules. ([#3374](https://github.com/wazuh/wazuh/issues/3374))
  - Add SCA decoded events count to global stats. ([#3623](https://github.com/wazuh/wazuh/issues/3623))
- Extend duplicate file detection for LogCollector. ([#3867](https://github.com/wazuh/wazuh/pull/3867))
- Add HIPAA and NIST 800 53 compliance mapping as rule groups.([#3411](https://github.com/wazuh/wazuh/pull/3411) & [#3420](https://github.com/wazuh/wazuh/pull/3420))
- Add SCA compliance groups to rule groups in alerts. ([#3427](https://github.com/wazuh/wazuh/pull/3427))
- Add IPv6 loopback address to localhost list in DB output module (by @aquerubin). ([#3140](https://github.com/wazuh/wazuh/pull/3140))
- Accept `]` and `>` as terminal prompt characters for Agentless. ([#3209](https://github.com/wazuh/wazuh/pull/3209))

### Changed

- Modify logs for agent authentication issues by Remoted. ([#3662](https://github.com/wazuh/wazuh/pull/3662))
- Make Syscollector logging messages more user-friendly. ([#3397](https://github.com/wazuh/wazuh/pull/3397))
- Make SCA load by default all present policies at the default location. ([#3607](https://github.com/wazuh/wazuh/pull/3607))
- Increase IPSIZE definition for IPv6 compatibility (by @aquerubin). ([#3259](https://github.com/wazuh/wazuh/pull/3259))
- Replace local protocol definitions with Socket API definitions (by @aquerubin). ([#3260](https://github.com/wazuh/wazuh/pull/3260))
- Improved error message when some of required Wazuh daemons are down. Allow restarting cluster nodes except when `ossec-execd` is down. ([#3496](https://github.com/wazuh/wazuh/pull/3496))
- Allow existing aws_profile argument to work with vpcflowlogs in AWS wodle configuration. Thanks to Adam Williams (@awill1988). ([#3729](https://github.com/wazuh/wazuh/pull/3729))

### Fixed

- Fix exception handling when using an invalid bucket in AWS wodle ([#3652](https://github.com/wazuh/wazuh/pull/3652))
- Fix error message when an AWS bucket is empty ([#3743](https://github.com/wazuh/wazuh/pull/3743))
- Fix error when getting profiles in custom AWS buckets ([#3786](https://github.com/wazuh/wazuh/pull/3786))
- Fix SCA integrity check when switching between manager nodes. ([#3884](https://github.com/wazuh/wazuh/pull/3884))
- Fix alert email sending when no_full_log option is set in a rule. ([#3174](https://github.com/wazuh/wazuh/pull/3174))
- Fix error in Windows who-data when handling the directories list. ([#3883](https://github.com/wazuh/wazuh/pull/3883))
- Fix error in the hardware inventory collector for PowerPC architectures. ([#3624](https://github.com/wazuh/wazuh/pull/3624))
- Fix the use of mutexes in the `OS_Regex` library. ([#3533](https://github.com/wazuh/wazuh/pull/3533))
- Fix invalid read in the `OS_Regex` library. ([#3815](https://github.com/wazuh/wazuh/pull/3815))
- Fix compilation error on FreeBSD 13 and macOS 10.14. ([#3832](https://github.com/wazuh/wazuh/pull/3832))
- Fix typo in the license of the files. ([#3779](https://github.com/wazuh/wazuh/pull/3779))
- Fix error in `execd` when upgrading agents remotely while auto-restarting. ([#3437](https://github.com/wazuh/wazuh/pull/3437))
- Prevent integrations from inheriting descriptors. ([#3514](https://github.com/wazuh/wazuh/pull/3514))
- Overwrite rules label fix and rules features tests. ([#3414](https://github.com/wazuh/wazuh/pull/3414))
- Fix typo: replace `readed` with `read`. ([#3328](https://github.com/wazuh/wazuh/pull/3328))
- Introduce global mutex for Rootcheck decoder. ([#3530](https://github.com/wazuh/wazuh/pull/3530))
- Fix errors reported by scan-build. ([#3452](https://github.com/wazuh/wazuh/pull/3452) & [#3785](https://github.com/wazuh/wazuh/pull/3785))
- Fix the handling of `wm_exec()` output.([#3486](https://github.com/wazuh/wazuh/pull/3486))
- Fix FIM duplicated entries in Windows. ([#3504](https://github.com/wazuh/wazuh/pull/3504))
- Remove socket deletion from epoll. ([#3432](https://github.com/wazuh/wazuh/pull/3432))
- Let the sources installer support NetBSD. ([#3444](https://github.com/wazuh/wazuh/pull/3444))
- Fix error message from openssl v1.1.1. ([#3413](https://github.com/wazuh/wazuh/pull/3413))
- Fix compilation issue for local installation. ([#3339](https://github.com/wazuh/wazuh/pull/3339))
- Fix exception handling when /tmp have no permissions and tell the user the problem. ([#3401](https://github.com/wazuh/wazuh/pull/3401))
- Fix who-data alerts when audit logs contain hex fields. ([#3909](https://github.com/wazuh/wazuh/pull/3909))
- Remove useless `select()` calls in Analysisd decoders. ([#3964](https://github.com/wazuh/wazuh/pull/3964))


## [v3.9.5] - 2019-08-08

### Fixed

- Fixed a bug in the Framework that prevented Cluster and API from handling the file _client.keys_ if it's mounted as a volume on Docker.
- Fixed a bug in Analysisd that printed the millisecond part of the alerts' timestamp without zero-padding. That prevented Elasticsearch 7 from indexing those alerts. ([#3814](https://github.com/wazuh/wazuh/issues/3814))


## [v3.9.4] - 2019-08-07

### Changed

- Prevent agent on Windows from including who-data on FIM events for child directories without who-data enabled, even if it's available. ([#3601](https://github.com/wazuh/wazuh/issues/3601))
- Prevent Rootcheck configuration from including the `<ignore>` settings if they are empty. ([#3634](https://github.com/wazuh/wazuh/issues/3634))
- Wazuh DB will delete the agent DB-related files immediately when removing an agent. ([#3691](https://github.com/wazuh/wazuh/issues/3691))

### Fixed

- Fixed bug in Remoted when correlating agents and their sockets in TCP mode. ([#3602](https://github.com/wazuh/wazuh/issues/3602))
- Fix bug in the agent that truncated its IP address if it occupies 15 characters. ([#3615](https://github.com/wazuh/wazuh/issues/3615))
- Logcollector failed to overwrite duplicate `<localfile>` stanzas. ([#3616](https://github.com/wazuh/wazuh/issues/3616))
- Analysisd could produce a double free if an Eventchannel message contains an invalid XML member. ([#3626](https://github.com/wazuh/wazuh/issues/3626))
- Fixed defects in the code reported by Coverity. ([#3627](https://github.com/wazuh/wazuh/issues/3627))
- Fixed bug in Analysisd when handling invalid JSON input strings. ([#3648](https://github.com/wazuh/wazuh/issues/3648))
- Fix handling of SCA policies with duplicate ID in Wazuh DB. ([#3668](https://github.com/wazuh/wazuh/issues/3668))
- Cluster could fail synchronizing some files located in Docker volumes. ([#3669](https://github.com/wazuh/wazuh/issues/3669))
- Fix a handler leak in the FIM whodata engine for Windows. ([#3690](https://github.com/wazuh/wazuh/issues/3690))
- The Docker listener module was storing and ignoring the output of the integration. ([#3768](https://github.com/wazuh/wazuh/issues/3768))
- Fixed memory leaks in Syscollector for macOS agents. ([#3795](https://github.com/wazuh/wazuh/pull/3795))
- Fix dangerous mutex initialization in Windows hosts. ([#3805](https://github.com/wazuh/wazuh/issues/3805))


## [v3.9.3] - 2019-07-08

### Changed

- Windows Eventchannel log collector will no longer report bookmarked events by default (those that happened while the agent was stopped). ([#3485](https://github.com/wazuh/wazuh/pull/3485))
- Remoted will discard agent-info data not in UTF-8 format. ([#3581](https://github.com/wazuh/wazuh/pull/3581))

### Fixed

- Osquery integration did not follow the osquery results file (*osqueryd.results.log*) as of libc 2.28. ([#3494](https://github.com/wazuh/wazuh/pull/3494))
- Windows Eventchannnel log collector did not update the bookmarks so it reported old events repeatedly. ([#3485](https://github.com/wazuh/wazuh/pull/3485))
- The agent sent invalid info data in the heartbeat message if it failed to get the host IP address. ([#3555](https://github.com/wazuh/wazuh/pull/3555))
- Modulesd produced a memory leak when being queried for its running configuration. ([#3564](https://github.com/wazuh/wazuh/pull/3564))
- Analysisd and Logtest crashed when trying rules having `<different_geoip>` and no `<not_same_field>` stanza. ([#3587](https://github.com/wazuh/wazuh/pull/3587))
- Vulnerability Detector failed to parse the Canonical's OVAL feed due to a syntax change. ([#3563](https://github.com/wazuh/wazuh/pull/3563))
- AWS Macie events produced erros in Elasticsearch. ([#3608](https://github.com/wazuh/wazuh/pull/3608))
- Rules with `<list lookup="address_match_key" />` produced a false match if the CDB list file is missing. ([#3609](https://github.com/wazuh/wazuh/pull/3609))
- Remote configuration was missing the `<ignore>` stanzas for Syscheck and Rootcheck when defined as sregex. ([#3617](https://github.com/wazuh/wazuh/pull/3617))


## [v3.9.2] - 2019-06-10

### Added

- Added support for Ubuntu 12.04 to the SCA configuration template. ([#3361](https://github.com/wazuh/wazuh/pull/3361))

### Changed

- Prevent the agent from stopping if it fails to resolve the manager's hostname on startup. ([#3405](https://github.com/wazuh/wazuh/pull/3405))
- Prevent Remoted from logging agent connection timeout as an error, now it's a debugging log. ([#3426](https://github.com/wazuh/wazuh/pull/3426))

### Fixed

- A configuration request to Analysisd made it crash if the option `<white_list>` is empty. ([#3383](https://github.com/wazuh/wazuh/pull/3383))
- Fixed error when uploading some configuration files through API in wazuh-docker environments. ([#3335](https://github.com/wazuh/wazuh/issues/3335))
- Fixed error deleting temporary files during cluster synchronization. ([#3379](https://github.com/wazuh/wazuh/issues/3379))
- Fixed bad permissions on agent-groups files synchronized via wazuh-clusterd. ([#3438](https://github.com/wazuh/wazuh/issues/3438))
- Fixed bug in the database module that ignored agents registered with a network mask. ([#3351](https://github.com/wazuh/wazuh/pull/3351))
- Fixed a memory bug in the CIS-CAT module. ([#3406](https://github.com/wazuh/wazuh/pull/3406))
- Fixed a bug in the agent upgrade tool when checking the version number. ([#3391](https://github.com/wazuh/wazuh/pull/3391))
- Fixed error checking in the Windows Eventchannel log collector. ([#3393](https://github.com/wazuh/wazuh/pull/3393))
- Prevent Analysisd from crashing at SCA decoder due to a race condition calling a thread-unsafe function. ([#3466](https://github.com/wazuh/wazuh/pull/3466))
- Fix a file descriptor leak in Modulesd on timeout when running a subprocess. ([#3470](https://github.com/wazuh/wazuh/pull/3470))
  - OpenSCAP.
  - CIS-CAT.
  - Command.
  - Azure.
  - SCA.
  - AWS.
  - Docker.
- Prevent Modulesd from crashing at Vulnerability Detector when updating a RedHat feed. ([3458](https://github.com/wazuh/wazuh/pull/3458))


## [v3.9.1] - 2019-05-21

### Added

- Added directory existence checking for SCA rules. ([#3246](https://github.com/wazuh/wazuh/pull/3246))
- Added line number to error messages when parsing YAML files. ([#3325](https://github.com/wazuh/wazuh/pull/3325))
- Enhanced wildcard support for Windows Logcollector. ([#3236](https://github.com/wazuh/wazuh/pull/3236))

### Changed

- Changed the extraction point of the package name in the Vulnerability Detector OVALs. ([#3245](https://github.com/wazuh/wazuh/pull/3245))

### Fixed

- Fixed SCA request interval option limit. ([#3254](https://github.com/wazuh/wazuh/pull/3254))
- Fixed SCA directory checking. ([#3235](https://github.com/wazuh/wazuh/pull/3235))
- Fixed potential out of bounds memory access. ([#3285](https://github.com/wazuh/wazuh/pull/3285))
- Fixed CIS-CAT XML report parser. ([#3261](https://github.com/wazuh/wazuh/pull/3261))
- Fixed .ssh folder permissions for Agentless. ([#2660](https://github.com/wazuh/wazuh/pull/2660))
- Fixed repeated fields in SCA summary events. ([#3278](https://github.com/wazuh/wazuh/pull/3278))
- Fixed command output treatment for the SCA module. ([#3297](https://github.com/wazuh/wazuh/pull/3297))
- Fixed _agent_upgrade_ tool to set the manager version as the default one. ([#2721](https://github.com/wazuh/wazuh/pull/2721))
- Fixed execd crash when timeout list is not initialized. ([#3316](https://github.com/wazuh/wazuh/pull/3316))
- Fixed support for reading large files on Windows Logcollector. ([#3248](https://github.com/wazuh/wazuh/pull/3248))
- Fixed the manager restarting process via API on Docker. ([#3273](https://github.com/wazuh/wazuh/pull/3273))
- Fixed the _agent_info_ files synchronization between cluster nodes. ([#3272](https://github.com/wazuh/wazuh/pull/3272))

### Removed

- Removed 5-second reading timeout for File Integrity Monitoring scan. ([#3366](https://github.com/wazuh/wazuh/pull/3366))


## [v3.9.0] - 2019-05-02

### Added

- New module to perform **Security Configuration Assessment** scans. ([#2598](https://github.com/wazuh/wazuh/pull/2598))
- New **Logcollector** features. ([#2929](https://github.com/wazuh/wazuh/pull/2929))
  - Let Logcollector filter files by content. ([#2796](https://github.com/wazuh/wazuh/issues/2796))
  - Added a pattern exclusion option to Logcollector. ([#2797](https://github.com/wazuh/wazuh/issues/2797))
  - Let Logcollector filter files by date. ([#2799](https://github.com/wazuh/wazuh/issues/2799))
  - Let logcollector support wildcards on Windows. ([#2898](https://github.com/wazuh/wazuh/issues/2898))
- **Fluent forwarder** for agents. ([#2828](https://github.com/wazuh/wazuh/issues/2828))
- Collect network and port inventory for Windows XP/Server 2003. ([#2464](https://github.com/wazuh/wazuh/pull/2464))
- Included inventory fields as dynamic fields in events to use them in rules. ([#2441](https://github.com/wazuh/wazuh/pull/2441))
- Added an option _startup_healthcheck_ in FIM so that the the who-data health-check is optional. ([#2323](https://github.com/wazuh/wazuh/pull/2323))
- The real agent IP is reported by the agent and shown in alerts and the App interface. ([#2577](https://github.com/wazuh/wazuh/pull/2577))
- Added support for organizations in AWS wodle. ([#2627](https://github.com/wazuh/wazuh/pull/2627))
- Added support for hot added symbolic links in _Whodata_. ([#2466](https://github.com/wazuh/wazuh/pull/2466))
- Added `-t` option to `wazuh-clusterd` binary ([#2691](https://github.com/wazuh/wazuh/pull/2691)).
- Added options `same_field` and `not_same_field` in rules to correlate dynamic fields between events. ([#2689](https://github.com/wazuh/wazuh/pull/2689))
- Added optional daemons start by default. ([#2769](https://github.com/wazuh/wazuh/pull/2769))
- Make the Windows installer to choose the appropriate `ossec.conf` file based on the System version. ([#2773](https://github.com/wazuh/wazuh/pull/2773))
- Added writer thread preference for Logcollector. ([#2783](https://github.com/wazuh/wazuh/pull/2783))
- Added database deletion from Wazuh-DB for removed agents. ([#3123](https://github.com/wazuh/wazuh/pull/3123))

### Changed

- Introduced a network buffer in Remoted to cache incomplete messages from agents. This improves the performance by preventing Remoted from waiting for complete messages. ([#2528](https://github.com/wazuh/wazuh/pull/2528))
- Improved alerts about disconnected agents: they will contain the data about the disconnected agent, although the alert is actually produced by the manager. ([#2379](https://github.com/wazuh/wazuh/pull/2379))
- PagerDuty integration plain text alert support (by @spartantri). ([#2403](https://github.com/wazuh/wazuh/pull/2403))
- Improved Remoted start-up logging messages. ([#2460](https://github.com/wazuh/wazuh/pull/2460))
- Let _agent_auth_ warn when it receives extra input arguments. ([#2489](https://github.com/wazuh/wazuh/pull/2489))
- Update the who-data related SELinux rules for Audit 3.0. This lets who-data work on Fedora 29. ([#2419](https://github.com/wazuh/wazuh/pull/2419))
- Changed data source for network interface's MAC address in Syscollector so that it will be able to get bonded interfaces' MAC. ([#2550](https://github.com/wazuh/wazuh/pull/2550))
- Migrated unit tests from Check to TAP (Test Anything Protocol). ([#2572](https://github.com/wazuh/wazuh/pull/2572))
- Now labels starting with `_` are reserved for internal use. ([#2577](https://github.com/wazuh/wazuh/pull/2577))
- Now AWS wodle fetches aws.requestParameters.disableApiTermination with an unified format ([#2614](https://github.com/wazuh/wazuh/pull/2614))
- Improved overall performance in cluster ([#2575](https://github.com/wazuh/wazuh/pull/2575))
- Some improvements has been made in the _vulnerability-detector_ module. ([#2603](https://github.com/wazuh/wazuh/pull/2603))
- Refactor of decoded fields from the Windows eventchannel decoder. ([#2684](https://github.com/wazuh/wazuh/pull/2684))
- Deprecate global option `<queue_size>` for Analysisd. ([#2729](https://github.com/wazuh/wazuh/pull/2729))
- Excluded noisy events from Windows Eventchannel. ([#2763](https://github.com/wazuh/wazuh/pull/2763))
- Replaced `printf` functions in `agent-authd`. ([#2830](https://github.com/wazuh/wazuh/pull/2830))
- Replaced `strtoul()` using NULL arguments with `atol()` in wodles config files. ([#2801](https://github.com/wazuh/wazuh/pull/2801))
- Added a more descriptive message for SSL error when agent-auth fails. ([#2941](https://github.com/wazuh/wazuh/pull/2941))
- Changed the starting Analysisd messages about loaded rules from `info` to `debug` level. ([#2881](https://github.com/wazuh/wazuh/pull/2881))
- Re-structured messages for FIM module. ([#2926](https://github.com/wazuh/wazuh/pull/2926))
- Changed `diff` output in Syscheck for Windows. ([#2969](https://github.com/wazuh/wazuh/pull/2969))
- Replaced OSSEC e-mail subject with Wazuh in `ossec-maild`. ([#2975](https://github.com/wazuh/wazuh/pull/2975))
- Added keepalive in TCP to manage broken connections in `ossec-remoted`. ([#3069](https://github.com/wazuh/wazuh/pull/3069))
- Change default restart interval for Docker listener module to one minute. ([#2679](https://github.com/wazuh/wazuh/pull/2679))

### Fixed

- Fixed error in Syscollector for Windows older than Vista when gathering the hardware inventory. ([#2326](https://github.com/wazuh/wazuh/pull/2326))
- Fixed an error in the OSQuery configuration validation. ([#2446](https://github.com/wazuh/wazuh/pull/2446))
- Prevent Integrator, Syslog Client and Mail forwarded from getting stuck while reading _alerts.json_. ([#2498](https://github.com/wazuh/wazuh/pull/2498))
- Fixed a bug that could make an Agent running on Windows XP close unexpectedly while receiving a WPK file. ([#2486](https://github.com/wazuh/wazuh/pull/2486))
- Fixed _ossec-control_ script in Solaris. ([#2495](https://github.com/wazuh/wazuh/pull/2495))
- Fixed a compilation error when building Wazuh in static linking mode with the Audit library enabled. ([#2523](https://github.com/wazuh/wazuh/pull/2523))
- Fixed a memory hazard in Analysisd on log pre-decoding for short logs (less than 5 bytes). ([#2391](https://github.com/wazuh/wazuh/pull/2391))
- Fixed defects reported by Cppcheck. ([#2521](https://github.com/wazuh/wazuh/pull/2521))
  - Double free in GeoIP data handling with IPv6.
  - Buffer overlay when getting OS information.
  - Check for successful memory allocation in Syscollector.
- Fix out-of-memory error in Remoted when upgrading an agent with a big data chunk. ([#2594](https://github.com/wazuh/wazuh/pull/2594))
- Re-registered agent are reassigned to correct groups when the multigroup is empty. ([#2440](https://github.com/wazuh/wazuh/pull/2440))
- Wazuh manager starts regardless of the contents of _local_decoder.xml_. ([#2465](https://github.com/wazuh/wazuh/pull/2465))
- Let _Remoted_ wait for download module availability. ([#2517](https://github.com/wazuh/wazuh/pull/2517))
- Fix duplicate field names at some events for Windows eventchannel. ([#2500](https://github.com/wazuh/wazuh/pull/2500))
- Delete empty fields from Windows Eventchannel alerts. ([#2492](https://github.com/wazuh/wazuh/pull/2492))
- Fixed memory leak and crash in Vulnerability Detector. ([#2620](https://github.com/wazuh/wazuh/pull/2620))
- Prevent Analysisd from crashing when receiving an invalid Syscollector event. ([#2621](https://github.com/wazuh/wazuh/pull/2621))
- Fix a bug in the database synchronization module that left broken references of removed agents to groups. ([#2628](https://github.com/wazuh/wazuh/pull/2628))
- Fixed restart service in AIX. ([#2674](https://github.com/wazuh/wazuh/pull/2674))
- Prevent Execd from becoming defunct when Active Response disabled. ([#2692](https://github.com/wazuh/wazuh/pull/2692))
- Fix error in Syscollector when unable to read the CPU frequency on agents. ([#2740](https://github.com/wazuh/wazuh/pull/2740))
- Fix Windows escape format affecting non-format messages. ([#2725](https://github.com/wazuh/wazuh/pull/2725))
- Avoid a segfault in mail daemon due to the XML tags order in the `ossec.conf`. ([#2711](https://github.com/wazuh/wazuh/pull/2711))
- Prevent the key updating thread from starving in Remoted. ([#2761](https://github.com/wazuh/wazuh/pull/2761))
- Fixed error logging on Windows agent. ([#2791](https://github.com/wazuh/wazuh/pull/2791))
- Let CIS-CAT decoder reuse the Wazuh DB connection socket. ([#2800](https://github.com/wazuh/wazuh/pull/2800))
- Fixed issue with `agent-auth` options without argument. ([#2808](https://github.com/wazuh/wazuh/pull/2808))
- Fixed control of the frequency counter in alerts. ([#2854](https://github.com/wazuh/wazuh/pull/2854))
- Ignore invalid files for agent groups. ([#2895](https://github.com/wazuh/wazuh/pull/2895))
- Fixed invalid behaviour when moving files in Whodata mode. ([#2888](https://github.com/wazuh/wazuh/pull/2888))
- Fixed deadlock in Remoted when updating the `keyentries` structure. ([#2956](https://github.com/wazuh/wazuh/pull/2956))
- Fixed error in Whodata when one of the file permissions cannot be extracted. ([#2940](https://github.com/wazuh/wazuh/pull/2940))
- Fixed System32 and SysWOW64 event processing in Whodata. ([#2935](https://github.com/wazuh/wazuh/pull/2935))
- Fixed Syscheck hang when monitoring system directories. ([#3059](https://github.com/wazuh/wazuh/pull/3059))
- Fixed the package inventory for MAC OS X. ([#3035](https://github.com/wazuh/wazuh/pull/3035))
- Translated the Audit Policy fields from IDs for Windows events. ([#2950](https://github.com/wazuh/wazuh/pull/2950))
- Fixed broken pipe error when Wazuh-manager closes TCP connection. ([#2965](https://github.com/wazuh/wazuh/pull/2965))
- Fixed whodata mode on drives other than the main one. ([#2989](https://github.com/wazuh/wazuh/pull/2989))
- Fixed bug occurred in the database while removing an agent. ([#2997](https://github.com/wazuh/wazuh/pull/2997))
- Fixed duplicated alerts for Red Hat feed in `vulnerability-detector`. ([#3000](https://github.com/wazuh/wazuh/pull/3000))
- Fixed bug when processing symbolic links in Whodata. ([#3025](https://github.com/wazuh/wazuh/pull/3025))
- Fixed option for ignoring paths in rootcheck. ([#3058](https://github.com/wazuh/wazuh/pull/3058))
- Allow Wazuh service on MacOSX to be available without restart. ([#3119](https://github.com/wazuh/wazuh/pull/3119))
- Ensure `internal_options.conf` file is overwritten on Windows upgrades. ([#3153](https://github.com/wazuh/wazuh/pull/3153))
- Fixed the reading of the setting `attempts` of the Docker module. ([#3067](https://github.com/wazuh/wazuh/pull/3067))
- Fix a memory leak in Docker listener module. ([#2679](https://github.com/wazuh/wazuh/pull/2679))


## [v3.8.2] - 2019-01-30

### Fixed

- Analysisd crashed when parsing a log from OpenLDAP due to a bug in the option `<accumulate>`. ([#2456](https://github.com/wazuh/wazuh/pull/2456))
- Modulesd closed unexpectedly if a command was defined without a `<tag>` option. ([#2470](https://github.com/wazuh/wazuh/pull/2470))
- The Eventchannel decoder was not being escaping backslashes correctly. ([#2483](https://github.com/wazuh/wazuh/pull/2483))
- The Eventchannel decoder was leaving spurious trailing spaces in some fields. ([#2484](https://github.com/wazuh/wazuh/pull/2484))


## [v3.8.1] - 2019-01-25

### Fixed

- Fixed memory leak in Logcollector when reading Windows eventchannel. ([#2450](https://github.com/wazuh/wazuh/pull/2450))
- Fixed script parsing error in Solaris 10. ([#2449](https://github.com/wazuh/wazuh/pull/2449))
- Fixed version comparisons on Red Hat systems. (By @orlando-jamie) ([#2445](https://github.com/wazuh/wazuh/pull/2445))


## [v3.8.0] - 2019-01-19

### Added

- Logcollector **extension for Windows eventchannel logs in JSON format.** ([#2142](https://github.com/wazuh/wazuh/pull/2142))
- Add options to detect **attribute and file permission changes** for Windows. ([#1918](https://github.com/wazuh/wazuh/pull/1918))
- Added **Audit health-check** in the Whodata initialization. ([#2180](https://github.com/wazuh/wazuh/pull/2180))
- Added **Audit rules auto-reload** in Whodata. ([#2180](https://github.com/wazuh/wazuh/pull/2180))
- Support for **new AWS services** in the AWS wodle ([#2242](https://github.com/wazuh/wazuh/pull/2242)):
    - AWS Config
    - AWS Trusted Advisor
    - AWS KMS
    - AWS Inspector
    - Add support for IAM roles authentication in EC2 instances.
- New module "Agent Key Polling" to integrate agent key request to external data sources. ([#2127](https://github.com/wazuh/wazuh/pull/2127))
  - Look for missing or old agent keys when Remoted detects an authorization failure.
  - Request agent keys by calling a defined executable or connecting to a local socket.
- Get process inventory for Windows natively. ([#1760](https://github.com/wazuh/wazuh/pull/1760))
- Improved vulnerability detection in Red Hat systems. ([#2137](https://github.com/wazuh/wazuh/pull/2137))
- Add retries to download the OVAL files in vulnerability-detector. ([#1832](https://github.com/wazuh/wazuh/pull/1832))
- Auto-upgrade FIM databases in Wazuh-DB. ([#2147](https://github.com/wazuh/wazuh/pull/2147))
- New dedicated thread for AR command running on Windows agent. ([#1725](https://github.com/wazuh/wazuh/pull/1725))
  -  This will prevent the agent from delaying due to an AR execution.
- New internal option to clean residual files of agent groups. ([#1985](https://github.com/wazuh/wazuh/pull/1985))
- Add a manifest to run `agent-auth.exe` with elevated privileges. ([#1998](https://github.com/wazuh/wazuh/pull/1998))
- Compress `last-entry` files to check differences by FIM. ([#2034](https://github.com/wazuh/wazuh/pull/2034))
- Add error messages to integration scripts. ([#2143](https://github.com/wazuh/wazuh/pull/2143))
- Add CDB lists building on install. ([#2167](https://github.com/wazuh/wazuh/pull/2167))
- Update Wazuh copyright for internal files. ([#2343](https://github.com/wazuh/wazuh/pull/2343))
- Added option to allow maild select the log file to read from. ([#977](https://github.com/wazuh/wazuh/pull/977))
- Add table to control the metadata of the vuln-detector DB. ([#2402](https://github.com/wazuh/wazuh/pull/2402))

### Changed

- Now Wazuh manager can be started with an empty configuration in ossec.conf. ([#2086](https://github.com/wazuh/wazuh/pull/2086))
- The Authentication daemon is now enabled by default. ([#2129](https://github.com/wazuh/wazuh/pull/2129))
- Make FIM show alerts for new files by default. ([#2213](https://github.com/wazuh/wazuh/pull/2213))
- Reduce the length of the query results from Vulnerability Detector to Wazuh DB. ([#1798](https://github.com/wazuh/wazuh/pull/1798))
- Improved the build system to automatically detect a big-endian platform. ([#2031](https://github.com/wazuh/wazuh/pull/2031))
  - Building option `USE_BIG_ENDIAN` is not already needed on Solaris (SPARC) or HP-UX.
- Expanded the regex pattern maximum size from 2048 to 20480 bytes. ([#2036](https://github.com/wazuh/wazuh/pull/2036))
- Improved IP address validation in the option `<white_list>` (by @pillarsdotnet). ([#1497](https://github.com/wazuh/wazuh/pull/1497))
- Improved rule option `<info>` validation (by @pillarsdotnet). ([#1541](https://github.com/wazuh/wazuh/pull/1541))
- Deprecated the Syscheck option `<remove_old_diff>` by making it mandatory. ([#1915](https://github.com/wazuh/wazuh/pull/1915))
- Fix invalid error "Unable to verity server certificate" in _ossec-authd_ (server). ([#2045](https://github.com/wazuh/wazuh/pull/2045))
- Remove deprecated flag `REUSE_ID` from the Makefile options. ([#2107](https://github.com/wazuh/wazuh/pull/2107))
- Syscheck first queue error message changed into a warning. ([#2146](https://github.com/wazuh/wazuh/pull/2146))
- Do the DEB and RPM package scan regardless of Linux distribution. ([#2168](https://github.com/wazuh/wazuh/pull/2168))
- AWS VPC configuration in the AWS wodle ([#2242](https://github.com/wazuh/wazuh/pull/2242)).
- Hide warning log by FIM when cannot open a file that has just been removed. ([#2201](https://github.com/wazuh/wazuh/pull/2201))
- The default FIM configuration will ignore some temporary files. ([#2202](https://github.com/wazuh/wazuh/pull/2202))

### Fixed

- Fixed error description in the osquery configuration parser (by @pillarsdotnet). ([#1499](https://github.com/wazuh/wazuh/pull/1499))
- The FTS comment option `<ftscomment>` was not being read (by @pillarsdotnet). ([#1536](https://github.com/wazuh/wazuh/pull/1536))
- Fixed error when multigroup files are not found. ([#1792](https://github.com/wazuh/wazuh/pull/1792))
- Fix error when assigning multiple groups whose names add up to more than 4096 characters. ([#1792](https://github.com/wazuh/wazuh/pull/1792))
- Replaced "getline" function with "fgets" in vulnerability-detector to avoid compilation errors with older versions of libC. ([#1822](https://github.com/wazuh/wazuh/pull/1822))
- Fix bug in Wazuh DB when trying to store multiple network interfaces with the same IP from Syscollector. ([#1928](https://github.com/wazuh/wazuh/pull/1928))
- Improved consistency of multigroups. ([#1985](https://github.com/wazuh/wazuh/pull/1985))
- Fixed the reading of the OS name and version in HP-UX systems. ([#1990](https://github.com/wazuh/wazuh/pull/1990))
- Prevent the agent from producing an error on platforms that don't support network timeout. ([#2001](https://github.com/wazuh/wazuh/pull/2001))
- Logcollector could not set the maximum file limit on HP-UX platform. ([2030](https://github.com/wazuh/wazuh/pull/2030))
- Allow strings up to 64KB long for log difference analysis. ([#2032](https://github.com/wazuh/wazuh/pull/2032))
- Now agents keep their registration date when upgrading the manager. ([#2033](https://github.com/wazuh/wazuh/pull/2033))
- Create an empty `client.keys` file on a fresh installation of a Windows agent. ([2040](https://github.com/wazuh/wazuh/pull/2040))
- Allow CDB list keys and values to have double quotes surrounding. ([#2046](https://github.com/wazuh/wazuh/pull/2046))
- Remove file `queue/db/.template.db` on upgrade / restart. ([2073](https://github.com/wazuh/wazuh/pull/2073))
- Fix error on Analysisd when `check_value` doesn't exist. ([2080](https://github.com/wazuh/wazuh/pull/2080))
- Prevent Rootcheck from looking for invalid link count in agents running on Solaris (by @ecsc-georgew). ([2087](https://github.com/wazuh/wazuh/pull/2087))
- Fixed the warning messages when compiling the agent on AIX. ([2099](https://github.com/wazuh/wazuh/pull/2099))
- Fix missing library when building Wazuh with MySQL support. ([#2108](https://github.com/wazuh/wazuh/pull/2108))
- Fix compile warnings for the Solaris platform. ([#2121](https://github.com/wazuh/wazuh/pull/2121))
- Fixed regular expression for audit.key in audit decoder. ([#2134](https://github.com/wazuh/wazuh/pull/2134))
- Agent's ossec-control stop should wait a bit after killing a process. ([#2149](https://github.com/wazuh/wazuh/pull/2149))
- Fixed error ocurred while monitoring symbolic links in Linux. ([#2152](https://github.com/wazuh/wazuh/pull/2152))
- Fixed some bugs in Logcollector: ([#2154](https://github.com/wazuh/wazuh/pull/2154))
  - If Logcollector picks up a log exceeding 65279 bytes, that log may lose the null-termination.
  - Logcollector crashes if multiple wildcard stanzas resolve the same file.
  - An error getting the internal file position may lead to an undefined condition.
- Execd daemon now runs even if active response is disabled ([#2177](https://github.com/wazuh/wazuh/pull/2177))
- Fix high precision timestamp truncation in rsyslog messages. ([#2128](https://github.com/wazuh/wazuh/pull/2128))
- Fix missing Whodata section to the remote configuration query. ([#2173](https://github.com/wazuh/wazuh/pull/2173))
- Bugfixes in AWS wodle ([#2242](https://github.com/wazuh/wazuh/pull/2242)):
    - Fixed bug in AWS Guard Duty alerts when there were multiple remote IPs.
    - Fixed bug when using flag `remove_from_bucket`.
    - Fixed bug when reading buckets generating more than 1000 logs in the same day.
    - Increase `qty` of `aws.eventNames` and remove usage of `aws.eventSources`.
- Fix bug in cluster configuration when using Kubernetes ([#2227](https://github.com/wazuh/wazuh/pull/2227)).
- Fix network timeout setup in agent running on Windows. ([#2185](https://github.com/wazuh/wazuh/pull/2185))
- Fix default values for the `<auto_ignore>` option. ([#2210](https://github.com/wazuh/wazuh/pull/2210))
- Fix bug that made Modulesd and Remoted crash on ARM architecture. ([#2214](https://github.com/wazuh/wazuh/pull/2214))
- The regex parser included the next character after a group:
  - If the input string just ends after that character. ([#2216](https://github.com/wazuh/wazuh/pull/2216))
  - The regex parser did not accept a group terminated with an escaped byte or a class. ([#2224](https://github.com/wazuh/wazuh/pull/2224))
- Fixed buffer overflow hazard in FIM when performing change report on long paths on macOS platform. ([#2285](https://github.com/wazuh/wazuh/pull/2285))
- Fix sending of the owner attribute when a file is created in Windows. ([#2292](https://github.com/wazuh/wazuh/pull/2292))
- Fix audit reconnection to the Whodata socket ([#2305](https://github.com/wazu2305h/wazuh/pull/2305))
- Fixed agent connection in TCP mode on Windows XP. ([#2329](https://github.com/wazuh/wazuh/pull/2329))
- Fix log shown when a command reaches its timeout and `ignore_output` is enabled. ([#2316](https://github.com/wazuh/wazuh/pull/2316))
- Analysisd and Syscollector did not detect the number of cores on Raspberry Pi. ([#2304](https://github.com/wazuh/wazuh/pull/2304))
- Analysisd and Syscollector did not detect the number of cores on CentOS 5. ([#2340](https://github.com/wazuh/wazuh/pull/2340))


## [v3.7.2] - 2018-12-17

### Changed

- Logcollector will fully read a log file if it reappears after being deleted. ([#2041](https://github.com/wazuh/wazuh/pull/2041))

### Fixed

- Fix some bugs in Logcollector: ([#2041](https://github.com/wazuh/wazuh/pull/2041))
  - Logcollector ceases monitoring any log file containing a binary zero-byte.
  - If a local file defined with wildcards disappears, Logcollector incorrectly shows a negative number of remaining open attempts.
  - Fixed end-of-file detection for text-based file formats.
- Fixed a bug in Analysisd that made it crash when decoding a malformed FIM message. ([#2089](https://github.com/wazuh/wazuh/pull/2089))


## [v3.7.1] - 2018-12-05

### Added

- New internal option `remoted.guess_agent_group` allowing agent group guessing by Remoted to be optional. ([#1890](https://github.com/wazuh/wazuh/pull/1890))
- Added option to configure another audit keys to monitor. ([#1882](https://github.com/wazuh/wazuh/pull/1882))
- Added option to create the SSL certificate and key with the install.sh script. ([#1856](https://github.com/wazuh/wazuh/pull/1856))
- Add IPv6 support to `host-deny.sh` script. (by @iasdeoupxe). ([#1583](https://github.com/wazuh/wazuh/pull/1583))
- Added tracing information (PID, function, file and line number) to logs when debugging is enabled. ([#1866](https://github.com/wazuh/wazuh/pull/1866))

### Changed

- Change errors messages to descriptive warnings in Syscheck when a files is not reachable. ([#1730](https://github.com/wazuh/wazuh/pull/1730))
- Add default values to global options to let the manager start. ([#1894](https://github.com/wazuh/wazuh/pull/1894))
- Improve Remoted performance by reducing interaction between threads. ([#1902](https://github.com/wazuh/wazuh/pull/1902))

### Fixed

- Prevent duplicates entries for denied IP addresses by `host-deny.sh`. (by @iasdeoupxe). ([#1583](https://github.com/wazuh/wazuh/pull/1583))
- Fix issue in Logcollector when reaching the file end before getting a full line. ([#1744](https://github.com/wazuh/wazuh/pull/1744))
- Throw an error when a nonexistent CDB file is added in the ossec.conf file. ([#1783](https://github.com/wazuh/wazuh/pull/1783))
- Fix bug in Remoted that truncated control messages to 1024 bytes. ([#1847](https://github.com/wazuh/wazuh/pull/1847))
- Avoid that the attribute `ignore` of rules silence alerts. ([#1874](https://github.com/wazuh/wazuh/pull/1874))
- Fix race condition when decoding file permissions. ([#1879](https://github.com/wazuh/wazuh/pull/1879)
- Fix to overwrite FIM configuration when directories come in the same tag separated by commas. ([#1886](https://github.com/wazuh/wazuh/pull/1886))
- Fixed issue with hash table handling in FTS and label management. ([#1889](https://github.com/wazuh/wazuh/pull/1889))
- Fixed id's and description of FIM alerts. ([#1891](https://github.com/wazuh/wazuh/pull/1891))
- Fix log flooding by Logcollector when monitored files disappear. ([#1893](https://github.com/wazuh/wazuh/pull/1893))
- Fix bug configuring empty blocks in FIM. ([#1897](https://github.com/wazuh/wazuh/pull/1897))
- Let the Windows agent reset the random generator context if it's corrupt. ([#1898](https://github.com/wazuh/wazuh/pull/1898))
- Prevent Remoted from logging errors if the cluster configuration is missing or invalid. ([#1900](https://github.com/wazuh/wazuh/pull/1900))
- Fix race condition hazard in Remoted when handling control messages. ([#1902](https://github.com/wazuh/wazuh/pull/1902))
- Fix uncontrolled condition in the vulnerability-detector version checker. ([#1932](https://github.com/wazuh/wazuh/pull/1932))
- Restore support for Amazon Linux in vulnerability-detector. ([#1932](https://github.com/wazuh/wazuh/pull/1932))
- Fixed starting wodles after a delay specified in `interval` when `run_on_start` is set to `no`, on the first run of the agent. ([#1906](https://github.com/wazuh/wazuh/pull/1906))
- Prevent `agent-auth` tool from creating the file _client.keys_ outside the agent's installation folder. ([#1924](https://github.com/wazuh/wazuh/pull/1924))
- Fix symbolic links attributes reported by `syscheck` in the alerts. ([#1926](https://github.com/wazuh/wazuh/pull/1926))
- Added some improvements and fixes in Whodata. ([#1929](https://github.com/wazuh/wazuh/pull/1929))
- Fix FIM decoder to accept Windows user containing spaces. ([#1930](https://github.com/wazuh/wazuh/pull/1930))
- Add missing field `restrict` when querying the FIM configuration remotely. ([#1931](https://github.com/wazuh/wazuh/pull/1931))
- Fix values of FIM scan showed in agent_control info. ([#1940](https://github.com/wazuh/wazuh/pull/1940))
- Fix agent group updating in database module. ([#2004](https://github.com/wazuh/wazuh/pull/2004))
- Logcollector prevents vmhgfs from synchronizing the inode. ([#2022](https://github.com/wazuh/wazuh/pull/2022))
- File descriptor leak that may impact agents running on UNIX platforms. ([#2021](https://github.com/wazuh/wazuh/pull/2021))
- CIS-CAT events were being processed by a wrong decoder. ([#2014](https://github.com/wazuh/wazuh/pull/2014))


## [v3.7.0] - 2018-11-10

### Added

- Adding feature to **remotely query agent configuration on demand.** ([#548](https://github.com/wazuh/wazuh/pull/548))
- **Boost Analysisd performance with multithreading.** ([#1039](https://github.com/wazuh/wazuh/pull/1039))
- Adding feature to **let agents belong to multiple groups.** ([#1135](https://github.com/wazuh/wazuh/pull/1135))
  - API support for multiple groups. ([#1300](https://github.com/wazuh/wazuh/pull/1300) [#1135](https://github.com/wazuh/wazuh/pull/1135))
- **Boost FIM decoding performance** by storing data into Wazuh DB using SQLite databases. ([#1333](https://github.com/wazuh/wazuh/pull/1333))
  - FIM database is cleaned after restarting agent 3 times, deleting all entries that left being monitored.
  - Added script to migrate older Syscheck databases to WazuhDB. ([#1504](https://github.com/wazuh/wazuh/pull/1504)) ([#1333](https://github.com/wazuh/wazuh/pull/1333))
- Added rule testing output when restarting manager. ([#1196](https://github.com/wazuh/wazuh/pull/1196))
- New wodle for **Azure environment log and process collection.** ([#1306](https://github.com/wazuh/wazuh/pull/1306))
- New wodle for **Docker container monitoring.** ([#1368](https://github.com/wazuh/wazuh/pull/1368))
- Disconnect manager nodes in cluster if no keep alive is received or sent during two minutes. ([#1482](https://github.com/wazuh/wazuh/pull/1482))
- API requests are forwarded to the proper manager node in cluster. ([#885](https://github.com/wazuh/wazuh/pull/885))
- Centralized configuration pushed from manager overwrite the configuration of directories that exist with the same path in ossec.conf. ([#1740](https://github.com/wazuh/wazuh/pull/1740))

### Changed

- Refactor Python framework code to standardize database requests and support queries. ([#921](https://github.com/wazuh/wazuh/pull/921))
- Replaced the `execvpe` function by `execvp` for the Wazuh modules. ([#1207](https://github.com/wazuh/wazuh/pull/1207))
- Avoid the use of reference ID in Syscollector network tables. ([#1315](https://github.com/wazuh/wazuh/pull/1315))
- Make Syscheck case insensitive on Windows agent. ([#1349](https://github.com/wazuh/wazuh/pull/1349))
- Avoid conflicts with the size of time_t variable in wazuh-db. ([#1366](https://github.com/wazuh/wazuh/pull/1366))
- Osquery integration updated: ([#1369](https://github.com/wazuh/wazuh/pull/1369))
  - Nest the result data into a "osquery" object.
  - Extract the pack name into a new field.
  - Include the query name in the alert description.
  - Minor fixes.
- Increased AWS S3 database entry limit to 5000 to prevent reprocessing repeated events. ([#1391](https://github.com/wazuh/wazuh/pull/1391))
- Increased the limit of concurrent agent requests: 1024 by default, configurable up to 4096. ([#1473](https://github.com/wazuh/wazuh/pull/1473))
- Change the default vulnerability-detector interval from 1 to 5 minutes. ([#1729](https://github.com/wazuh/wazuh/pull/1729))
- Port the UNIX version of Auth client (_agent_auth_) to the Windows agent. ([#1790](https://github.com/wazuh/wazuh/pull/1790))
  - Support of TLSv1.2 through embedded OpenSSL library.
  - Support of SSL certificates for agent and manager validation.
  - Unify Auth client option set.

### Fixed

- Fixed email_alerts configuration for multiple recipients. ([#1193](https://github.com/wazuh/wazuh/pull/1193))
- Fixed manager stopping when no command timeout is allowed. ([#1194](https://github.com/wazuh/wazuh/pull/1194))
- Fixed getting RAM memory information from mac OS X and FreeBSD agents. ([#1203](https://github.com/wazuh/wazuh/pull/1203))
- Fixed mandatory configuration labels check. ([#1208](https://github.com/wazuh/wazuh/pull/1208))
- Fix 0 value at check options from Syscheck. ([1209](https://github.com/wazuh/wazuh/pull/1209))
- Fix bug in whodata field extraction for Windows. ([#1233](https://github.com/wazuh/wazuh/issues/1233))
- Fix stack overflow when monitoring deep files. ([#1239](https://github.com/wazuh/wazuh/pull/1239))
- Fix typo in whodata alerts. ([#1242](https://github.com/wazuh/wazuh/issues/1242))
- Fix bug when running quick commands with timeout of 1 second. ([#1259](https://github.com/wazuh/wazuh/pull/1259))
- Prevent offline agents from generating vulnerability-detector alerts. ([#1292](https://github.com/wazuh/wazuh/pull/1292))
- Fix empty SHA256 of rotated alerts and log files. ([#1308](https://github.com/wazuh/wazuh/pull/1308))
- Fixed service startup on error. ([#1324](https://github.com/wazuh/wazuh/pull/1324))
- Set connection timeout for Auth server ([#1336](https://github.com/wazuh/wazuh/pull/1336))
- Fix the cleaning of the temporary folder. ([#1361](https://github.com/wazuh/wazuh/pull/1361))
- Fix check_mtime and check_inode views in Syscheck alerts. ([#1364](https://github.com/wazuh/wazuh/pull/1364))
- Fixed the reading of the destination address and type for PPP interfaces. ([#1405](https://github.com/wazuh/wazuh/pull/1405))
- Fixed a memory bug in regex when getting empty strings. ([#1430](https://github.com/wazuh/wazuh/pull/1430))
- Fixed report_changes with a big ammount of files. ([#1465](https://github.com/wazuh/wazuh/pull/1465))
- Prevent Logcollector from null-terminating socket output messages. ([#1547](https://github.com/wazuh/wazuh/pull/1547))
- Fix timeout overtaken message using infinite timeout. ([#1604](https://github.com/wazuh/wazuh/pull/1604))
- Prevent service from crashing if _global.db_ is not created. ([#1485](https://github.com/wazuh/wazuh/pull/1485))
- Set new agent.conf template when creating new groups. ([#1647](https://github.com/wazuh/wazuh/pull/1647))
- Fix bug in Wazuh Modules that tried to delete PID folders if a subprocess call failed. ([#1836](https://github.com/wazuh/wazuh/pull/1836))


## [v3.6.1] - 2018-09-07

### Fixed

- Fixed ID field length limit in JSON alerts, by @gandalfn. ([#1052](https://github.com/wazuh/wazuh/pull/1052))
- Fix segmentation fault when the agent version is empty in Vulnerability Detector. ([#1191](https://github.com/wazuh/wazuh/pull/1191))
- Fix bug that removes file extensions in rootcheck. ([#1197](https://github.com/wazuh/wazuh/pull/1197))
- Fixed incoherence in Client Syslog between plain-text and JSON alert input in `<location>` filter option. ([#1204](https://github.com/wazuh/wazuh/pull/1204))
- Fixed missing agent name and invalid predecoded hostname in JSON alerts. ([#1213](https://github.com/wazuh/wazuh/pull/1213))
- Fixed invalid location string in plain-text alerts. ([#1213](https://github.com/wazuh/wazuh/pull/1213))
- Fixed default stack size in threads on AIX and HP-UX. ([#1215](https://github.com/wazuh/wazuh/pull/1215))
- Fix socket error during agent restart due to daemon start/stop order. ([#1221](https://github.com/wazuh/wazuh/issues/1221))
- Fix bug when checking agent configuration in logcollector. ([#1225](https://github.com/wazuh/wazuh/issues/1225))
- Fix bug in folder recursion limit count in FIM real-time mode. ([#1226](https://github.com/wazuh/wazuh/issues/1226))
- Fixed errors when parsing AWS events in Elasticsearch. ([#1229](https://github.com/wazuh/wazuh/issues/1229))
- Fix bug when launching osquery from Wazuh. ([#1230](https://github.com/wazuh/wazuh/issues/1230))


## [v3.6.0] - 2018-08-29

### Added

- Add rescanning of expanded files with wildcards in logcollector ([#332](https://github.com/wazuh/wazuh/pull/332))
- Parallelization of logcollector ([#627](https://github.com/wazuh/wazuh/pull/672))
  - Now the input of logcollector is multithreaded, reading logs in parallel.
  - A thread is created for each type of output socket.
  - Periodically rescan of new files.
  - New options have been added to internal_options.conf file.
- Added statistical functions to remoted. ([#682](https://github.com/wazuh/wazuh/pull/682))
- Rootcheck and Syscheck (FIM) will run independently. ([#991](https://github.com/wazuh/wazuh/pull/991))
- Add hash validation for binaries executed by the wodle `command`. ([#1027](https://github.com/wazuh/wazuh/pull/1027))
- Added a recursion level option to Syscheck to set the directory scanning depth. ([#1081](https://github.com/wazuh/wazuh/pull/1081))
- Added inactive agent filtering option to agent_control, syscheck_control and rootcheck control_tools. ([#1088](https://github.com/wazuh/wazuh/pull/1088))
- Added custom tags to FIM directories and registries. ([#1096](https://github.com/wazuh/wazuh/pull/1096))
- Improved AWS CloudTrail wodle by @UranusBytes ([#913](https://github.com/wazuh/wazuh/pull/913) & [#1105](https://github.com/wazuh/wazuh/pull/1105)).
- Added support to process logs from more AWS services: Guard Duty, IAM, Inspector, Macie and VPC. ([#1131](https://github.com/wazuh/wazuh/pull/1131)).
- Create script for blocking IP's using netsh-advfirewall. ([#1172](https://github.com/wazuh/wazuh/pull/1172)).

### Changed

- The maximum log length has been extended up to 64 KiB. ([#411](https://github.com/wazuh/wazuh/pull/411))
- Changed logcollector analysis message order. ([#675](https://github.com/wazuh/wazuh/pull/675))
- Let hostname field be the name of the agent, without the location part. ([#1080](https://github.com/wazuh/wazuh/pull/1080))
- The internal option `syscheck.max_depth` has been renamed to `syscheck.default_max_depth`. ([#1081](https://github.com/wazuh/wazuh/pull/1081))
- Show warning message when configuring vulnerability-detector for an agent. ([#1130](https://github.com/wazuh/wazuh/pull/1130))
- Increase the minimum waiting time from 0 to 1 seconds in Vulnerability-Detector. ([#1132](https://github.com/wazuh/wazuh/pull/1132))
- Prevent Windows agent from not loading the configuration if an AWS module block is found. ([#1143](https://github.com/wazuh/wazuh/pull/1143))
- Set the timeout to consider an agent disconnected to 1800 seconds in the framework. ([#1155](https://github.com/wazuh/wazuh/pull/1155))

### Fixed

- Fix agent ID zero-padding in alerts coming from Vulnerability Detector. ([#1083](https://github.com/wazuh/wazuh/pull/1083))
- Fix multiple warnings when agent is offline. ([#1086](https://github.com/wazuh/wazuh/pull/1086))
- Fixed minor issues in the Makefile and the sources installer on HP-UX, Solaris on SPARC and AIX systems. ([#1089](https://github.com/wazuh/wazuh/pull/1089))
- Fixed SHA256 changes messages in alerts when it is disabled. ([#1100](https://github.com/wazuh/wazuh/pull/1100))
- Fixed empty configuration blocks for Wazuh modules. ([#1101](https://github.com/wazuh/wazuh/pull/1101))
- Fix broken pipe error in Wazuh DB by Vulnerability Detector. ([#1111](https://github.com/wazuh/wazuh/pull/1111))
- Restored firewall-drop AR script for Linux. ([#1114](https://github.com/wazuh/wazuh/pull/1114))
- Fix unknown severity in Red Hat systems. ([#1118](https://github.com/wazuh/wazuh/pull/1118))
- Added a building flag to compile the SQLite library externally for the API. ([#1119](https://github.com/wazuh/wazuh/issues/1119))
- Fixed variables length when storing RAM information by Syscollector. ([#1124](https://github.com/wazuh/wazuh/pull/1124))
- Fix Red Hat vulnerability database update. ([#1127](https://github.com/wazuh/wazuh/pull/1127))
- Fix allowing more than one wodle command. ([#1128](https://github.com/wazuh/wazuh/pull/1128))
- Fixed `after_regex` offset for the decoding algorithm. ([#1129](https://github.com/wazuh/wazuh/pull/1129))
- Prevents some vulnerabilities from not being checked for Debian. ([#1166](https://github.com/wazuh/wazuh/pull/1166))
- Fixed legacy configuration for `vulnerability-detector`. ([#1174](https://github.com/wazuh/wazuh/pull/1174))
- Fix active-response scripts installation for Windows. ([#1182](https://github.com/wazuh/wazuh/pull/1182)).
- Fixed `open-scap` deadlock when opening large files. ([#1206](https://github.com/wazuh/wazuh/pull/1206)). Thanks to @juergenc for detecting this issue.


### Removed

- The 'T' multiplier has been removed from option `max_output_size`. ([#1089](https://github.com/wazuh/wazuh/pull/1089))


## [v3.5.0] - 2018-08-10

### Added

- Improved configuration of OVAL updates. ([#416](https://github.com/wazuh/wazuh/pull/416))
- Added selective agent software request in vulnerability-detector. ([#404](https://github.com/wazuh/wazuh/pull/404))
- Get Linux packages inventory natively. ([#441](https://github.com/wazuh/wazuh/pull/441))
- Get Windows packages inventory natively. ([#471](https://github.com/wazuh/wazuh/pull/471))
- Supporting AES encryption for manager and agent. ([#448](https://github.com/wazuh/wazuh/pull/448))
- Added Debian and Ubuntu 18 support in vulnerability-detector. ([#470](https://github.com/wazuh/wazuh/pull/470))
- Added Rids Synchronization. ([#459](https://github.com/wazuh/wazuh/pull/459))
- Added option for setting the group that the agent belongs to when registering it with authd ([#460](https://github.com/wazuh/wazuh/pull/460))
- Added option for setting the source IP when the agent registers with authd ([#460](https://github.com/wazuh/wazuh/pull/460))
- Added option to force the vulnerability detection in unsupported OS. ([#462](https://github.com/wazuh/wazuh/pull/462))
- Get network inventory natively. ([#546](https://github.com/wazuh/wazuh/pull/546))
- Add arch check for Red Hat's OVAL in vulnerability-detector. ([#625](https://github.com/wazuh/wazuh/pull/625))
- Integration with Osquery. ([#627](https://github.com/wazuh/wazuh/pull/627))
    - Enrich osquery configuration with pack files aggregation and agent labels as decorators.
    - Launch osquery daemon in background.
    - Monitor results file and send them to the manager.
    - New option in rules `<location>` to filter events by osquery.
    - Support folders in shared configuration. This makes easy to send pack folders to agents.
    - Basic ruleset for osquery events and daemon logs.
- Boost Remoted performance with multithreading. ([#649](https://github.com/wazuh/wazuh/pull/649))
    - Up to 16 parallel threads to decrypt messages from agents.
    - Limit the frequency of agent keys reloading.
    - Message input buffer in Analysisd to prevent control messages starvation in Remoted.
- Module to download shared files for agent groups dinamically. ([#519](https://github.com/wazuh/wazuh/pull/519))
    - Added group creation for files.yml if the group does not exist. ([#1010](https://github.com/wazuh/wazuh/pull/1010))
- Added scheduling options to CIS-CAT integration. ([#586](https://github.com/wazuh/wazuh/pull/586))
- Option to download the wpk using http in `agent_upgrade`. ([#798](https://github.com/wazuh/wazuh/pull/798))
- Add `172.0.0.1` as manager IP when creating `global.db`. ([#970](https://github.com/wazuh/wazuh/pull/970))
- New requests for Syscollector. ([#728](https://github.com/wazuh/wazuh/pull/728))
- `cluster_control` shows an error if the status does not exist. ([#1002](https://github.com/wazuh/wazuh/pull/1002))
- Get Windows hardware inventory natively. ([#831](https://github.com/wazuh/wazuh/pull/831))
- Get processes and ports inventory by the Syscollector module.
- Added an integration with Kaspersky Endpoint Security for Linux via Active Response. ([#1056](https://github.com/wazuh/wazuh/pull/1056))

### Changed

- Add default value for option -x in agent_control tool.
- External libraries moved to an external repository.
- Ignore OverlayFS directories on Rootcheck system scan.
- Extracts agent's OS from the database instead of the agent-info.
- Increases the maximum size of XML parser to 20KB.
- Extract CVE instead of RHSA codes into vulnerability-detector. ([#549](https://github.com/wazuh/wazuh/pull/549))
- Store CIS-CAT results into Wazuh DB. ([#568](https://github.com/wazuh/wazuh/pull/568))
- Add profile information to CIS-CAT reports. ([#658](https://github.com/wazuh/wazuh/pull/658))
- Merge external libraries into a unique shared library. ([#620](https://github.com/wazuh/wazuh/pull/620))
- Cluster log rotation: set correct permissions and store rotations in /logs/ossec. ([#667](https://github.com/wazuh/wazuh/pull/667))
- `Distinct` requests don't allow `limit=0` or `limit>maximun_limit`. ([#1007](https://github.com/wazuh/wazuh/pull/1007))
- Deprecated arguments -i, -F and -r for Authd. ([#1013](https://github.com/wazuh/wazuh/pull/1013))
- Increase the internal memory for real-time from 12 KiB to 64 KiB. ([#1062](https://github.com/wazuh/wazuh/pull/1062))

### Fixed

- Fixed invalid alerts reported by Syscollector when the event contains the word "error". ([#461](https://github.com/wazuh/wazuh/pull/461))
- Silenced Vuls integration starting and ending alerts. ([#541](https://github.com/wazuh/wazuh/pull/541))
- Fix problem comparing releases of ubuntu packages. ([#556](https://github.com/wazuh/wazuh/pull/556))
- Windows delete pending active-responses before reset agent. ([#563](https://github.com/wazuh/wazuh/pull/563))
- Fix bug in Rootcheck for Windows that searches for keys in 32-bit mode only. ([#566](https://github.com/wazuh/wazuh/pull/566))
- Alert when unmerge files fails on agent. ([#731](https://github.com/wazuh/wazuh/pull/731))
- Fixed bugs reading logs in framework. ([#856](https://github.com/wazuh/wazuh/pull/856))
- Ignore uppercase and lowercase sorting an array in framework. ([#814](https://github.com/wazuh/wazuh/pull/814))
- Cluster: reject connection if the client node has a different cluster name. ([#892](https://github.com/wazuh/wazuh/pull/892))
- Prevent `the JSON object must be str, not 'bytes'` error. ([#997](https://github.com/wazuh/wazuh/pull/997))
- Fix long sleep times in vulnerability detector.
- Fix inconsistency in the alerts format for the manager in vulnerability-detector.
- Fix bug when processing the packages in vulnerability-detector.
- Prevent to process Syscollector events by the JSON decoder. ([#674](https://github.com/wazuh/wazuh/pull/674))
- Stop Syscollector data storage into Wazuh DB when an error appears. ([#674](https://github.com/wazuh/wazuh/pull/674))
- Fix bug in Syscheck that reported false positive about removed files. ([#1044](https://github.com/wazuh/wazuh/pull/1044))
- Fix bug in Syscheck that misinterpreted no_diff option. ([#1046](https://github.com/wazuh/wazuh/pull/1046))
- Fixes in file integrity monitoring for Windows. ([#1062](https://github.com/wazuh/wazuh/pull/1062))
  - Fix Windows agent crash if FIM fails to extract the file owner.
  - Prevent FIM real-time mode on Windows from stopping if the internal buffer gets overflowed.
- Prevent large logs from flooding the log file by Logcollector. ([#1067](https://github.com/wazuh/wazuh/pull/1067))
- Fix allowing more than one wodle command and compute command timeout when ignore_output is enabled. ([#1102](https://github.com/wazuh/wazuh/pull/1102))

### Removed

- Deleted Lua language support.
- Deleted integration with Vuls. ([#879](https://github.com/wazuh/wazuh/issues/879))
- Deleted agent_list tool, replaced by agent_control. ([ba0265b](https://github.com/wazuh/wazuh/commit/ba0265b6e9e3fed133d60ef2df3450fdf26f7da4#diff-f57f2991a6aa25fe45d8036c51bf8b4d))

## [v3.4.0] - 2018-07-24

### Added

- Support for SHA256 checksum in Syscheck (by @arshad01). ([#410](https://github.com/wazuh/wazuh/pull/410))
- Added an internal option for Syscheck to tune the RT alerting delay. ([#434](https://github.com/wazuh/wazuh/pull/434))
- Added two options in the tag <auto_ignore> `frequency` and `timeframe` to hide alerts when they are played several times in a given period of time. ([#857](https://github.com/wazuh/wazuh/pull/857))
- Include who-data in Syscheck for file integrity monitoring. ([#756](https://github.com/wazuh/wazuh/pull/756))
  - Linux Audit setup and monitoring to watch directories configured with who-data.
  - Direct communication with Auditd on Linux to catch who-data related events.
  - Setup of SACL for monitored directories on Windows.
  - Windows Audit events monitoring through Windows Event Channel.
  - Auto setup of audit configuration and reset when the agent quits.
- Syscheck in frequency time show alerts from deleted files. ([#857](https://github.com/wazuh/wazuh/pull/857))
- Added an option `target` to customize output format per-target in Logcollector. ([#863](https://github.com/wazuh/wazuh/pull/863))
- New option for the JSON decoder to choose the treatment of NULL values. ([#677](https://github.com/wazuh/wazuh/pull/677))
- Remove old snapshot files for FIM. ([#872](https://github.com/wazuh/wazuh/pull/872))
- Distinct operation in agents. ([#920](https://github.com/wazuh/wazuh/pull/920))
- Added support for unified WPK. ([#865](https://github.com/wazuh/wazuh/pull/865))
- Added missing debug options for modules in the internal options file. ([#901](https://github.com/wazuh/wazuh/pull/901))
- Added recursion limits when reading directories. ([#947](https://github.com/wazuh/wazuh/pull/947))

### Changed

- Renamed cluster _client_ node type to ___worker___ ([#850](https://github.com/wazuh/wazuh/pull/850)).
- Changed a descriptive message in the alert showing what attributes changed. ([#857](https://github.com/wazuh/wazuh/pull/857))
- Change visualization of Syscheck alerts. ([#857](https://github.com/wazuh/wazuh/pull/857))
- Add all the available fields in the Syscheck messages from the Wazuh configuration files. ([#857](https://github.com/wazuh/wazuh/pull/857))
- Now the no_full_log option only affects JSON alerts. ([#881](https://github.com/wazuh/wazuh/pull/881))
- Delete temporary files when stopping Wazuh. ([#732](https://github.com/wazuh/wazuh/pull/732))
- Send OpenSCAP checks results to a FIFO queue instead of temporary files. ([#732](https://github.com/wazuh/wazuh/pull/732))
- Default behavior when starting Syscheck and Rootcheck components. ([#829](https://github.com/wazuh/wazuh/pull/829))
  - They are disabled if not appear in the configuration.
  - They can be set up as empty blocks in the configuration, applying their default values.
  - Improvements of error and information messages when they start.
- Improve output of `DELETE/agents` when no agents were removed. ([#868](https://github.com/wazuh/wazuh/pull/868))
- Include the file owner SID in Syscheck alerts.
- Change no previous checksum error message to information log. ([#897](https://github.com/wazuh/wazuh/pull/897))
- Changed default Syscheck scan speed: 100 files per second. ([#975](https://github.com/wazuh/wazuh/pull/975))
- Show network protocol used by the agent when connecting to the manager. ([#980](https://github.com/wazuh/wazuh/pull/980))

### Fixed

- Syscheck RT process granularized to make frequency option more accurate. ([#434](https://github.com/wazuh/wazuh/pull/434))
- Fixed registry_ignore problem on Syscheck for Windows when arch="both" was used. ([#525](https://github.com/wazuh/wazuh/pull/525))
- Allow more than 256 directories in real-time for Windows agent using recursive watchers. ([#540](https://github.com/wazuh/wazuh/pull/540))
- Fix weird behavior in Syscheck when a modified file returns back to its first state. ([#434](https://github.com/wazuh/wazuh/pull/434))
- Replace hash value xxx (not enabled) for n/a if the hash couldn't be calculated. ([#857](https://github.com/wazuh/wazuh/pull/857))
- Do not report uid, gid or gname on Windows (avoid user=0). ([#857](https://github.com/wazuh/wazuh/pull/857))
- Several fixes generating sha256 hash. ([#857](https://github.com/wazuh/wazuh/pull/857))
- Fixed the option report_changes configuration. ([#857](https://github.com/wazuh/wazuh/pull/857))
- Fixed the 'report_changes' configuration when 'sha1' option is not set. ([#857](https://github.com/wazuh/wazuh/pull/857))
- Fix memory leak reading logcollector config. ([#884](https://github.com/wazuh/wazuh/pull/884))
- Fixed crash in Slack integration for alerts that don't have full log. ([#880](https://github.com/wazuh/wazuh/pull/880))
- Fixed active-responses.log definition path on Windows configuration. ([#739](https://github.com/wazuh/wazuh/pull/739))
- Added warning message when updating Syscheck/Rootcheck database to restart the manager. ([#817](https://github.com/wazuh/wazuh/pull/817))
- Fix PID file creation checking. ([#822](https://github.com/wazuh/wazuh/pull/822))
  - Check that the PID file was created and written.
  - This would prevent service from running multiple processes of the same daemon.
- Fix reading of Windows platform for 64 bits systems. ([#832](https://github.com/wazuh/wazuh/pull/832))
- Fixed Syslog output parser when reading the timestamp from the alerts in JSON format. ([#843](https://github.com/wazuh/wazuh/pull/843))
- Fixed filter for `gpg-pubkey` packages in Syscollector. ([#847](https://github.com/wazuh/wazuh/pull/847))
- Fixed bug in configuration when reading the `repeated_offenders` option in Active Response. ([#873](https://github.com/wazuh/wazuh/pull/873))
- Fixed variables parser when loading rules. ([#855](https://github.com/wazuh/wazuh/pull/855))
- Fixed parser files names in the Rootcheck scan. ([#840](https://github.com/wazuh/wazuh/pull/840))
- Removed frequency offset in rules. ([#827](https://github.com/wazuh/wazuh/pull/827)).
- Fix memory leak reading logcollector config. ([#884](https://github.com/wazuh/wazuh/pull/884))
- Fixed sort agents by status in `GET/agents` API request. ([#810](https://github.com/wazuh/wazuh/pull/810))
- Added exception when no agents are selected to restart. ([#870](https://github.com/wazuh/wazuh/pull/870))
- Prevent files from remaining open in the cluster. ([#874](https://github.com/wazuh/wazuh/pull/874))
- Fix network unreachable error when cluster starts. ([#800](https://github.com/wazuh/wazuh/pull/800))
- Fix empty rules and decoders file check. ([#887](https://github.com/wazuh/wazuh/pull/887))
- Prevent to access an unexisting hash table from 'whodata' thread. ([#911](https://github.com/wazuh/wazuh/pull/911))
- Fix CA verification with more than one 'ca_store' definitions. ([#927](https://github.com/wazuh/wazuh/pull/927))
- Fix error in syscollector API calls when Wazuh is installed in a directory different than `/var/ossec`. ([#942](https://github.com/wazuh/wazuh/pull/942)).
- Fix error in CentOS 6 when `wazuh-cluster` is disabled. ([#944](https://github.com/wazuh/wazuh/pull/944)).
- Fix Remoted connection failed warning in TCP mode due to timeout. ([#958](https://github.com/wazuh/wazuh/pull/958))
- Fix option 'rule_id' in syslog client. ([#979](https://github.com/wazuh/wazuh/pull/979))
- Fixed bug in legacy agent's server options that prevented it from setting port and protocol.

## [v3.3.1] - 2018-06-18

### Added

- Added `total_affected_agents` and `total_failed_ids` to the `DELETE/agents` API request. ([#795](https://github.com/wazuh/wazuh/pull/795))

### Changed

- Management of empty blocks in the configuration files. ([#781](https://github.com/wazuh/wazuh/pull/781))
- Verify WPK with Wazuh CA by default. ([#799](https://github.com/wazuh/wazuh/pull/799))

### Fixed

- Windows prevents agent from renaming file. ([#773](https://github.com/wazuh/wazuh/pull/773))
- Fix manager-agent version comparison in remote upgrades. ([#765](https://github.com/wazuh/wazuh/pull/765))
- Fix log flooding when restarting agent while the merged file is being receiving. ([#788](https://github.com/wazuh/wazuh/pull/788))
- Fix issue when overwriting rotated logs in Windows agents. ([#776](https://github.com/wazuh/wazuh/pull/776))
- Prevent OpenSCAP module from running on Windows agents (incompatible). ([#777](https://github.com/wazuh/wazuh/pull/777))
- Fix issue in file changes report for FIM on Linux when a directory contains a backslash. ([#775](https://github.com/wazuh/wazuh/pull/775))
- Fixed missing `minor` field in agent data managed by the framework. ([#771](https://github.com/wazuh/wazuh/pull/771))
- Fixed missing `build` and `key` fields in agent data managed by the framework. ([#802](https://github.com/wazuh/wazuh/pull/802))
- Fixed several bugs in upgrade agents ([#784](https://github.com/wazuh/wazuh/pull/784)):
    - Error upgrading an agent with status `Never Connected`.
    - Fixed API support.
    - Sockets were not closing properly.
- Cluster exits showing an error when an error occurs. ([#790](https://github.com/wazuh/wazuh/pull/790))
- Fixed bug when cluster control or API cannot request the list of nodes to the master. ([#762](https://github.com/wazuh/wazuh/pull/762))
- Fixed bug when the `agent.conf` contains an unrecognized module. ([#796](https://github.com/wazuh/wazuh/pull/796))
- Alert when unmerge files fails on agent. ([#731](https://github.com/wazuh/wazuh/pull/731))
- Fix invalid memory access when parsing ruleset configuration. ([#787](https://github.com/wazuh/wazuh/pull/787))
- Check version of python in cluster control. ([#760](https://github.com/wazuh/wazuh/pull/760))
- Removed duplicated log message when Rootcheck is disabled. ([#783](https://github.com/wazuh/wazuh/pull/783))
- Avoid infinite attempts to download CVE databases when it fails. ([#792](https://github.com/wazuh/wazuh/pull/792))


## [v3.3.0] - 2018-06-06

### Added

- Supporting multiple socket output in Logcollector. ([#395](https://github.com/wazuh/wazuh/pull/395))
- Allow inserting static field parameters in rule comments. ([#397](https://github.com/wazuh/wazuh/pull/397))
- Added an output format option for Logcollector to build custom logs. ([#423](https://github.com/wazuh/wazuh/pull/423))
- Included millisecond timing in timestamp to JSON events. ([#467](https://github.com/wazuh/wazuh/pull/467))
- Added an option in Analysisd to set input event offset for plugin decoders. ([#512](https://github.com/wazuh/wazuh/pull/512))
- Allow decoders mix plugin and multiregex children. ([#602](https://github.com/wazuh/wazuh/pull/602))
- Added the option to filter by any field in `get_agents_overview`, `get_agent_group` and `get_agents_without_group` functions of the Python framework. ([#743](https://github.com/wazuh/wazuh/pull/743))

### Changed

- Add default value for option -x in agent_upgrade tool.
- Changed output of agents in cluster control. ([#741](https://github.com/wazuh/wazuh/pull/741))

### Fixed

- Fix bug in Logcollector when removing duplicate localfiles. ([#402](https://github.com/wazuh/wazuh/pull/402))
- Fix memory error in Logcollector when using wildcards.
- Prevent command injection in Agentless daemon. ([#600](https://github.com/wazuh/wazuh/pull/600))
- Fixed bug getting the agents in cluster control. ([#741](https://github.com/wazuh/wazuh/pull/741))
- Prevent Logcollector from reporting an error when a path with wildcards matches no files.
- Fixes the feature to group with the option multi-line. ([#754](https://github.com/wazuh/wazuh/pull/754))


## [v3.2.4] - 2018-06-01

### Fixed
- Fixed segmentation fault in maild when `<queue-size>` is included in the global configuration.
- Fixed bug in Framework when retrieving mangers logs. ([#644](https://github.com/wazuh/wazuh/pull/644))
- Fixed bug in clusterd to prevent the synchronization of `.swp` files. ([#694](https://github.com/wazuh/wazuh/pull/694))
- Fixed bug in Framework parsing agent configuration. ([#681](https://github.com/wazuh/wazuh/pull/681))
- Fixed several bugs using python3 with the Python framework. ([#701](https://github.com/wazuh/wazuh/pull/701))


## [v3.2.3] - 2018-05-28

### Added

- New internal option to enable merged file creation by Remoted. ([#603](https://github.com/wazuh/wazuh/pull/603))
- Created alert item for GDPR and GPG13. ([#608](https://github.com/wazuh/wazuh/pull/608))
- Add support for Amazon Linux in vulnerability-detector.
- Created an input queue for Analysisd to prevent Remoted starvation. ([#661](https://github.com/wazuh/wazuh/pull/661))

### Changed

- Set default agent limit to 14.000 and file descriptor limit to 65.536 per process. ([#624](https://github.com/wazuh/wazuh/pull/624))
- Cluster improvements.
    - New protocol for communications.
    - Inverted communication flow: clients start communications with the master.
    - Just the master address is required in the `<nodes>` list configuration.
    - Improved synchronization algorithm.
    - Reduced the number of processes to one: `wazuh-clusterd`.
- Cluster control tool improvements: outputs are the same regardless of node type.
- The default input queue for remote events has been increased to 131072 events. ([#660](https://github.com/wazuh/wazuh/pull/660))
- Disconnected agents will no longer report vulnerabilities. ([#666](https://github.com/wazuh/wazuh/pull/666))

### Fixed

- Fixed agent wait condition and improve logging messages. ([#550](https://github.com/wazuh/wazuh/pull/550))
- Fix race condition in settings load time by Windows agent. ([#551](https://github.com/wazuh/wazuh/pull/551))
- Fix bug in Authd that prevented it from deleting agent-info files when removing agents.
- Fix bug in ruleset that did not overwrite the `<info>` option. ([#584](https://github.com/wazuh/wazuh/issues/584))
- Fixed bad file descriptor error in Wazuh DB ([#588](https://github.com/wazuh/wazuh/issues/588))
- Fixed unpredictable file sorting when creating merged files. ([#599](https://github.com/wazuh/wazuh/issues/599))
- Fixed race condition in Remoted when closing connections.
- Fix epoch check in vulnerability-detector.
- Fixed hash sum in logs rotation. ([#636](https://github.com/wazuh/wazuh/issues/636))
- Fixed cluster CPU usage.
- Fixed invalid deletion of agent timestamp entries. ([#639](https://github.com/wazuh/wazuh/issues/639))
- Fixed segmentation fault in logcollector when multi-line is applied to a remote configuration. ([#641](https://github.com/wazuh/wazuh/pull/641))
- Fixed issue in Syscheck that may leave the process running if the agent is stopped quickly. ([#671](https://github.com/wazuh/wazuh/pull/671))

### Removed

- Removed cluster database and internal cluster daemon.


## [v3.2.2] - 2018-05-07

### Added

- Created an input queue for Remoted to prevent agent connection starvation. ([#509](https://github.com/wazuh/wazuh/pull/509))

### Changed

- Updated Slack integration. ([#443](https://github.com/wazuh/wazuh/pull/443))
- Increased connection timeout for remote upgrades. ([#480](https://github.com/wazuh/wazuh/pull/480))
- Vulnerability-detector does not stop agents detection if it fails to find the software for one of them.
- Improve the version comparator algorithm in vulnerability-detector. ([#508](https://github.com/wazuh/wazuh/pull/508))

### Fixed

- Fixed bug in labels settings parser that may make Agentd or Logcollector crash.
- Fixed issue when setting multiple `<server-ip>` stanzas in versions 3.0 - 3.2.1. ([#433](https://github.com/wazuh/wazuh/pull/433))
- Fixed bug when socket database messages are not sent correctly. ([#435](https://github.com/wazuh/wazuh/pull/435))
- Fixed unexpected stop in the sources installer when overwriting a previous corrupt installation.
- Added a synchronization timeout in the cluster to prevent it from blocking ([#447](https://github.com/wazuh/wazuh/pull/447))
- Fixed issue in CSyslogd when filtering by rule group. ([#446](https://github.com/wazuh/wazuh/pull/446))
- Fixed error on DB daemon when parsing rules with options introduced in version 3.0.0.
- Fixed unrecognizable characters error in Windows version name. ([#478](https://github.com/wazuh/wazuh/pull/478))
- Fix Authd client in old versions of Windows ([#479](https://github.com/wazuh/wazuh/pull/479))
- Cluster's socket management improved to use persistent connections ([#481](https://github.com/wazuh/wazuh/pull/481))
- Fix memory corruption in Syscollector decoder and memory leaks in Vulnerability Detector. ([#482](https://github.com/wazuh/wazuh/pull/482))
- Fixed memory corruption in Wazuh DB autoclosing procedure.
- Fixed dangling db files at DB Sync module folder. ([#489](https://github.com/wazuh/wazuh/pull/489))
- Fixed agent group file deletion when using Authd.
- Fix memory leak in Maild with JSON input. ([#498](https://github.com/wazuh/wazuh/pull/498))
- Fixed remote command switch option. ([#504](https://github.com/wazuh/wazuh/pull/504))

## [v3.2.1] - 2018-03-03

### Added

- Added option in Makefile to disable CIS-CAT module. ([#381](https://github.com/wazuh/wazuh/pull/381))
- Added field `totalItems` to `GET/agents/purgeable/:timeframe` API call. ([#385](https://github.com/wazuh/wazuh/pull/385))

### Changed

- Giving preference to use the selected Java over the default one in CIS-CAT wodle.
- Added delay between message delivery for every module. ([#389](https://github.com/wazuh/wazuh/pull/389))
- Verify all modules for the shared configuration. ([#408](https://github.com/wazuh/wazuh/pull/408))
- Updated OpenSSL library to 1.1.0g.
- Insert agent labels in JSON archives no matter the event matched a rule.
- Support for relative/full/network paths in the CIS-CAT configuration. ([#419](https://github.com/wazuh/wazuh/pull/419))
- Improved cluster control to give more information. ([#421](https://github.com/wazuh/wazuh/pull/421))
- Updated rules for CIS-CAT.
- Removed unnecessary compilation of vulnerability-detector in agents.
- Increased wazuh-modulesd's subprocess pool.
- Improved the agent software recollection by Syscollector.

### Fixed

- Fixed crash in Agentd when testing Syscollector configuration from agent.conf file.
- Fixed duplicate alerts in Vulnerability Detector.
- Fixed compiling issues in Solaris and HP-UX.
- Fixed bug in Framework when listing directories due to permissions issues.
- Fixed error handling in CIS-CAT module. ([#401](https://github.com/wazuh/wazuh/pull/401))
- Fixed some defects reported by Coverity. ([#406](https://github.com/wazuh/wazuh/pull/406))
- Fixed OS name detection in macOS and old Linux distros. ([#409](https://github.com/wazuh/wazuh/pull/409))
- Fixed linked in HP-UX.
- Fixed Red Hat detection in vulnerability-detector.
- Fixed segmentation fault in wazuh-cluster when files path is too long.
- Fixed a bug getting groups and searching by them in `GET/agents` API call. ([#390](https://github.com/wazuh/wazuh/pull/390))
- Several fixes and improvements in cluster.
- Fixed bug in wazuh-db when closing exceeded databases in transaction.
- Fixed bug in vulnerability-detector that discarded valid agents.
- Fixed segmentation fault in Windows agents when getting OS info.
- Fixed memory leaks in vulnerability-detector and CIS-CAT wodle.
- Fixed behavior when working directory is not found in CIS-CAT wodle.

## [v3.2.0] - 2018-02-13

### Added
- Added support to synchronize custom rules and decoders in the cluster.([#344](https://github.com/wazuh/wazuh/pull/344))
- Add field `status` to `GET/agents/groups/:group_id` API call.([#338](https://github.com/wazuh/wazuh/pull/338))
- Added support for Windows to CIS-CAT integration module ([#369](https://github.com/wazuh/wazuh/pull/369))
- New Wazuh Module "aws-cloudtrail" fetching logs from S3 bucket. ([#351](https://github.com/wazuh/wazuh/pull/351))
- New Wazuh Module "vulnerability-detector" to detect vulnerabilities in agents and managers.

### Fixed
- Fixed oscap.py to support new versions of OpenSCAP scanner.([#331](https://github.com/wazuh/wazuh/pull/331))
- Fixed timeout bug when the cluster port was closed. ([#343](https://github.com/wazuh/wazuh/pull/343))
- Improve exception handling in `cluster_control`. ([#343](https://github.com/wazuh/wazuh/pull/343))
- Fixed bug in cluster when receive an error response from client. ([#346](https://github.com/wazuh/wazuh/pull/346))
- Fixed bug in framework when the manager is installed in different path than /var/ossec. ([#335](https://github.com/wazuh/wazuh/pull/335))
- Fixed predecoder hostname field in JSON event output.
- Several fixes and improvements in cluster.

## [v3.1.0] - 2017-12-22

### Added

- New Wazuh Module "command" for asynchronous command execution.
- New field "predecoder.timestamp" for JSON alerts including timestamp from logs.
- Added reload action to ossec-control in local mode.
- Add duration control of a cluster database synchronization.
- New internal option for agents to switch applying shared configuration.
- Added GeoIP address finding for input logs in JSON format.
- Added alert and archive output files rotation capabilities.
- Added rule option to discard field "firedtimes".
- Added VULS integration for running vulnerability assessments.
- CIS-CAT Wazuh Module to scan CIS policies.

### Changed

- Keepping client.keys file permissions when modifying it.
- Improve Rootcheck formula to select outstanding defects.
- Stop related daemon when disabling components in ossec-control.
- Prevented cluster daemon from starting on RHEL 5 or older.
- Let Syscheck report file changes on first scan.
- Allow requests by node name in cluster_control binary.
- Improved help of cluster_control binary.
- Integrity control of files in the cluster.

### Fixed

- Fixed netstat command in localfile configuration.
- Fixed error when searching agents by ID.
- Fixed syslog format pre-decoder for logs with missing (optional) space after tag.
- Fixed alert ID when plain-text alert output disabled.
- Fixed Monitord freezing when a sendmail-like executable SMTP server is set.
- Fixed validation of Active Response used by agent_control.
- Allow non-ASCII characters in Windows version string.

## [v3.0.0] - 2017-12-12

### Added

- Added group property for agents to customize shared files set.
- Send shared files to multiple agents in parallel.
- New decoder plugin for logs in JSON format with dynamic fields definition.
- Brought framework from API to Wazuh project.
- Show merged files MD5 checksum by agent_control and framework.
- New reliable request protocol for manager-agent communication.
- Remote agent upgrades with signed WPK packages.
- Added option for Remoted to prevent it from writing shared merged file.
- Added state for Agentd and Windows agent to notify connection state and metrics.
- Added new JSON log format for local file monitoring.
- Added OpenSCAP SSG datastream content for Ubuntu Trusty Tahr.
- Field "alert_id" in JSON alerts (by Dan Parriott).
- Added support of "any" IP address to OSSEC batch manager (by Jozef Reisinger).
- Added ossec-agent SElinux module (by kreon).
- Added previous output to JSON output (by João Soares).
- Added option for Authd to specify the allowed cipher list (by James Le Cuirot).
- Added option for cipher suites in Authd settings.
- Added internal option for Remoted to set the shared configuration reloading time.
- Auto restart agents when new shared configuration is pushed from the manager.
- Added native support for Systemd.
- Added option to register unlimited agents in Authd.
- New internal option to limit the number of file descriptors in Analysisd and Remoted.
- Added new state "pending" for agents.
- Added internal option to disable real-time DB synchronization.
- Allow multiple manager stanzas in Agentd settings.
- New internal option to limit the receiving time in TCP mode.
- Added manager hostname data to agent information.
- New option for rotating internal logs by size.
- Added internal option to enable or disable daily rotation of internal logs.
- Added command option for Monitord to overwrite 'day_wait' parameter.
- Adding templates and sample alert for Elasticsearch 6.0.
- Added option to enable/disable Authd on install and auto-generate certificates.
- Pack secure TCP messages into a single packet.
- Added function to install SCAP policies depending on OS version.
- Added integration with Virustotal.
- Added timeout option for TCP sockets in Remoted and Agentd.
- Added option to start the manager after installing.
- Added a cluster of managers (`wazuh-clusterd`) and a script to control it (`cluster_control`).

### Changed

- Increased shared file delivery speed when using TCP.
- Increased TCP listening socket backlog.
- Changed Windows agent UI panel to show revision number instead of installation date.
- Group every decoded field (static and dynamic fields) into a data object for JSON alerts.
- Reload shared files by Remoted every 10 minutes.
- Increased string size limit for XML reader to 4096 bytes.
- Updated Logstash configuration and Elasticsearch mappings.
- Changed template fields structure for Kibana dashboards.
- Increased dynamic field limit to 1024, and default to 256.
- Changed agent buffer 'length' parameter to 'queue_size'.
- Changed some Rootcheck error messages to verbose logs.
- Removed unnecessary message by manage_agents advising to restart Wazuh manager.
- Update PF tables Active response (by d31m0).
- Create the users and groups as system users and groups in specs (by Dan Parriott).
- Show descriptive errors when an agent loses the connection using TCP.
- Prevent agents with the same name as the manager host from getting added.
- Changed 'message' field to 'data' for successful agent removing response in Authd API.
- Changed critical error to standard error in Syslog Remoted when no access list has been configured.
- Ignore hidden files in shared folder for merged file.
- Changed agent notification time values: notify time to 1 minute and reconnect time to 5 minutes.
- Prevent data field from being inserted into JSON alerts when it's empty.
- Spelling corrections (by Josh Soref).
- Moved debug messages when updating shared files to level 2.
- Do not create users ossecm or ossecr on agents.
- Upgrade netstat command in Logcollector.
- Prevent Monitord and DB sync module from dealing with agent files on local installations.
- Speed up DB syncing by keeping databases opened and an inotify event queue.
- Merge server's IP and hostname options to one setting.
- Enabled Active Response by default in both Windows and UNIX.
- Make Monitord 'day_wait' internal option affect log rotation.
- Extend Monitord 'day_wait' internal option range.
- Prevent Windows agent from log error when the manager disconnected.
- Improve Active Response filtering options.
- Use init system (Systemd/SysVinit) to restart Wazuh when upgrading.
- Added possibility of filtering agents by manager hostname in the Framework.
- Prevent installer from overwriting agent.conf file.
- Cancel file sending operation when agent socket is closed.
- Clean up agent shared folder before unmerging shared configuration.
- Print descriptive error when request socket refuses connection due to AR disabled.
- Extend Logcollector line burst limit range.
- Fix JSON alert file reloading when the file is rotated.
- Merge IP and Hostname server configuration into "Address" field.
- Improved TCP transmission performance by packing secure messages.

### Fixed

- Fixed wrong queries to get last Syscheck and Rootcheck date.
- Prevent Logcollector keep-alives from being stored on archives.json.
- Fixed length of random message within keep-alives.
- Fixed Windows version detection for Windows 8 and newer.
- Fixed incorrect CIDR writing on client.keys by Authd.
- Fixed missing buffer flush by Analysisd when updating Rootcheck database.
- Stop Wazuh service before removing folder to reinstall.
- Fixed Remoted service for Systemd (by Phil Porada).
- Fixed Administrator account mapping in Windows agent installation (by andrewm0374@gmail.com).
- Fixed MySQL support in dbd (by andrewm0374@gmail.com).
- Fixed incorrect warning when unencrypting messages (by Dan Parriott).
- Fixed Syslog mapping for alerts via Csyslogd (by Dan Parriott).
- Fixed syntax error in the creation of users in Solaris 11.2 (by Pedro Flor).
- Fixed some warnings that appeared when compiling on Fedora 26.
- Fixed permission issue in logs folder.
- Fixed issue in Remoted that prevented it from send shared configuration when it changed.
- Fixed Windows agent compilation compability with CentOS.
- Supporting different case from password prompt in Agentless (by Jesus Fidalgo).
- Fix bad detection of inotify queue overflowed.
- Fix repetitive error when a rule's diff file is empty.
- Fixed log group permission when created by a daemon running as root.
- Prevented Agentd from logging too many errors when restarted while receiving the merged file.
- Prevented Remoted from sending data to disconnected agents in TCP mode.
- Fixed alerts storage in PostgreSQL databases.
- Fixed invalid previous output data in JSON alerts.
- Fixed memory error in modulesd for invalid configurations.
- Fixed default Auth configuration to support custom install directory.
- Fixed directory transversal vulnerability in Active response commands.
- Fixed Active response timeout accuracy.
- Fixed race conditions in concurrent transmissions over TCP.

### Removed

- Removed Picviz support (by Dan Parriott).


## [v2.1.1] - 2017-09-21

### Changed

- Improved errors messages related to TCP connection queue.
- Changed info log about unsupported FS checking in Rootcheck scan to debug messages.
- Prevent Modules daemon from giving critical error when no wodles are enabled.

### Fixed

- Fix endianess incompatibility in agents on SPARC when connecting via TCP.
- Fix bug in Authd that made it crash when removing keys.
- Fix race condition in Remoted when writing logs.
- Avoid repeated errors by Remoted when sending data to a disconnected agent.
- Prevented Monitord from rotating non-existent logs.
- Some fixes to support HP-UX.
- Prevent processes from sending events when TCP connection is lost.
- Fixed output header by Syslog client when reading JSON alerts.
- Fixed bug in Integrator settings parser when reading rules list.

## [v2.1.0] - 2017-08-14

### Added

- Rotate and compress log feature.
- Labeling data for agents to be shown in alerts.
- New 'auth' configuration template.
- Make manage_agents capable of add and remove agents via Authd.
- Implemented XML configuration for Authd.
- Option -F for Authd to force insertion if it finds duplicated name.
- Local auth client to manage agent keys.
- Added OS name and version into global.db.
- Option for logging in JSON format.
- Allow maild to send through a sendmail-like executable (by James Le Cuirot).
- Leaky bucket-like buffer for agents to prevent network flooding.
- Allow Syslog client to read JSON alerts.
- Allow Mail reporter to read JSON alerts.
- Added internal option to tune Rootcheck sleep time.
- Added route-null Active Response script for Windows 2012 (by @CrazyLlama).

### Changed

- Updated SQLite library to 3.19.2.
- Updated zlib to 1.2.11.
- Updated cJSON library to 1.4.7.
- Change some manage_agents option parameters.
- Run Auth in background by default.
- Log classification as debug, info, warning, error and critical.
- Limit number of reads per cycle by Logcollector to prevent log starvation.
- Limit OpenSCAP module's event forwarding speed.
- Increased debug level of repeated Rootcheck messages.
- Send events when OpenSCAP starts and finishes scans.
- Delete PID files when a process exits not due to a signal.
- Change error messages due to SSL handshake failure to debug messages.
- Force group addition on installation for compatibility with LDAP (thanks to Gary Feltham).

### Fixed

- Fixed compiling error on systems with no OpenSSL.
- Fixed compiling warning at manage_agents.
- Fixed ossec-control enable/disable help message.
- Fixed unique aperture of random device on Unix.
- Fixed file sum comparison bug at Syscheck realtime engine. (Thanks to Arshad Khan)
- Close analysisd if alert outputs are disabled for all formats.
- Read Windows version name for versions newer than Windows 8 / Windows Server 2012.
- Fixed error in Analysisd that wrote Syscheck and Rootcheck databases of re-added agents on deleted files.
- Fixed internal option to configure the maximum labels' cache time.
- Fixed Auth password parsing on client side.
- Fix bad agent ID assignation in Authd on i686 architecture.
- Fixed Logcollector misconfiguration in Windows agents.

### Removed

- Remove unused message queue to send alerts from Authd.


## [v2.0.1] - 2017-07-19

### Changed

- Changed random data generator for a secure OS-provided generator.
- Changed Windows installer file name (depending on version).
- Linux distro detection using standard os-release file.
- Changed some URLs to documentation.
- Disable synchronization with SQLite databases for Syscheck by default.
- Minor changes at Rootcheck formatter for JSON alerts.
- Added debugging messages to Integrator logs.
- Show agent ID when possible on logs about incorrectly formatted messages.
- Use default maximum inotify event queue size.
- Show remote IP on encoding format errors when unencrypting messages.
- Remove temporary files created by Syscheck changes reports.
- Remove temporary Syscheck files for changes reporting by Windows installer when upgrading.

### Fixed

- Fixed resource leaks at rules configuration parsing.
- Fixed memory leaks at rules parser.
- Fixed memory leaks at XML decoders parser.
- Fixed TOCTOU condition when removing directories recursively.
- Fixed insecure temporary file creation for old POSIX specifications.
- Fixed missing agentless devices identification at JSON alerts.
- Fixed FIM timestamp and file name issue at SQLite database.
- Fixed cryptographic context acquirement on Windows agents.
- Fixed debug mode for Analysisd.
- Fixed bad exclusion of BTRFS filesystem by Rootcheck.
- Fixed compile errors on macOS.
- Fixed option -V for Integrator.
- Exclude symbolic links to directories when sending FIM diffs (by Stephan Joerrens).
- Fixed daemon list for service reloading at ossec-control.
- Fixed socket waiting issue on Windows agents.
- Fixed PCI_DSS definitions grouping issue at Rootcheck controls.
- Fixed segmentation fault bug when stopping on CentOS 5.
- Fixed compatibility with AIX.
- Fixed race conditions in ossec-control script.
- Fixed compiling issue on Windows.
- Fixed compatibility with Solaris.
- Fixed XML parsing error due to byte stashing issue.
- Fixed false error by Syscheck when creating diff snapshots of empty files.
- Fixed segmentation fault in Authd on i386 platform.
- Fixed agent-auth exit code for controlled server's errors.
- Fixed incorrect OVAL patch results classification.

## [v2.0.0] - 2017-03-14

### Added

- Wazuh modules manager.
- Wazuh module for OpenSCAP.
- Ruleset for OpenSCAP alerts.
- Kibana dashboards for OpenSCAP.
- Option at agent_control to restart all agents.
- Dynamic fields to rules and decoders.
- Dynamic fields to JSON in alerts/archives.
- CDB list lookup with dynamic fields.
- FTS for dynamic fields.
- Logcollector option to set the frequency of file checking.
- GeoIP support in Alerts (by Scott R Shinn).
- Internal option to output GeoIP data on JSON alerts.
- Matching pattern negation (by Daniel Cid).
- Syscheck and Rootcheck events on SQLite databases.
- Data migration tool to SQLite databases.
- Jenkins QA.
- 64-bit Windows registry keys support.
- Complete FIM data output to JSON and alerts.
- Username, date and inode attributes to FIM events on Unix.
- Username attribute to FIM events on Windows.
- Report changes (FIM file diffs) to Windows agent.
- File diffs to JSON output.
- Elastic mapping updated for new FIM events.
- Title and file fields extracted at Rootcheck alerts.
- Rule description formatting with dynamic field referencing.
- Multithreaded design for Authd server for fast and reliable client dispatching, with key caching and write scheduling.
- Auth registration client for Windows (by Gael Muller).
- Auth password authentication for Windows client.
- New local decoder file by default.
- Show server certificate and key paths at Authd help.
- New option for Authd to verify agent's address.
- Added support for new format at predecoder (by Brad Lhotsky).
- Agentless passlist encoding to Base64.
- New Auditd-specific log format for Logcollector.
- Option for Authd to auto-choose TLS/SSL method.
- Compile option for Authd to make it compatible with legacy OSs.
- Added new templates layout to auto-compose configuration file.
- New wodle for SQLite database syncing (agent information and fim/pm data).
- Added XML settings options to exclude some rules or decoders files.
- Option for agent_control to broadcast AR on all agents.
- Extended FIM event information forwarded by csyslogd (by Sivakumar Nellurandi).
- Report Syscheck's new file events on real time.

### Changed

- Isolated logtest directory from analysisd.
- Remoted informs Analysisd about agent ID.
- Updated Kibana dashboards.
- Syscheck FIM attributes to dynamic fields.
- Force services to exit if PID file creation fails.
- Atomic writing of client.keys through temporary files.
- Disabled remote message ID verification by default.
- Show actual IP on debug message when agents get connected.
- Enforce rules IDs to max 6 digits.
- OSSEC users and group as system (UI-hidden) users (by Dennis Golden).
- Increases Authd connection pool size.
- Use general-purpose version-flexible SSL/TLS methods for Authd registration.
- Enforce minimum 3-digit agent ID format.
- Exclude BTRFS from Rootcheck searching for hidden files inside directories (by Stephan Joerrens).
- Moved OSSEC and Wazuh decoders to one directory.
- Prevent manage_agents from doing invalid actions (such methods for manager at agent).
- Disabled capturing of security events 5145 and 5156 on Windows agent.
- Utilities to rename an agent or change the IP address (by Antonio Querubin).
- Added quiet option for Logtest (by Dan Parriott).
- Output decoder information onto JSON alerts.
- Enable mail notifications by default for server installation.
- Agent control option to restart all agents' Syscheck will also restart manager's Syscheck.
- Make ossec-control to check Authd PID.
- Enforce every rule to contain a description.
- JSON output won't contain field "agentip" if tis value is "any".
- Don't broadcast Active Response messages to disconnected agents.
- Don't print Syscheck logs if it's disabled.
- Set default Syscheck and Rootcheck frequency to 12 hours.
- Generate FIM new file alert by default.
- Added option for Integrator to set the maximum log length.
- JSON output nested objects modelling through dynamic fields.
- Disable TCP for unsupported OSs.
- Show previous log on JSON alert.
- Removed confirmation prompt when importing an agent key successfully.
- Made Syscheck not to ignore files that change more than 3 times by default.
- Enabled JSON output by default.
- Updated default syscheck configuration for Windows agents.
- Limited agent' maximum connection time for notification time.
- Improved client.keys changing detection method by remoted: use date and inode.
- Changed boot service name to Wazuh.
- Active response enabled on Windows agents by default.
- New folder structure for rules and decoders.
- More descriptive logs about syscheck real-time monitoring.
- Renamed XML tags related to rules and decoders inclusion.
- Set default maximum agents to 8000.
- Removed FTS numeric bitfield from JSON output.
- Fixed ID misassignment by manage_agents when the greatest ID exceeds 32512.
- Run Windows Registry Syscheck scan on first stage when scan_on_start enabled.
- Set all Syscheck delay stages to a multiple of internal_options.conf/syscheck.sleep value.
- Changed JSON timestamp format to ISO8601.
- Overwrite @timestamp field from Logstash with the alert timestamp.
- Moved timestamp JSON field to the beginning of the object.
- Changed random data generator for a secure OS-provided generator.

### Fixed

- Logcollector bug that inhibited alerts about file reduction.
- Memory issue on string manipulation at JSON.
- Memory bug at JSON alerts.
- Fixed some CLang warnings.
- Issue on marching OSSEC user on installing.
- Memory leaks at configuration.
- Memory leaks at Analysisd.
- Bugs and memory errors at agent management.
- Mistake with incorrect name for PID file (by Tickhon Clearscale).
- Agent-auth name at messages (it appeared to be the server).
- Avoid Monitord to log errors when the JSON alerts file doesn't exists.
- Agents numbering issue (minimum 3 digits).
- Avoid no-JSON message at agent_control when client.keys empty.
- Memory leaks at manage_agents.
- Authd error messages about connection to queue passed to warning.
- Issue with Authd password checking.
- Avoid ossec-control to use Dash.
- Fixed false error about disconnected agent when trying to send it the shared files.
- Avoid Authd to close when it reaches the maximum concurrency.
- Fixed memory bug at event diff execution.
- Fixed resource leak at file operations.
- Hide help message by useadd and groupadd on OpenBSD.
- Fixed error that made Analysisd to crash if it received a missing FIM file entry.
- Fixed compile warnings at cJSON library.
- Fixed bug that made Active Response to disable all commands if one of them was disabled (by Jason Thomas).
- Fixed segmentation fault at logtest (by Dan Parriott).
- Fixed SQL injection vulnerability at Database.
- Fixed Active Response scripts for Slack and Twitter.
- Fixed potential segmentation fault at file queue operation.
- Fixed file permissions.
- Fixed failing test for Apache 2.2 logs (by Brad Lhotsky).
- Fixed memory error at net test.
- Limit agent waiting time for retrying to connect.
- Fixed compile warnings on i386 architecture.
- Fixed Monitord crash when sending daily report email.
- Fixed script to null route an IP address on Windows Server 2012+ (by Theresa Meiksner).
- Fixed memory leak at Logtest.
- Fixed manager with TCP support on FreeBSD (by Dave Stoddard).
- Fixed Integrator launching at local-mode installation.
- Fixed issue on previous alerts counter (rules with if_matched_sid option).
- Fixed compile and installing error on Solaris.
- Fixed segmentation fault on syscheck when no configuration is defined.
- Fixed bug that prevented manage_agents from removing syscheck/rootcheck database.
- Fixed bug that made agents connected on TCP to hang if they are rejected by the manager.
- Fixed segmentation fault on remoted due to race condition on managing keystore.
- Fixed data lossing at remoted when reloading keystore.
- Fixed compile issue on MacOS.
- Fixed version reading at ruleset updater.
- Fixed detection of BSD.
- Fixed memory leak (by Byron Golden).
- Fixed misinterpretation of octal permissions given by Agentless (by Stephan Leemburg).
- Fixed mistake incorrect openssl flag at Makefile (by Stephan Leemburg).
- Silence Slack integration transmission messages (by Dan Parriott).
- Fixed OpenSUSE Systemd misconfiguration (By Stephan Joerrens).
- Fixed case issue on JSON output for Rootcheck alerts.
- Fixed potential issue on duplicated agent ID detection.
- Fixed issue when creating agent backups.
- Fixed hanging problem on Windows Auth client when negotiation issues.
- Fixed bug at ossec-remoted that mismatched agent-info files.
- Fixed resource leaks at rules configuration parsing.
- Fixed memory leaks at rules parser.
- Fixed memory leaks at XML decoders parser.
- Fixed TOCTOU condition when removing directories recursively.
- Fixed insecure temporary file creation for old POSIX specifications.
- Fixed missing agentless devices identification at JSON alerts.

### Removed

- Deleted link to LUA sources.
- Delete ZLib generated files on cleaning.
- Removed maximum lines limit from diff messages (that remain limited by length).

## [v1.1.1] - 2016-05-12

### Added

- agent_control: maximum number of agents can now be extracted using option "-m".
- maild: timeout limitation, preventing it from hang in some cases.
- Updated decoders, ruleset and rootchecks from Wazuh Ruleset v1.0.8.
- Updated changes from ossec-hids repository.

### Changed

- Avoid authd to rename agent if overplaced.
- Changed some log messages.
- Reordered directories for agent backups.
- Don't exit when client.keys is empty by default.
- Improved client.keys reloading capabilities.

### Fixed

- Fixed JSON output at rootcheck_control.
- Fixed agent compilation on OS X.
- Fixed memory issue on removing timestamps.
- Fixed segmentation fault at reported.
- Fixed segmentation fault at logcollector.

### Removed

- Removed old rootcheck options.

## [v1.1.0] - 2016-04-06

### Added

- Re-usage of agent ID in manage_agents and authd, with time limit.
- Added option to avoid manager from exiting when there are no keys.
- Backup of the information about an agent that's going to be deleted.
- Alerting if Authd can't add an agent because of a duplicated IP.
- Integrator with Slack and PagerDuty.
- Simplified keywords for the option "frequency".
- Added custom Reply-to e-mail header.
- Added option to syscheck to avoid showing diffs on some files.
- Created agents-timestamp file to save the agents' date of adding.

### Changed

- client.keys: No longer overwrite the name of an agent with "#-#-#-" to mark it as deleted. Instead, the name will appear with a starting "!".
- API: Distinction between duplicated and invalid name for agent.
- Stop the "ERROR: No such file or directory" for Apache.
- Changed defaults to analysisd event counter.
- Authd won't use password by default.
- Changed name of fields at JSON output from binaries.
- Upgraded rules to Wazuh Ruleset v1.07

### Fixed

- Fixed merged.mg push on Windows Agent
- Fixed Windows agent compilation issue
- Fixed glob broken implementation.
- Fixed memory corruption on the OSSEC alert decoder.
- Fixed command "useradd" on OpenBSD.
- Fixed some PostgreSQL issues.
- Allow to disable syscheck:check_perm after enable check_all.

## [v1.0.4] - 2016-02-24
​
### Added

- JSON output for manage_agents.
- Increased analysis daemon's memory size.
- Authd: Added password authorization.
- Authd: Boost speed performance at assignation of ID for agents
- Authd: New option -f *sec*. Force addding new agent (even with duplicated IP) if it was not active for the last *sec* seconds.
- manage_agents: new option -d. Force adding new agent (even with duplicated IP)
- manage_agents: Printing new agent ID on adding.

### Changed

- Authd and manage_agents won't add agents with duplicated IP.

### Fixed

- Solved duplicate IP conflicts on client.keys which prevented the new agent to connect.
- Hashing files in binary mode. Solved some problems related to integrity checksums on Windows.
- Fixed issue that made console programs not to work on Windows.

### Removed

- RESTful API no longer included in extensions/api folder. Available now at https://github.com/wazuh/wazuh-api


## [v1.0.3] - 2016-02-11

### Added

- JSON CLI outputs: ossec-control, rootcheck_control, syscheck_control, ossec-logtest and more.
- Preparing integration with RESTful API
- Upgrade version scripts
- Merge commits from ossec-hids
- Upgraded rules to Wazuh Ruleset v1.06

### Fixed

- Folders are no longer included on etc/shared
- Fixes typos on rootcheck files
- Kibana dashboards fixes

## [v1.0.2] - 2016-01-29

### Added

- Added Wazuh Ruleset updater
- Added extensions files to support ELK Stack latest versions (ES 2.x, LS 2.1, Kibana 4.3)

### Changed

- Upgraded rules to Wazuh Ruleset v1.05
- Fixed crash in reportd
- Fixed Windows EventChannel syntaxis issue
- Fixed manage_agents bulk option bug. No more "randombytes" errors.
- Windows deployment script improved

## [v1.0.1] - 2015-12-10

### Added

- Wazuh version info file
- ossec-init.conf now includes wazuh version
- Integrated with wazuh OSSEC ruleset updater
- Several new fields at JSON output (archives and alerts)
- Wazuh decoders folder

### Changed

- Decoders are now splitted in differents files.
- jsonout_out enable by default
- JSON groups improvements
- Wazuh ruleset updated to 1.0.2
- Extensions: Improved Kibana dashboards
- Extensions: Improved Windows deployment script

## [v1.0.0] - 2015-11-23
- Initial Wazuh version v1.0<|MERGE_RESOLUTION|>--- conflicted
+++ resolved
@@ -1,7 +1,6 @@
 # Change Log
 All notable changes to this project will be documented in this file.
 
-<<<<<<< HEAD
 ## [v4.14.0]
 
 ### Manager
@@ -84,9 +83,8 @@
 - Updated `urllib3` to version 2.5.0 and `protobuf` to version 5.29.5. ([#30624](https://github.com/wazuh/wazuh/pull/30624))
 - Upgraded Python embedded interpreter to 3.10.18. ([#30916](https://github.com/wazuh/wazuh/pull/30916))
 
-=======
 ## [v4.13.1]
->>>>>>> d995c22a
+
 
 ## [v4.13.0]
 
