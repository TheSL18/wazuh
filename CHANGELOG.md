# Change Log
All notable changes to this project will be documented in this file.

<<<<<<< HEAD
## [v4.10.0]

=======
## [v4.9.1]
>>>>>>> c69c3a1f

## [v4.9.0]

### Manager

#### Added

- The manager now supports alert forwarding to Fluentd. ([#17306](https://github.com/wazuh/wazuh/pull/17306))
- Added missing functionality for vulnerability scanner translations. ([#23518](https://github.com/wazuh/wazuh/issues/23518))
- Improved performance for vulnerability scanner translations. ([#23722](https://github.com/wazuh/wazuh/pull/23722))
- Enhanced vulnerability scanner logging to be more expressive. ([#24536](https://github.com/wazuh/wazuh/pull/24536))
- The manager now supports alert forwarding to Fluentd. ([#17306](https://github.com/wazuh/wazuh/pull/17306))
- Added the HAProxy helper to manage load balancer configuration and automatically balance agents. ([#23513](https://github.com/wazuh/wazuh/pull/23513))
- Added a validation to avoid killing processes from external services. ([#23222](https://github.com/wazuh/wazuh/pull/23222))
- Enabled ceritificates validation in the requests to the HAProxy helper using the default CA bundle. ([#23996](https://github.com/wazuh/wazuh/pull/23996))

#### Fixed

- Fixed compilation issue for local installation. ([#20505](https://github.com/wazuh/wazuh/pull/20505))
- Fixed malformed JSON error in wazuh-analysisd. ([#16666](https://github.com/wazuh/wazuh/pull/16666))
- Fixed a warning when uninstalling the Wazuh manager if the VD feed is missing. ([#24375](https://github.com/wazuh/wazuh/pull/24375))
- Ensured vulnerability detection scanner log messages end with a period. ([#24393](https://github.com/wazuh/wazuh/pull/24393))

#### Changed

- Changed error messages about `recv()` messages from wazuh-db to debug logs. ([#20285](https://github.com/wazuh/wazuh/pull/20285))
- Sanitized the `integrations` directory code. ([#21195](https://github.com/wazuh/wazuh/pull/21195))
- Modified multiple cluster commands to be asynchronous. ([#22640](https://github.com/wazuh/wazuh/pull/22640))

### Agent

#### Added

- Added debug logging in FIM to detect invalid report change registry values. Thanks to Zafer Balkan (@zbalkan). ([#21690](https://github.com/wazuh/wazuh/pull/21690))
- Added Amazon Linux 1 and 2023 support for the installation script. ([#21287](https://github.com/wazuh/wazuh/pull/21287))
- Added Journald support in Logcollector. ([#23137](https://github.com/wazuh/wazuh/pull/23137))
- Added support for Amazon Security Hub via AWS SQS. ([#23203](https://github.com/wazuh/wazuh/pull/23203))

#### Fixed

- Fixed loading of whodata through timeouts and retries. ([#21455](https://github.com/wazuh/wazuh/pull/21455))
- Avoided backup failures during WPK update by adding dependency checking for the tar package. ([#21729](https://github.com/wazuh/wazuh/pull/21729))
- Fixed a crash in the agent due to a library incompatibility. ([#22210](https://github.com/wazuh/wazuh/pull/22210))
- Fixed an error in the osquery integration on Windows that avoided loading osquery.conf. ([#21728](https://github.com/wazuh/wazuh/pull/21728))
- Fixed a crash in the agent's Rootcheck component when using `<ignore>`. ([#22588](https://github.com/wazuh/wazuh/pull/22588))
- Fixed command wodle to support UTF-8 characters on windows agent. ([#19146](https://github.com/wazuh/wazuh/pull/19146))
- Fixed Windows agent to delete wazuh-agent.state file when stopped. ([#20425](https://github.com/wazuh/wazuh/pull/20425))
- Fixed Windows Agent 4.8.0 permission errors on Windows 11 after upgrade. ([#20727](https://github.com/wazuh/wazuh/pull/20727))
- Fixed Syscollector not checking if there's a scan in progress before starting a new one. ([#22440](https://github.com/wazuh/wazuh/pull/22440))
- Fixed alerts are created when syscheck diff DB is full. ([#16487](https://github.com/wazuh/wazuh/pull/16487))
- Fixed Wazuh deb uninstallation to remove non-config files. ([#2195](https://github.com/wazuh/wazuh/pull/2195))
- Fixed improper Windows agent ACL on non-default installation directory. ([#23273](https://github.com/wazuh/wazuh/pull/23273))
- Fixed socket configuration of an agent is displayed. ([#17664](https://github.com/wazuh/wazuh/pull/17664))
- Fixed wazuh-modulesd printing child process not found error. ([#18494](https://github.com/wazuh/wazuh/pull/18494))
- Fixed issue with an agent starting automatically without reason. ([#23848](https://github.com/wazuh/wazuh/pull/23848))
- Fixed GET /syscheck to properly report size for files larger than 2GB. ([#17415](https://github.com/wazuh/wazuh/pull/17415))
- Fixed error in packages generation centos 7. ([#24412](https://github.com/wazuh/wazuh/pull/24412))
- Fixed Wazuh deb uninstallation to remove non-config files from the installation directory. ([#2195](https://github.com/wazuh/wazuh/issues/2195))
- Fixed Azure auditLogs/signIns status parsing (thanks to @Jmnis for the contribution). ([#22392](https://github.com/wazuh/wazuh/pull/22392))
- Fixed how the S3 object keys with special characters are handled in the Custom Logs Buckets integration. ([#22621](https://github.com/wazuh/wazuh/pull/22621))

#### Changed

- The directory /boot has been removed from the default FIM settings for AIX. ([#19753](https://github.com/wazuh/wazuh/pull/19753))
- Refactored and modularized the Azure integration code. ([#20624](https://github.com/wazuh/wazuh/pull/20624))
- Improved logging of errors in Azure and AWS modules. ([#16314](https://github.com/wazuh/wazuh/issues/16314))

#### Removed
- Dropped support for Python 3.7 in cloud integrations. ([#22583](https://github.com/wazuh/wazuh/pull/22583))

### RESTful API

#### Added
- Added support in the Wazuh API to parse `journald` configurations from the `ossec.conf` file. ([#23094](https://github.com/wazuh/wazuh/pull/23094))
- Added user-agent to the CTI service request. ([#24360](https://github.com/wazuh/wazuh/pull/24360))

#### Changed

- Merged group files endpoints into one (`GET /groups/{group_id}/files/{filename}`) that uses the `raw` parameter to receive plain text data. ([#21653](https://github.com/wazuh/wazuh/pull/21653))
- Removed the hardcoded fields returned by the `GET /agents/outdated` endpoint and added the select parameter to the specification. ([#22388](https://github.com/wazuh/wazuh/pull/22388))
- Updated the regex used to validate CDB lists. ([#22423](https://github.com/wazuh/wazuh/pull/22423))
- Changed the default value for empty fields in the `GET /agents/stats/distinct` endpoint response. ([#22413](https://github.com/wazuh/wazuh/pull/22413))
- Changed the Wazuh API endpoint responses when receiving the `Expect` header. ([#22380](https://github.com/wazuh/wazuh/pull/22380))
- Enhanced Authorization header values decoding errors to avoid showing the stack trace and fail gracefully. ([#22745](https://github.com/wazuh/wazuh/pull/22745))
- Updated the format of the fields that can be N/A in the API specification. ([#22908](https://github.com/wazuh/wazuh/pull/22908))
- Updated the WAZUH API specification to conform with the current endpoint requests and responses. ([#22954](https://github.com/wazuh/wazuh/pull/22954))
- Replaced the used aiohttp server with uvicorn. ([#23199](https://github.com/wazuh/wazuh/pull/23199))
    - Changed the `PUT /groups/{group_id}/configuration` endpoint response error code when uploading an empty file.
    - Changed the `GET, PUT and DELETE /lists/files/{filename}` endpoints response status code when an invalid file is used.
    - Changed the `PUT /manager/configuration` endpoint response status code when uploading a file with invalid content-type.

#### Fixed
- Improved XML validation to match the Wazuh internal XML validator. ([#20507](https://github.com/wazuh/wazuh/pull/20507))
- Fixed bug in `GET /groups`. ([#22428](https://github.com/wazuh/wazuh/pull/22428))
- Fixed the `GET /agents/outdated` endpoint query. ([#24946](https://github.com/wazuh/wazuh/pull/24946))

#### Removed
- Removed the `cache` configuration option from the Wazuh API. ([#22416](https://github.com/wazuh/wazuh/pull/22416))

### Ruleset

#### Changed

- The solved vulnerability rule has been clarified. ([#19754](https://github.com/wazuh/wazuh/pull/19754))

#### Fixed

- Fixed audit decoders to parse the new heading field "node=". ([#22178](https://github.com/wazuh/wazuh/pull/22178))

### Other

#### Changed

- Upgraded external OpenSSL library dependency version to 3.0. ([#20778](https://github.com/wazuh/wazuh/pull/20778))
- Migrated QA framework. ([#17427](https://github.com/wazuh/wazuh/issues/17427))
- Improved WPKs. ([#21152](https://github.com/wazuh/wazuh/issues/21152))
- Migrated and adapted Wazuh subsystem repositories as part of Wazuh packages redesign. ([#23508](https://github.com/wazuh/wazuh/pull/23508))
- Upgraded external connexion library dependency version to 3.0.5 and its related interdependencies. ([#22680](https://github.com/wazuh/wazuh/pull/22680))

#### Fixed

- Fixed a buffer overflow hazard in HMAC internal library. ([#19794](https://github.com/wazuh/wazuh/pull/19794))


## [v4.8.2]

### Manager

#### Fixed

- Fixed memory management in wazuh-remoted that might cause data corruption in incoming messages. ([#25225](https://github.com/wazuh/wazuh/issues/25225))

## [v4.8.1]

### Manager

#### Added

- Added dedicated RSA keys for keystore encryption. ([#24357](https://github.com/wazuh/wazuh/pull/24357))

#### Fixed

- Fixed bug in `upgrade_agent` CLI where it would sometimes raise an unhandled exception. ([#24341](https://github.com/wazuh/wazuh/pull/24341))
- Changed keystore cipher algorithm to remove reuse of sslmanager.cert and sslmanager.key. ([#24509](https://github.com/wazuh/wazuh/pull/24509))

### Agent

#### Fixed

- Fixed incorrect macOS agent name retrieval. ([#23989](https://github.com/wazuh/wazuh/pull/23989))

### RESTful API

#### Changed

- Changed `GET /manager/version/check` endpoint response to always show the `uuid` field. ([#24173](https://github.com/wazuh/wazuh/pull/24173))

### Other

#### Changed

- Upgraded external Jinja2 library dependency version to 3.1.4. ([#24108](https://github.com/wazuh/wazuh/pull/24108))
- Upgraded external requests library dependency version to 2.32.2. ([#23925](https://github.com/wazuh/wazuh/pull/23925))


## [v4.8.0]

### Manager

#### Added

- Transition to Wazuh Keystore for Indexer Configuration. ([#21670](https://github.com/wazuh/wazuh/pull/21670))

#### Changed

- Vulnerability Detection refactor. ([#21201](https://github.com/wazuh/wazuh/pull/21201))
- Improved wazuh-db detection of deleted database files. ([#18476](https://github.com/wazuh/wazuh/pull/18476))
- Added timeout and retry parameters to the VirusTotal integration. ([#16893](https://github.com/wazuh/wazuh/pull/16893))
- Extended wazuh-analysisd EPS metrics with events dropped by overload and remaining credits in the previous cycle. ([#18988](https://github.com/wazuh/wazuh/pull/18988))
- Updated API and framework packages installation commands to use pip instead of direct invocation of setuptools. ([#18466](https://github.com/wazuh/wazuh/pull/18466))
- Upgraded docker-compose V1 to V2 in API Integration test scripts. ([#17750](https://github.com/wazuh/wazuh/pull/17750))
- Refactored how cluster status dates are treated in the cluster. ([#17015](https://github.com/wazuh/wazuh/pull/17015))
- The log message about file rotation and signature from wazuh-monitord has been updated. ([#21602](https://github.com/wazuh/wazuh/pull/21602))
- Improved Wazuh-DB performance by adjusting SQLite synchronization policy. ([#22774](https://github.com/wazuh/wazuh/pull/22774))

#### Fixed

- Updated cluster connection cleanup to remove temporary files when the connection between a worker and a master is broken. ([#17886](https://github.com/wazuh/wazuh/pull/17886))
- Added a mechanism to avoid cluster errors to raise from expected wazuh-db exceptions. ([#23371](https://github.com/wazuh/wazuh/pull/23371))
- Fixed race condition when creating agent database files from a template. ([#23216](https://github.com/wazuh/wazuh/pull/23216))

### Agent

#### Added

- Added snap package manager support to Syscollector. ([#15740](https://github.com/wazuh/wazuh/pull/15740))
- Added event size validation for the external integrations. ([#17932](https://github.com/wazuh/wazuh/pull/17932))
- Added new unit tests for the AWS integration. ([#17623](https://github.com/wazuh/wazuh/pull/17623))
- Added mapping geolocation for AWS WAF integration. ([#20649](https://github.com/wazuh/wazuh/pull/20649))
- Added a validation to reject unsupported regions when using the inspector service. ([#21530](https://github.com/wazuh/wazuh/pull/21530))
- Added additional information on some AWS integration errors. ([#21561](https://github.com/wazuh/wazuh/pull/21561))

#### Changed

- Disabled host's IP query by Logcollector when ip_update_interval=0. ([#18574](https://github.com/wazuh/wazuh/pull/18574))
- The MS Graph integration module now supports multiple tenants. ([#19064](https://github.com/wazuh/wazuh/pull/19064))
- FIM now buffers the Linux audit events for who-data to prevent side effects in other components. ([#16200](https://github.com/wazuh/wazuh/pull/16200))
- The sub-process execution implementation has been improved. ([#19720](https://github.com/wazuh/wazuh/pull/19720))
- Refactored and modularized the AWS integration code. ([#17623](https://github.com/wazuh/wazuh/pull/17623))
- Replace the usage of fopen with wfopen to avoid processing invalid characters on Windows. ([#21791](https://github.com/wazuh/wazuh/pull/21791))
- Prevent macOS agent to start automatically after installation. ([#21637](https://github.com/wazuh/wazuh/pull/21637))

#### Fixed

- Fixed process path retrieval in Syscollector on Windows XP. ([#16839](https://github.com/wazuh/wazuh/pull/16839))
- Fixed detection of the OS version on Alpine Linux. ([#16056](https://github.com/wazuh/wazuh/pull/16056))
- Fixed Solaris 10 name not showing in the Dashboard. ([#18642](https://github.com/wazuh/wazuh/pull/18642))
- Fixed macOS Ventura compilation from sources. ([#21932](https://github.com/wazuh/wazuh/pull/21932))
- Fixed PyPI package gathering on macOS Sonoma. ([#23532](https://github.com/wazuh/wazuh/pull/23532))

### RESTful API

#### Added

- Added new `GET /manager/version/check` endpoint to obtain information about new releases of Wazuh. ([#19952](https://github.com/wazuh/wazuh/pull/19952))
- Introduced an `auto` option for the ssl_protocol setting in the API configuration. This enables automatic negotiation of the TLS certificate to be used. ([#20420](https://github.com/wazuh/wazuh/pull/20420))
- Added API indexer protection to allow uploading new configuration files if the `<indexer>` section is not modified. ([#22727](https://github.com/wazuh/wazuh/pull/22727))

#### Fixed

- Fixed a warning from SQLAlchemy involving detached Roles instances in RBAC. ([#20527](https://github.com/wazuh/wazuh/pull/20527))
- Fixed an issue where only the last `<ignore>` item was displayed in `GET /manager/configuration`. ([#23095](https://github.com/wazuh/wazuh/issues/23095))

#### Removed

- Removed `PUT /vulnerability`, `GET /vulnerability/{agent_id}`, `GET /vulnerability/{agent_id}/last_scan` and `GET /vulnerability/{agent_id}/summary/{field}` API endpoints as they were deprecated in version 4.7.0. Use the Wazuh indexer REST API instead. ([#20119](https://github.com/wazuh/wazuh/pull/20119))
- Removed the `compilation_date` field from `GET /cluster/{node_id}/info` and `GET /manager/info` endpoints. ([#21572](https://github.com/wazuh/wazuh/pull/21572))
- Deprecated the `cache` configuration option. ([#22387](https://github.com/wazuh/wazuh/pull/22387))
- Removed `custom` parameter from `PUT /active-response` endpoint. ([#17048](https://github.com/wazuh/wazuh/pull/17048))

### Ruleset

#### Added

- Added new SCA policy for Amazon Linux 2023. ([#17780](https://github.com/wazuh/wazuh/pull/17780))
- Added new SCA policy for Rocky Linux 8. ([#17784](https://github.com/wazuh/wazuh/pull/17784))
- Added rules to detect IcedID attacks. ([#19528](https://github.com/wazuh/wazuh/pull/19528))

#### Changed

- SCA policy for Ubuntu Linux 18.04 rework. ([#18721](https://github.com/wazuh/wazuh/pull/18721))
- SCA policy for Ubuntu Linux 22.04 rework. ([#17515](https://github.com/wazuh/wazuh/pull/17515))
- SCA policy for Red Hat Enterprise Linux 7 rework. ([#18440](https://github.com/wazuh/wazuh/pull/18440))
- SCA policy for Red Hat Enterprise Linux 8 rework. ([#17770](https://github.com/wazuh/wazuh/pull/17770))
- SCA policy for Red Hat Enterprise Linux 9 rework. ([#17412](https://github.com/wazuh/wazuh/pull/17412))
- SCA policy for CentOS 7 rework. ([#17624](https://github.com/wazuh/wazuh/pull/17624))
- SCA policy for CentOS 8 rework. ([#18439](https://github.com/wazuh/wazuh/pull/18439))
- SCA policy for Debian 8 rework. ([#18010](https://github.com/wazuh/wazuh/pull/18010))
- SCA policy for Debian 10 rework. ([#17922](https://github.com/wazuh/wazuh/pull/17922))
- SCA policy for Amazon Linux 2 rework. ([#18695](https://github.com/wazuh/wazuh/pull/18695))
- SCA policy for SUSE Linux Enterprise 15 rework. ([#18985](https://github.com/wazuh/wazuh/pull/18985))
- SCA policy for macOS 13.0 Ventura rework. ([#19037](https://github.com/wazuh/wazuh/pull/19037))
- SCA policy for Microsoft Windows 10 Enterprise rework. ([#19515](https://github.com/wazuh/wazuh/pull/19515))
- SCA policy for Microsoft Windows 11 Enterprise rework. ([#20044](https://github.com/wazuh/wazuh/pull/20044))
- Update MITRE DB to v13.1. ([#17518](https://github.com/wazuh/wazuh/pull/17518))

### Other

#### Added

- Added external lua library dependency version 5.3.6. ([#21710](https://github.com/wazuh/wazuh/pull/21710))
- Added external PyJWT library dependency version 2.8.0. ([#21749](https://github.com/wazuh/wazuh/pull/21749))

#### Changed

- Upgraded external aiohttp library dependency version to 3.9.5. ([#23112](https://github.com/wazuh/wazuh/pull/23112))
- Upgraded external idna library dependency version to 3.7. ([#23112](https://github.com/wazuh/wazuh/pull/23112))
- Upgraded external cryptography library dependency version to 42.0.4. ([#22221](https://github.com/wazuh/wazuh/pull/22221))
- Upgraded external numpy library dependency version to 1.26.0. ([#20003](https://github.com/wazuh/wazuh/pull/20003))
- Upgraded external grpcio library dependency version to 1.58.0. ([#20003](https://github.com/wazuh/wazuh/pull/20003))
- Upgraded external pyarrow library dependency version to 14.0.1. ([#20493](https://github.com/wazuh/wazuh/pull/20493))
- Upgraded external urllib3 library dependency version to 1.26.18. ([#20630](https://github.com/wazuh/wazuh/pull/20630))
- Upgraded external SQLAlchemy library dependency version to 2.0.23. ([#20741](https://github.com/wazuh/wazuh/pull/20741))
- Upgraded external Jinja2 library dependency version to 3.1.3. ([#21684](https://github.com/wazuh/wazuh/pull/21684))
- Upgraded embedded Python version to 3.10.13. ([#20003](https://github.com/wazuh/wazuh/pull/20003))
- Upgraded external curl library dependency version to 8.5.0. ([#21710](https://github.com/wazuh/wazuh/pull/21710))
- Upgraded external pcre2 library dependency version to 10.42. ([#21710](https://github.com/wazuh/wazuh/pull/21710))
- Upgraded external libarchive library dependency version to 3.7.2. ([#21710](https://github.com/wazuh/wazuh/pull/21710))
- Upgraded external rpm library dependency version to 4.18.2. ([#21710](https://github.com/wazuh/wazuh/pull/21710))
- Upgraded external sqlite library dependency version to 3.45.0. ([#21710](https://github.com/wazuh/wazuh/pull/21710))
- Upgraded external zlib library dependency version to 1.3.1. ([#21710](https://github.com/wazuh/wazuh/pull/21710))

#### Deleted

- Removed external `python-jose` and `ecdsa` library dependencies. ([#21749](https://github.com/wazuh/wazuh/pull/21749))


## [v4.7.5]

### Manager

#### Added

- Added a database endpoint to recalculate the hash of agent groups. ([#23441](https://github.com/wazuh/wazuh/pull/23441))

#### Fixed

- Fixed an issue in a cluster task where full group synchronization was constantly triggered. ([#23447](https://github.com/wazuh/wazuh/pull/23447))
- Fixed a race condition in wazuh-db that might create corrupted database files. ([#23467](https://github.com/wazuh/wazuh/pull/23467))

### Agent

#### Fixed

- Fixed segmentation fault in logcollector multiline-regex configuration. ([#23468](https://github.com/wazuh/wazuh/pull/23468))
- Fixed crash in fim when processing paths with non UTF-8 characters. ([#23543](https://github.com/wazuh/wazuh/pull/23543))


## [v4.7.4]

### Manager

#### Fixed

- Fixed an issue where wazuh-db was retaining labels of deleted agents. ([#22933](https://github.com/wazuh/wazuh/pull/22933))
- Improved stability by ensuring workers resume normal operations even during master node downtime. ([#22994](https://github.com/wazuh/wazuh/pull/22994))


## [v4.7.3]

### Manager

#### Fixed

- Resolved a transitive mutex locking issue in wazuh-db that was impacting performance. ([#21997](https://github.com/wazuh/wazuh/pull/21997))
- Wazuh DB internal SQL queries have been optimized by tuning database indexes to improve performance. ([#21977](https://github.com/wazuh/wazuh/pull/21977))


## [v4.7.2]

### Manager

#### Added

- Added minimum time constraint of 1 hour for Vulnerability Detector feed downloads. ([#21142](https://github.com/wazuh/wazuh/pull/21142))

#### Fixed

- wazuh-remoted now includes the offending bytes in the warning about invalid message size from agents. ([#21011](https://github.com/wazuh/wazuh/pull/21011))
- Fixed a bug in the Windows Eventchannel decoder on handling Unicode characters. ([#20658](https://github.com/wazuh/wazuh/pull/20658))
- Fixed data validation at Windows Eventchannel decoder. ([#20735](https://github.com/wazuh/wazuh/pull/20735))

### Agent

#### Added

- Added timeouts to external and Cloud integrations to prevent indefinite waiting for a response. ([#20638](https://github.com/wazuh/wazuh/pull/20638))

#### Fixed

- The host_deny Active response now checks the IP parameter format. ([#20656](https://github.com/wazuh/wazuh/pull/20656))
- Fixed a bug in the Windows agent that might lead it to crash when gathering forwarded Windows events. ([#20594](https://github.com/wazuh/wazuh/pull/20594))
- The AWS integration now finds AWS configuration profiles that do not contain the `profile` prefix. ([#20447](https://github.com/wazuh/wazuh/pull/20447))
- Fixed parsing for regions argument of the AWS integration. ([#20660](https://github.com/wazuh/wazuh/pull/20660))

### Ruleset

#### Added

- Added new SCA policy for Debian 12. ([#17565](https://github.com/wazuh/wazuh/pull/17565))

#### Fixed

- Fixed AWS Macie fields used in some rules and removed unused AWS Macie Classic rules. ([#20663](https://github.com/wazuh/wazuh/pull/20663))

### Other

#### Changed

- Upgraded external aiohttp library dependency version to 3.9.1. ([#20798](https://github.com/wazuh/wazuh/pull/20798))
- Upgraded pip dependency version to 23.3.2. ([#20632](https://github.com/wazuh/wazuh/issues/20632))


## [v4.7.1]

### Manager

#### Fixed

- Fixed a bug causing the Canonical feed parser to fail in Vulnerability Detector. ([#20580](https://github.com/wazuh/wazuh/pull/20580))
- Fixed a thread lock bug that slowed down wazuh-db performance. ([#20178](https://github.com/wazuh/wazuh/pull/20178))
- Fixed a bug in Vulnerability detector that skipped vulnerabilities for Windows 11 21H2. ([#20386](https://github.com/wazuh/wazuh/pull/20386))
- The installer now updates the merged.mg file permissions on upgrade. ([#5941](https://github.com/wazuh/wazuh/pull/5941))
- Fixed an insecure request warning in the shuffle integration. ([#19993](https://github.com/wazuh/wazuh/pull/19993))
- Fixed a bug that corrupted cluster logs when they were rotated. ([#19888](https://github.com/wazuh/wazuh/pull/19888))

### Agent

#### Changed

- Improved WPK upgrade scripts to ensure safe execution and backup generation in various circumstances. ([#20616](https://github.com/wazuh/wazuh/pull/20616))

#### Fixed

- Fixed a bug that allowed two simultaneous updates to occur through WPK. ([#20545](https://github.com/wazuh/wazuh/pull/20545))
- Fixed a bug that prevented the local IP from appearing in the port inventory from macOS agents. ([#20332](https://github.com/wazuh/wazuh/pull/20332))
- Fixed the default Logcollector settings on macOS to collect logs out-of-the-box. ([#20180](https://github.com/wazuh/wazuh/pull/20180))
- Fixed a bug in the FIM decoder at wazuh-analysisd that ignored Windows Registry events from agents under 4.6.0. ([#20169](https://github.com/wazuh/wazuh/pull/20169))
- Fixed multiple bugs in the Syscollector decoder at wazuh-analysisd that did not sanitize the input data properly. ([#20250](https://github.com/wazuh/wazuh/pull/20250))
- Added the pyarrow_hotfix dependency to fix the pyarrow CVE-2023-47248 vulnerability in the AWS integration. ([#20284](https://github.com/wazuh/wazuh/pull/20284))

### RESTful API

#### Fixed

- Fixed inconsistencies in the behavior of the `q` parameter of some endpoints. ([#18423](https://github.com/wazuh/wazuh/pull/18423))
- Fixed a bug in the `q` parameter of the `GET /groups/{group_id}/agents` endpoint. ([#18495](https://github.com/wazuh/wazuh/pull/18495))
- Fixed bug in the regular expression used to to reject non ASCII characters in some endpoints. ([#19533](https://github.com/wazuh/wazuh/pull/19533))

### Other

#### Changed

- Upgraded external certifi library dependency version to 2023.07.22. ([#20149](https://github.com/wazuh/wazuh/pull/20149))
- Upgraded external requests library dependency version to 2.31.0. ([#20149](https://github.com/wazuh/wazuh/pull/20149))
- Upgraded embedded Python version to 3.9.18. ([#18800](https://github.com/wazuh/wazuh/issues/18800))

## [v4.7.0]

### Manager

#### Added

- Introduced native Maltiverse integration. Thanks to David Gil (@dgilm). ([#18026](https://github.com/wazuh/wazuh/pull/18026))
- Added a file detailing the dependencies for the Wazuh RESTful API and wodles tests. ([#16513](https://github.com/wazuh/wazuh/pull/16513))
- Added unit tests for the Syscollector legacy decoder. ([#15985](https://github.com/wazuh/wazuh/pull/15985))
- Added unit tests for the manage_agents tool. ([#15999](https://github.com/wazuh/wazuh/pull/15999))
- Added an option to customize the Slack integration. ([#16090](https://github.com/wazuh/wazuh/pull/16090))
- Added support for Amazon Linux 2023 in Vulnerability Detector. ([#17617](https://github.com/wazuh/wazuh/issue/17617))

#### Changed

- An unnecessary sanity check related to Syscollector has been removed from wazuh-db. ([#16008](https://github.com/wazuh/wazuh/pull/16008))
- The manager now rejects agents with a higher version by default. ([#20367](https://github.com/wazuh/wazuh/pull/20367))

#### Fixed

- Fixed an unexpected error by the Cluster when a worker gets restarted. ([#16683](https://github.com/wazuh/wazuh/pull/16683))
- Fixed Syscollector packages multiarch values. ([#19722](https://github.com/wazuh/wazuh/issues/19722))
- Fixed a bug that made the Windows agent crash randomly when loading RPCRT4.dll. ([#18591](https://github.com/wazuh/wazuh/issues/18591))

#### Deleted

- Delete unused framework RBAC migration folder. ([#17225](https://github.com/wazuh/wazuh/pull/17225))

### Agent

#### Added

- Added support for Custom Logs in Buckets via AWS SQS. ([#17951](https://github.com/wazuh/wazuh/pull/17951))
- Added geolocation for `aws.data.client_ip` field. Thanks to @rh0dy. ([#16198](https://github.com/wazuh/wazuh/pull/16198))
- Added package inventory support for Alpine Linux in Syscollector. ([#15699](https://github.com/wazuh/wazuh/pull/15699))
- Added package inventory support for MacPorts in Syscollector. ([#15877](https://github.com/wazuh/wazuh/pull/15877))
- Added package inventory support for PYPI and node in Syscollector. ([#17982](https://github.com/wazuh/wazuh/pull/17982))
- Added related process information to the open ports inventory in Syscollector. ([#15000](https://github.com/wazuh/wazuh/pull/15000))

#### Changed

- The shared modules' code has been sanitized according to the convention. ([#17966](https://github.com/wazuh/wazuh/pull/17966))
- The package inventory internal messages have been modified to honor the schema compliance. ([#18006](https://github.com/wazuh/wazuh/pull/18006))
- The agent connection log has been updated to clarify that the agent must connect to an agent with the same or higher version. ([#20360](https://github.com/wazuh/wazuh/pull/20360))

#### Fixed

- Fixed detection of osquery 5.4.0+ running outside the integration. ([#17006](https://github.com/wazuh/wazuh/pull/17006))
- Fixed vendor data in package inventory for Brew packages on macOS. ([#16089](https://github.com/wazuh/wazuh/pull/16089))
- Fixed WPK rollback restarting host in Windows agent ([#20081](https://github.com/wazuh/wazuh/pull/20081))

### RESTful API

### Added
- Added new `status_code` field to `GET /agents` response. ([#19726](https://github.com/wazuh/wazuh/pull/19726))

#### Fixed

- Addressed error handling for non-utf-8 encoded file readings. ([#16489](https://github.com/wazuh/wazuh/pull/16489))
- Resolved an issue in the `WazuhException` class that disrupted the API executor subprocess. ([#16914](https://github.com/wazuh/wazuh/pull/16914))
- Corrected an empty value problem in the API specification key. ([#16918](https://github.com/wazuh/wazuh/issues/16918))

#### Deleted

- Deprecated `PUT /vulnerability`, `GET /vulnerability/{agent_id}`, `GET /vulnerability/{agent_id}/last_scan` and `GET /vulnerability/{agent_id}/summary/{field}` API endpoints. In future versions, the Wazuh indexer REST API can be used instead. ([#20126](https://github.com/wazuh/wazuh/pull/20126))

### Other

#### Fixed

- Fixed the signature of the internal function `OSHash_GetIndex()`. ([#17040](https://github.com/wazuh/wazuh/pull/17040))

## [v4.6.0]

### Manager

#### Added

- wazuh-authd can now generate X509 certificates. ([#13559](https://github.com/wazuh/wazuh/pull/13559))
- Introduced a new CLI to manage features related to the Wazuh API RBAC resources. ([#13797](https://github.com/wazuh/wazuh/pull/13797))
- Added support for Amazon Linux 2022 in Vulnerability Detector. ([#13034](https://github.com/wazuh/wazuh/issue/13034))
- Added support for Alma Linux in Vulnerability Detector. ([#16343](https://github.com/wazuh/wazuh/pull/16343))
- Added support for Debian 12 in Vulnerability Detector. ([#18542](https://github.com/wazuh/wazuh/pull/18542))
- Added mechanism in wazuh-db to identify fragmentation and perform vacuum. ([#14953](https://github.com/wazuh/wazuh/pull/14953))
- Added an option to set whether the manager should ban newer agents. ([#18333](https://github.com/wazuh/wazuh/pull/18333))
- Added mechanism to prevent wazuh agents connections to lower manager versions. ([#15661](https://github.com/wazuh/wazuh/pull/15661))

#### Changed

- wazuh-remoted now checks the size of the files to avoid malformed merged.mg. ([#14659](https://github.com/wazuh/wazuh/pull/14659))
- Added a limit option for the Rsync dispatch queue size. ([#14024](https://github.com/wazuh/wazuh/pull/14024))
- Added a limit option for the Rsync thread pool. ([#14026](https://github.com/wazuh/wazuh/pull/14026))
- wazuh-authd now shows a warning when deprecated forcing options are present in the configuration. ([#14549](https://github.com/wazuh/wazuh/pull/14549))
- The agent now notifies the manager when Active Reponse fails to run `netsh`. ([#14804](https://github.com/wazuh/wazuh/pull/14804))
- Use new broadcast system to send agent groups information from the master node of a cluster. ([#13906](https://github.com/wazuh/wazuh/pull/13906))
- Changed cluster `send_request` method so that timeouts are treated as exceptions and not as responses. ([#15220](https://github.com/wazuh/wazuh/pull/15220))
- Refactored methods responsible for file synchronization within the cluster. ([#13065](https://github.com/wazuh/wazuh/pull/13065))
- Changed schema constraints for sys_hwinfo table. ([#16065](https://github.com/wazuh/wazuh/pull/16065))
- Auth process not start when registration password is empty. ([#15709](https://github.com/wazuh/wazuh/pull/15709))
- Changed error messages about corrupt GetSecurityInfo messages from FIM to debug logs. ([#19400](https://github.com/wazuh/wazuh/pull/19400))
- Changed the default settings for wazuh-db to perform database auto-vacuum more often. ([#19956](https://github.com/wazuh/wazuh/pull/19956))

#### Fixed

- Fixed wazuh-remoted not updating total bytes sent in UDP. ([#13979](https://github.com/wazuh/wazuh/pull/13979))
- Fixed translation of packages with a missing version in CPE Helper for Vulnerability Detector. ([#14356](https://github.com/wazuh/wazuh/pull/14356))
- Fixed undefined behavior issues in Vulnerability Detector unit tests. ([#14174](https://github.com/wazuh/wazuh/pull/14174))
- Fixed permission error when producing FIM alerts. ([#14019](https://github.com/wazuh/wazuh/pull/14019))
- Fixed memory leaks wazuh-authd. ([#15164](https://github.com/wazuh/wazuh/pull/15164))
- Fixed Audit policy change detection in FIM for Windows. ([#14763](https://github.com/wazuh/wazuh/pull/14763))
- Fixed `origin_module` variable value when sending API or framework messages to core sockets. ([#14408](https://github.com/wazuh/wazuh/pull/14408))
- Fixed an issue where an erroneous tag appeared in the cluster logs. ([#15715](https://github.com/wazuh/wazuh/pull/15715))
- Fixed log error displayed when there's a duplicate worker node name within a cluster. ([#15250](https://github.com/wazuh/wazuh/issues/15250))
- Resolved an issue in the `agent_upgrade` CLI when used from worker nodes. ([#15487](https://github.com/wazuh/wazuh/pull/15487))
- Fixed error in the `agent_upgrade` CLI when displaying upgrade result. ([#18047](https://github.com/wazuh/wazuh/issues/18047))
- Fixed error in which the connection with the cluster was broken in local clients for not sending keepalives messages. ([#15277](https://github.com/wazuh/wazuh/pull/15277))
- Fixed error in which exceptions were not correctly handled when `dapi_err` command could not be sent to peers. ([#15298](https://github.com/wazuh/wazuh/pull/15298))
- Fixed error in worker's Integrity sync task when a group folder was deleted in master. ([#16257](https://github.com/wazuh/wazuh/pull/16257))
- Fixed error when trying tu update an agent through the API or the CLI while pointing to a WPK file. ([#16506](https://github.com/wazuh/wazuh/pull/16506))
- Fixed wazuh-remoted high CPU usage in master node without agents. ([#15074](https://github.com/wazuh/wazuh/pull/15074))
- Fixed race condition in wazuh-analysisd handling rule ignore option. ([#16101](https://github.com/wazuh/wazuh/pull/16101))
- Fixed missing rules and decoders in Analysisd JSON report. ([#16000](https://github.com/wazuh/wazuh/pull/16000))
- Fixed translation of packages with missing version in CPE Helper. ([#14356](https://github.com/wazuh/wazuh/pull/14356))
- Fixed log date parsing at predecoding stage. ([#15826](https://github.com/wazuh/wazuh/pull/15826))
- Fixed permission error in JSON alert. ([#14019](https://github.com/wazuh/wazuh/pull/14019))

### Agent

#### Added

- Added GuardDuty Native support to the AWS integration. ([#15226](https://github.com/wazuh/wazuh/pull/15226))
- Added `--prefix` parameter to Azure Storage integration. ([#14768](https://github.com/wazuh/wazuh/pull/14768))
- Added validations for empty and invalid values in AWS integration. ([#16493](https://github.com/wazuh/wazuh/pull/16493))
- Added new unit tests for GCloud integration and increased coverage to 99%. ([#13573](https://github.com/wazuh/wazuh/pull/13573))
- Added new unit tests for Azure Storage integration and increased coverage to 99%. ([#14104](https://github.com/wazuh/wazuh/pull/14104))
- Added new unit tests for Docker Listener integration. ([#14177](https://github.com/wazuh/wazuh/pull/14177))
- Added support for Microsoft Graph security API. Thanks to Bryce Shurts (@S-Bryce). ([#18116](https://github.com/wazuh/wazuh/pull/18116))
- Added wildcard support in FIM Windows registers. ([#15852](https://github.com/wazuh/wazuh/pull/15852))
- Added wildcards support for folders in the localfile configuration on Windows. ([#15973](https://github.com/wazuh/wazuh/pull/15973))
- Added new settings `ignore` and `restrict` to logcollector. ([#14782](https://github.com/wazuh/wazuh/pull/14782))
- Added RSync and DBSync to FIM. ([#12745](https://github.com/wazuh/wazuh/pull/12745))
- Added PCRE2 regex for SCA policies. ([#17124](https://github.com/wazuh/wazuh/pull/17124))
- Added mechanism to detect policy changes. ([#14763](https://github.com/wazuh/wazuh/pull/14763))
- Added support for Office365 MS/Azure Government Community Cloud (GCC) and Government Community Cloud High (GCCH) API. Thanks to Bryce Shurts (@S-Bryce). ([#16547](https://github.com/wazuh/wazuh/pull/16547))

#### Changed

- FIM option fim_check_ignore now applies to files and directories. ([#13264](https://github.com/wazuh/wazuh/pull/13264))
- Changed AWS integration to take into account user config found in the `.aws/config` file. ([#16531](https://github.com/wazuh/wazuh/pull/16531))
- Changed the calculation of timestamps in AWS and Azure modules by using UTC timezone. ([#14537](https://github.com/wazuh/wazuh/pull/14537))
- Changed the AWS integration to only show the `Skipping file with another prefix` message in debug mode. ([#15009](https://github.com/wazuh/wazuh/pull/15009))
- Changed debug level required to display CloudWatch Logs event messages. ([#14999](https://github.com/wazuh/wazuh/pull/14999))
- Changed syscollector database default permissions. ([#17447](https://github.com/wazuh/wazuh/pull/17447))
- Changed agent IP lookup algorithm. ([#17161](https://github.com/wazuh/wazuh/pull/17161))
- Changed InstallDate origin in windows installed programs. ([#14499](https://github.com/wazuh/wazuh/pull/14499))
- Enhanced clarity of certain error messages in the AWS integration for better exception tracing. ([#14524](https://github.com/wazuh/wazuh/pull/14524))
- Improved external integrations SQLite queries. ([#13420](https://github.com/wazuh/wazuh/pull/13420))
- Improved items iteration for `Config` and `VPCFlow` AWS integrations. ([#16325](https://github.com/wazuh/wazuh/pull/16325))
- Unit tests have been added to the shared JSON handling library. ([#14784](https://github.com/wazuh/wazuh/pull/14784))
- Unit tests have been added to the shared SQLite handling library. ([#14476](https://github.com/wazuh/wazuh/pull/14476))
- Improved command to change user and group from version 4.2.x to 4.x.x. ([#15032](https://github.com/wazuh/wazuh/pull/15032))
- Changed the internal value of the open_attemps configuration. ([#15647](https://github.com/wazuh/wazuh/pull/15647))
- Reduced the default FIM event throughput to 50 EPS. ([#19758](https://github.com/wazuh/wazuh/pull/19758))

#### Fixed

- Fixed the architecture of the dependency URL for macOS. ([#13534](https://github.com/wazuh/wazuh/pull/13534))
- Fixed a path length limitation that prevented FIM from reporting changes on Windows. ([#13588](https://github.com/wazuh/wazuh/pull/13588))
- Updated the AWS integration to use the regions specified in the AWS config file when no regions are provided in `ossec.conf`. ([#14993](https://github.com/wazuh/wazuh/pull/14993))
- Corrected the error code `#2` for the SIGINT signal within the AWS integration. ([#14850](https://github.com/wazuh/wazuh/pull/14850))
- Fixed the `discard_regex` functionality for the AWS GuardDuty integration. ([#14740](https://github.com/wazuh/wazuh/pull/14740))
- Fixed error messages in the AWS integration when there is a `ClientError`. ([#14500](https://github.com/wazuh/wazuh/pull/14500))
- Fixed error that could lead to duplicate logs when using the same dates in the AWS integration. ([#14493](https://github.com/wazuh/wazuh/pull/14493))
- Fixed `check_bucket` method in AWS integration to be able to find logs without a folder in root. ([#16116](https://github.com/wazuh/wazuh/pull/16116))
- Added field validation for `last_date.json` in Azure Storage integration. ([#16360](https://github.com/wazuh/wazuh/pull/16360))
- Improved handling of invalid regions given to the VPCFlow AWS integration, enhancing exception clarity. ([#15763](https://github.com/wazuh/wazuh/pull/15763))
- Fixed error in the GCloud Subscriber unit tests. ([#16070](https://github.com/wazuh/wazuh/pull/16070))
- Fixed the marker that AWS custom integrations uses. ([#16410](https://github.com/wazuh/wazuh/pull/16410))
- Fixed error messages when there are no logs to process in the WAF and Server Access AWS integrations. ([#16365](https://github.com/wazuh/wazuh/pull/16365))
- Added region validation before instantiating AWS service class in the AWS integration. ([#16463](https://github.com/wazuh/wazuh/pull/16463))
- Fixed InstallDate format in windows installed programs. ([#14161](https://github.com/wazuh/wazuh/pull/14161))
- Fixed syscollector default interval time when the configuration is empty. ([#15428](https://github.com/wazuh/wazuh/issues/15428))
- Fixed agent starts with an invalid fim configuration. ([#16268](https://github.com/wazuh/wazuh/pull/16268))
- Fixed rootcheck scan trying to read deleted files. ([#15719](https://github.com/wazuh/wazuh/pull/15719))
- Fixed compilation and build in Gentoo. ([#15739](https://github.com/wazuh/wazuh/pull/15739))
- Fixed a crash when FIM scan windows longs paths. ([#19375](https://github.com/wazuh/wazuh/pull/19375))
- Fixed FIM who-data support for aarch64 platforms. ([#19378](https://github.com/wazuh/wazuh/pull/19378))

#### Removed

- Unused option `local_ip` for agent configuration has been deleted. ([#13878](https://github.com/wazuh/wazuh/pull/13878))
- Removed unused migration functionality from the AWS integration. ([#14684](https://github.com/wazuh/wazuh/pull/14684))
- Deleted definitions of repeated classes in the AWS integration. ([#17655](https://github.com/wazuh/wazuh/pull/17655))
- Removed duplicate methods in `AWSBucket` and reuse inherited ones from `WazuhIntegration`. ([#15031](https://github.com/wazuh/wazuh/pull/15031))

### RESTful API

#### Added

- Added `POST /events` API endpoint to ingest logs through the API. ([#17670](https://github.com/wazuh/wazuh/pull/17670))
- Added `query`, `select` and `distinct` parameters to multiple endpoints. ([#17865](https://github.com/wazuh/wazuh/pull/17865))
- Added a new upgrade and migration mechanism for the RBAC database. ([#13919](https://github.com/wazuh/wazuh/pull/13919))
- Added new API configuration option to rotate log files based on a given size. ([#13654](https://github.com/wazuh/wazuh/pull/13654))
- Added `relative_dirname` parameter to GET, PUT and DELETE methods of the `/decoder/files/{filename}` and `/rule/files/{filename}` endpoints. ([#15994](https://github.com/wazuh/wazuh/issues/15994))
- Added new config option to disable uploading configurations containing the new `allow_higher_version` setting. ([#18212](https://github.com/wazuh/wazuh/pull/18212))
- Added API integration tests documentation. ([#13615](https://github.com/wazuh/wazuh/pull/13615))

#### Changed

- Changed the API's response status code for Wazuh cluster errors from 400 to 500. ([#13646](https://github.com/wazuh/wazuh/pull/13646))
- Changed Operational API error messages to include additional information. ([#19001](https://github.com/wazuh/wazuh/pull/19001))

#### Fixed

- Fixed an unexpected behavior when using the `q` and `select` parameters in some endpoints. ([#13421](https://github.com/wazuh/wazuh/pull/13421))
- Resolved an issue in the GET /manager/configuration API endpoint when retrieving the vulnerability detector configuration section. ([#15203](https://github.com/wazuh/wazuh/pull/15203))
- Fixed `GET /agents/upgrade_result` endpoint internal error with code 1814 in large environments. ([#15152](https://github.com/wazuh/wazuh/pull/15152))
- Enhanced the alphanumeric_symbols regex to better accommodate specific SCA remediation fields. ([#16756](https://github.com/wazuh/wazuh/pull/16756))
- Fixed bug that would not allow retrieving the Wazuh logs if only the JSON format was configured. ([#15967](https://github.com/wazuh/wazuh/pull/15967))
- Fixed error in `GET /rules` when variables are used inside `id` or `level` ruleset fields. ([#16310](https://github.com/wazuh/wazuh/pull/16310))
- Fixed `PUT /syscheck` and `PUT /rootcheck` endpoints to exclude exception codes properly. ([#16248](https://github.com/wazuh/wazuh/pull/16248))
- Adjusted test_agent_PUT_endpoints.tavern.yaml to resolve a race condition error. ([#16347](https://github.com/wazuh/wazuh/issues/16347))
- Fixed some errors in API integration tests for RBAC white agents. ([#16844](https://github.com/wazuh/wazuh/pull/16844))

#### Removed

- Removed legacy code related to agent databases in `/var/agents/db`. ([#15934](https://github.com/wazuh/wazuh/pull/15934))

### Ruleset

#### Changed

- The SSHD decoder has been improved to catch disconnection events. ([#14138](https://github.com/wazuh/wazuh/pull/14138))


## [v4.5.4]

### Manager

#### Changed

- Set a timeout on requests between components through the cluster. ([#19729](https://github.com/wazuh/wazuh/pull/19729))

#### Fixed

- Fixed a bug that might leave some worker's services hanging if the connection to the master was broken. ([#19702](https://github.com/wazuh/wazuh/pull/19702))
- Fixed vulnerability scan on Windows agent when the OS version has no release data. ([#19706](https://github.com/wazuh/wazuh/pull/19706))


## [v4.5.3] - 2023-10-10

### Manager

#### Changed

- Vulnerability Detector now fetches the SUSE feeds in Gzip compressed format. ([#18783](https://github.com/wazuh/wazuh/pull/18783))

#### Fixed

- Fixed a bug that might cause wazuh-analysisd to crash if it receives a status API query during startup. ([#18737](https://github.com/wazuh/wazuh/pull/18737))
- Fixed a bug that might cause wazuh-maild to crash when handling large alerts. ([#18976](https://github.com/wazuh/wazuh/pull/18976))
- Fixed an issue in Vulnerability Detector fetching the SLES 15 feed. ([#19217](https://github.com/wazuh/wazuh/pull/19217))

### Agent

#### Changed

- Updated the agent to report the name of macOS 14 (Sonoma). ([#19041](https://github.com/wazuh/wazuh/pull/19041))

#### Fixed

- Fixed a bug in the memory handle at the agent's data provider helper. ([#18773](https://github.com/wazuh/wazuh/pull/18773))
- Fixed a data mismatch in the OS name between the global and agents' databases. ([#18903](https://github.com/wazuh/wazuh/pull/18903))
- Fixed an array limit check in wazuh-logcollector. ([#19069](https://github.com/wazuh/wazuh/pull/19069))
- Fixed wrong Windows agent binaries metadata. ([#19286](https://github.com/wazuh/wazuh/pull/19286))
- Fixed error during the windows agent upgrade. ([#19397](https://github.com/wazuh/wazuh/pull/19397))

### RESTful API

#### Added

- Added support for the `$` symbol in query values. ([#18509](https://github.com/wazuh/wazuh/pull/18509))
- Added support for the `@` symbol in query values. ([#18346](https://github.com/wazuh/wazuh/pull/18346))
- Added support for nested queries in the `q` API parameter. ([#18493](https://github.com/wazuh/wazuh/pull/18493))

#### Changed

- Updated `force` flag message in the `agent_upgrade` CLI. ([#18432](https://github.com/wazuh/wazuh/pull/18432))

#### Fixed

- Removed undesired characters when listing rule group names in `GET /rules/groups`. ([#18362](https://github.com/wazuh/wazuh/pull/18362))
- Fixed an error when using the query `condition=all` in `GET /sca/{agent_id}/checks/{policy_id}`. ([#18434](https://github.com/wazuh/wazuh/pull/18434))
- Fixed an error in the API log mechanism where sometimes the requests would not be printed in the log file. ([#18733](https://github.com/wazuh/wazuh/pull/18733))


## [v4.5.2] - 2023-09-06

### Manager

#### Changed

- wazuh-remoted now allows connection overtaking if the older agent did not respond for a while. ([#18085](https://github.com/wazuh/wazuh/pull/18085))
- The manager stops restricting the possible package formats in the inventory, to increase compatibility. ([#18437](https://github.com/wazuh/wazuh/pull/18437))
- wazuh-remoted now prints the connection family when an unknown client gets connected. ([#18468](https://github.com/wazuh/wazuh/pull/18468))
- The manager stops blocking updates by WPK to macOS agents on ARM64, allowing custom updates. ([#18545](https://github.com/wazuh/wazuh/pull/18545))
- Vulnerability Detector now fetches the Debian feeds in BZ2 compressed format. ([#18770](https://github.com/wazuh/wazuh/pull/18770))

### Fixed

- Fixed a bug in wazuh-csyslogd that causes it to consume 100% of CPU while expecting new alerts. ([#18472](https://github.com/wazuh/wazuh/pull/18472))


## [v4.5.1] - 2023-08-24

### Manager

#### Changed

- Vulnerability Detector now fetches the RHEL 5 feed URL from feed.wazuh.com by default. ([#18142](https://github.com/wazuh/wazuh/pull/18142))
- The Vulnerability Detector CPE helper has been updated. ([#16846](https://github.com/wazuh/wazuh/pull/16846))

#### Fixed

- Fixed a race condition in some RBAC unit tests by clearing the SQLAlchemy mappers. ([#17866](https://github.com/wazuh/wazuh/pull/17866))
- Fixed a bug in wazuh-analysisd that could exceed the maximum number of fields when loading a rule. ([#17490](https://github.com/wazuh/wazuh/pull/17490))
- Fixed a race condition in wazuh-analysisd FTS list. ([#17126](https://github.com/wazuh/wazuh/pull/17126))
- Fixed a crash in Analysisd when parsing an invalid decoder. ([#17143](https://github.com/wazuh/wazuh/pull/17143))
- Fixed a segmentation fault in wazuh-modulesd due to duplicate Vulnerability Detector configuration. ([#17701](https://github.com/wazuh/wazuh/pull/17701))
- Fixed Vulnerability Detector configuration for unsupported SUSE systems. ([#16978](https://github.com/wazuh/wazuh/pull/16978))

### Agent

#### Added

- Added the `discard_regex` functionality to Inspector and CloudWatchLogs AWS integrations. ([#17748](https://github.com/wazuh/wazuh/pull/17748))
- Added new validations for the AWS integration arguments. ([#17673](https://github.com/wazuh/wazuh/pull/17673))
- Added native agent support for Apple silicon. ([#2224](https://github.com/wazuh/wazuh-packages/pull/2224))

#### Changed

- The agent for Windows now loads its shared libraries after running the verification. ([#16607](https://github.com/wazuh/wazuh/pull/16607))

#### Fixed

- Fixed `InvalidRange` error in Azure Storage integration when trying to get data from an empty blob. ([#17524](https://github.com/wazuh/wazuh/pull/17524))
- Fixed a memory corruption hazard in the FIM Windows Registry scan. ([#17586](https://github.com/wazuh/wazuh/pull/17586))
- Fixed an error in Syscollector reading the CPU frequency on Apple M1. ([#17179](https://github.com/wazuh/wazuh/pull/17179))
- Fixed agent WPK upgrade for Windows that might leave the previous version in the Registry. ([#16659](https://github.com/wazuh/wazuh/pull/16659))
- Fixed agent WPK upgrade for Windows to get the correct path of the Windows folder. ([#17176](https://github.com/wazuh/wazuh/pull/17176))

### RESTful API

#### Fixed

- Fixed `PUT /agents/upgrade_custom` endpoint to validate that the file extension is `.wpk`. ([#17632](https://github.com/wazuh/wazuh/pull/17632))
- Fixed errors in API endpoints to get `labels` and `reports` active configuration from managers. ([#17660](https://github.com/wazuh/wazuh/pull/17660))

### Ruleset

#### Changed

- The SCA SCA policy for Ubuntu Linux 20.04 (CIS v2.0.0) has been remade. ([#17794](https://github.com/wazuh/wazuh/pull/17794))

#### Fixed

- Fixed CredSSP encryption enforcement at Windows Benchmarks for SCA. ([#17941](https://github.com/wazuh/wazuh/pull/17941))
- Fixed an inverse logic in MS Windows Server 2022 Benchmark for SCA. ([#17940](https://github.com/wazuh/wazuh/pull/17940))
- Fixed a false positive in Windows Eventchannel rule due to substring false positive. ([#17779](https://github.com/wazuh/wazuh/pull/17779))
- Fixed missing whitespaces in SCA policies for Windows. ([#17813](https://github.com/wazuh/wazuh/pull/17813))
- Fixed the description of a Fortigate rule. ([#17798](https://github.com/wazuh/wazuh/pull/17798))

#### Removed

- Removed check 1.1.5 from Windows 10 SCA policy. ([#17812](https://github.com/wazuh/wazuh/pull/17812))

### Other

#### Changed

- The CURL library has been updated to v7.88.1. ([#16990](https://github.com/wazuh/wazuh/pull/16990))


## [v4.5.0] - 2023-08-10

### Manager

#### Changed

- Vulnerability Detector now fetches the NVD feed from https://feed.wazuh.com, based on the NVD API 2.0. ([#17954](https://github.com/wazuh/wazuh/pull/17954))
  - The option `<update_from_year>` has been deprecated.

#### Fixed

- Fixed an error in the installation commands of the API and Framework modules when performing upgrades from sources. ([#17656](https://github.com/wazuh/wazuh/pull/17656))
- Fixed embedded Python interpreter to remove old Wazuh packages from it. ([#18123](https://github.com/wazuh/wazuh/issues/18123))

### RESTful API

#### Changed

- Changed API integration tests to include Nginx LB logs when tests failed. ([#17703](https://github.com/wazuh/wazuh/pull/17703))

#### Fixed

- Fixed error in the Nginx LB entrypoint of the API integration tests. ([#17703](https://github.com/wazuh/wazuh/pull/17703))


## [v4.4.5] - 2023-07-10

### Installer

#### Fixed

- Fixed an error in the DEB package that prevented the agent and manager from being installed on Debian 12. ([#2256](https://github.com/wazuh/wazuh-packages/pull/2256))
- Fixed a service requirement in the RPM package that prevented the agent and manager from being installed on Oracle Linux 9. ([#2257](https://github.com/wazuh/wazuh-packages/pull/2257))


## [v4.4.4] - 2023-06-14

### Manager

#### Fixed

- The vulnerability scanner stops producing false positives for some Windows 11 vulnerabilities due to a change in the feed's CPE. ([#17178](https://github.com/wazuh/wazuh/pull/17178))
- Prevented the VirusTotal integration from querying the API when the source alert is missing the MD5. ([#16908](https://github.com/wazuh/wazuh/pull/16908))

### Agent

#### Changed

- The Windows agent package signing certificate has been updated. ([#17506](https://github.com/wazuh/wazuh/pull/17506))

### Ruleset

#### Changed

- Updated all current rule descriptions from "Ossec" to "Wazuh". ([#17211](https://github.com/wazuh/wazuh/pull/17211))


## [v4.4.3] - 2023-05-26

### Agent

#### Changed

- Added support for Apple Silicon processors to the macOS agent. ([#16521](https://github.com/wazuh/wazuh/pull/16521))
- Prevented the installer from checking the old users "ossecm" and "ossecr" on upgrade. ([#2211](https://github.com/wazuh/wazuh-packages/pull/2211))
- The deployment variables capture has been changed on macOS. ([#17195](https://github.com/wazuh/wazuh/pull/17195))

#### Fixed

- The temporary file "ossec.confre" is now removed after upgrade on macOS. ([#2217](https://github.com/wazuh/wazuh-packages/pull/2217))
- Prevented the installer from corrupting the agent configuration on macOS when deployment variables were defined on upgrade. ([#2208](https://github.com/wazuh/wazuh-packages/pull/2208))
- The installation on macOS has been fixed by removing calls to launchctl. ([#2218](https://github.com/wazuh/wazuh-packages/pull/2218))

### Ruleset

#### Changed

- The SCA policy names have been unified. ([#17202](https://github.com/wazuh/wazuh/pull/17202))


## [v4.4.2] - 2023-05-18

### Manager

#### Changed

- Remove an unused variable in wazuh-authd to fix a _String not null terminated_ Coverity finding. ([#15957](https://github.com/wazuh/wazuh/pull/15957))

#### Fixed

- Fixed a bug causing agent groups tasks status in the cluster not to be stored. ([#16394](https://github.com/wazuh/wazuh/pull/16394))
- Fixed memory leaks in Vulnerability Detector after disk failures. ([#16478](https://github.com/wazuh/wazuh/pull/16478))
- Fixed a pre-decoder problem with the + symbol in the macOS ULS timestamp. ([#16530](https://github.com/wazuh/wazuh/pull/16530))

### Agent

#### Added

- Added a new module to integrate with Amazon Security Lake as a subscriber. ([#16515](https://github.com/wazuh/wazuh/pull/16515))
- Added support for `localfile` blocks deployment. ([#16847](https://github.com/wazuh/wazuh/pull/16847))

#### Changed

- Changed _netstat_ command on macOS agents. ([#16743](https://github.com/wazuh/wazuh/pull/16743))

#### Fixed

- Fixed an issue with MAC address reporting on Windows systems. ([#16517](https://github.com/wazuh/wazuh/pull/16517))
- Fixed Windows unit tests hanging during execution. ([#16857](https://github.com/wazuh/wazuh/pull/16857))

### RESTful API

#### Fixed

- Fixed agent insertion when no key is specified using `POST /agents/insert` endpoint. ([#16381](https://github.com/wazuh/wazuh/pull/16381))

### Ruleset

#### Added

- Added macOS 13.0 Ventura SCA policy. ([#15566](https://github.com/wazuh/wazuh/pull/15566))
- Added new ruleset for macOS 13 Ventura and older versions. ([#15567](https://github.com/wazuh/wazuh/pull/15567))
- Added a new base ruleset for log sources collected from Amazon Security Lake. ([#16549](https://github.com/wazuh/wazuh/pull/16549))

### Other

#### Added

- Added `pyarrow` and `numpy` Python dependencies. ([#16692](https://github.com/wazuh/wazuh/pull/16692))
- Added `importlib-metadata` and `zipp` Python dependencies. ([#16692](https://github.com/wazuh/wazuh/pull/16692))

#### Changed

- Updated `Flask` Python dependency to 2.2.5. ([#17053](https://github.com/wazuh/wazuh/pull/17053))


## [v4.4.1] - 2023-04-12

### Manager

#### Changed

- Improve WazuhDB performance by avoiding synchronization of existing agent keys and removing deprecated agent databases from var/db/agents. ([#15883](https://github.com/wazuh/wazuh/pull/15883))

#### Fixed

- Reverted the addition of some mapping fields in Wazuh template causing a bug with expanded search. ([#16546](https://github.com/wazuh/wazuh/pull/16546))

### RESTful API

#### Changed

- Changed API limits protection to allow uploading new configuration files if `limit` is not modified. ([#16541](https://github.com/wazuh/wazuh/pull/16541))

### Ruleset

#### Added

- Added Debian Linux 11 SCA policy. ([#16017](https://github.com/wazuh/wazuh/pull/16017))

#### Changed

- SCA policy for Red Hat Enterprise Linux 9 rework. ([#16016](https://github.com/wazuh/wazuh/pull/16016))

### Other

#### Changed

- Update embedded Python interpreter to 3.9.16. ([#16472](https://github.com/wazuh/wazuh/issues/16472))
- Update setuptools to 65.5.1. ([#16492](https://github.com/wazuh/wazuh/pull/16492))

## [v4.4.0] - 2023-03-28

### Manager

#### Added

- Added new unit tests for cluster Python module and increased coverage to 99%. ([#9995](https://github.com/wazuh/wazuh/pull/9995))
- Added file size limitation on cluster integrity sync. ([#11190](https://github.com/wazuh/wazuh/pull/11190))
- Added unittests for CLIs script files. ([#13424](https://github.com/wazuh/wazuh/pull/13424))
- Added support for SUSE in Vulnerability Detector. ([#9962](https://github.com/wazuh/wazuh/pull/9962))
- Added support for Ubuntu Jammy in Vulnerability Detector. ([#13263](https://github.com/wazuh/wazuh/pull/13263))
- Added a software limit to limit the number of EPS that a manager can process. ([#13608](https://github.com/wazuh/wazuh/pull/13608))
- Added a new wazuh-clusterd task for agent-groups info synchronization. ([#11753](https://github.com/wazuh/wazuh/pull/11753))
- Added unit tests for functions in charge of getting ruleset sync status. ([#14950](https://github.com/wazuh/wazuh/pull/14950))
- Added auto-vacuum mechanism in wazuh-db. ([#14950](https://github.com/wazuh/wazuh/pull/14950))
- Delta events in Syscollector when data gets changed may now produce alerts. ([#10843](https://github.com/wazuh/wazuh/pull/10843))

#### Changed

- wazuh-logtest now shows warnings about ruleset issues. ([#10822](https://github.com/wazuh/wazuh/pull/10822))
- Modulesd memory is now managed by jemalloc, this helps reduce memory fragmentation. ([#12206](https://github.com/wazuh/wazuh/pull/12206))
- Updated the Vulnerability Detector configuration reporting to include MSU and skip JSON Red Hat feed. ([#12117](https://github.com/wazuh/wazuh/pull/12117))
- Improved the shared configuration file handling performance. ([#12352](https://github.com/wazuh/wazuh/pull/12352))
- The agent group data is now natively handled by Wazuh DB. ([#11753](https://github.com/wazuh/wazuh/pull/11753))
- Improved security at cluster zip filenames creation. ([#10710](https://github.com/wazuh/wazuh/pull/10710))
- Refactor of the core/common.py module. ([#12390](https://github.com/wazuh/wazuh/pull/12390))
- Refactor format_data_into_dictionary method of WazuhDBQuerySyscheck class. ([#12497](https://github.com/wazuh/wazuh/pull/12390))
- Limit the maximum zip size that can be created while synchronizing cluster Integrity. ([#11124](https://github.com/wazuh/wazuh/pull/11124))
- Refactored the functions in charge of synchronizing files in the cluster. ([#13065](https://github.com/wazuh/wazuh/pull/))
- Changed MD5 hash function to BLAKE2 for cluster file comparison. ([#13079](https://github.com/wazuh/wazuh/pull/13079))
- Renamed wazuh-logtest and wazuh-clusterd scripts to follow the same scheme as the other scripts (spaces symbolized with _ instead of -). ([#12926](https://github.com/wazuh/wazuh/pull/12926))
- The agent key polling module has been ported to wazuh-authd. ([#10865](https://github.com/wazuh/wazuh/pull/10865))
- Added the update field in the CPE Helper for Vulnerability Detector. ([#13741](https://github.com/wazuh/wazuh/pull/13741))
- Prevented agents with the same ID from connecting to the manager simultaneously. ([#11702](https://github.com/wazuh/wazuh/pull/11702))
- wazuh-analysisd, wazuh-remoted and wazuh-db metrics have been extended. ([#13713](https://github.com/wazuh/wazuh/pull/13713))
- Minimized and optimized wazuh-clusterd number of messages from workers to master related to agent-info tasks. ([#11753](https://github.com/wazuh/wazuh/pull/11753))
- Improved performance of the `agent_groups` CLI when listing agents belonging to a group. ([#14244](https://github.com/wazuh/wazuh/pull/14244)
- Changed wazuh-clusterd binary behaviour to kill any existing cluster processes when executed. ([#14475](https://github.com/wazuh/wazuh/pull/14475))
- Changed wazuh-clusterd tasks to wait asynchronously for responses coming from wazuh-db. ([#14791](https://github.com/wazuh/wazuh/pull/14843))
- Use zlib for zip compression in cluster synchronization. ([#11190](https://github.com/wazuh/wazuh/pull/11190))
- Added mechanism to dynamically adjust zip size limit in Integrity sync. ([#12241](https://github.com/wazuh/wazuh/pull/12241))
- Deprecate status field in SCA. ([#15853](https://github.com/wazuh/wazuh/pull/15853))
- Agent group guessing (based on configuration hash) now writes the new group directly on the master node. ([#16066](https://github.com/wazuh/wazuh/pull/16066))
- Added delete on cascade of belongs table entries when a group is deleted. ([#16098](https://github.com/wazuh/wazuh/issues/16098))
- Changed `agent_groups` CLI output so affected agents are not printed when deleting a group. ([#16499](https://github.com/wazuh/wazuh/pull/16499))

#### Fixed

- Fixed wazuh-dbd halt procedure. ([#10873](https://github.com/wazuh/wazuh/pull/10873))
- Fixed compilation warnings in the manager. ([#12098](https://github.com/wazuh/wazuh/pull/12098))
- Fixed a bug in the manager that did not send shared folders correctly to agents belonging to multiple groups. ([#12516](https://github.com/wazuh/wazuh/pull/12516))
- Fixed the Active Response decoders to support back the top entries for source IP in reports. ([#12834](https://github.com/wazuh/wazuh/pull/12834))
- Fixed the feed update interval option of Vulnerability Detector for the JSON Red Hat feed. ([#13338](https://github.com/wazuh/wazuh/pull/13338))
- Fixed several code flaws in the Python framework. ([#12127](https://github.com/wazuh/wazuh/pull/12127))
  - Fixed code flaw regarding the use of XML package. ([#10635](https://github.com/wazuh/wazuh/pull/10635))
  - Fixed code flaw regarding permissions at group directories. ([#10636](https://github.com/wazuh/wazuh/pull/10636))
  - Fixed code flaw regarding temporary directory names. ([#10544](https://github.com/wazuh/wazuh/pull/10544))
  - Fixed code flaw regarding try, except and pass block in wazuh-clusterd. ([#11951](https://github.com/wazuh/wazuh/pull/11951))
- Fixed framework datetime transformations to UTC. ([#10782](https://github.com/wazuh/wazuh/pull/10782))
- Fixed a cluster error when Master-Worker tasks where not properly stopped after an exception occurred in one or both parts. ([#11866](https://github.com/wazuh/wazuh/pull/11866))
- Fixed cluster logger issue printing 'NoneType: None' in error logs. ([#12831](https://github.com/wazuh/wazuh/pull/12831))
- Fixed unhandled cluster error when reading a malformed configuration. ([#13419](https://github.com/wazuh/wazuh/pull/13419))
- Fixed framework unit test failures when they are run by the root user. ([#13368](https://github.com/wazuh/wazuh/pull/13368))
- Fixed a memory leak in analysisd when parsing a disabled Active Response. ([#13405](https://github.com/wazuh/wazuh/pull/13405))
- Prevented wazuh-db from deleting queue/diff when cleaning databases. ([#13892](https://github.com/wazuh/wazuh/pull/13892))
- Fixed multiple data race conditions in Remoted reported by ThreadSanitizer. ([#14981](https://github.com/wazuh/wazuh/pull/14981))
- Fixed aarch64 OS collection in Remoted to allow WPK upgrades. ([#15151](https://github.com/wazuh/wazuh/pull/15151))
- Fixed a race condition in Remoted that was blocking agent connections. ([#15165](https://github.com/wazuh/wazuh/pull/15165))
- Fixed Virustotal integration to support non UTF-8 characters. ([#13531](https://github.com/wazuh/wazuh/pull/13531))
- Fixed a bug masking as Timeout any error that might occur while waiting to receive files in the cluster. ([#14922](https://github.com/wazuh/wazuh/pull/14922))
- Fixed a read buffer overflow in wazuh-authd when parsing requests. ([#15876](https://github.com/wazuh/wazuh/pull/15876))
- Applied workaround for bpo-46309 used in cluster to wazuh-db communication.([#16012](https://github.com/wazuh/wazuh/pull/16012))
- Let the database module synchronize the agent groups data before assignments. ([#16233](https://github.com/wazuh/wazuh/pull/16233))
- Fixed memory leaks in wazuh-analysisd when parsing and matching rules. ([#16321](https://github.com/wazuh/wazuh/pull/16321))

#### Removed

- Removed the unused internal option `wazuh_db.sock_queue_size`. ([#12409](https://github.com/wazuh/wazuh/pull/12409))
- Removed all the unused exceptions from the exceptions.py file.  ([#10940](https://github.com/wazuh/wazuh/pull/10940))
- Removed unused execute method from core/utils.py. ([#10740](https://github.com/wazuh/wazuh/pull/10740))
- Removed unused set_user_name function in framework. ([#13119](https://github.com/wazuh/wazuh/pull/13119))
- Unused internal calls to wazuh-db have been deprecated. ([#12370](https://github.com/wazuh/wazuh/pull/12370))
- Debian Stretch support in Vulnerability Detector has been deprecated. ([#14542](https://github.com/wazuh/wazuh/pull/14542))

### Agent

#### Added

- Added support of CPU frequency data provided by Syscollector on Raspberry Pi. ([#11756](https://github.com/wazuh/wazuh/pull/11756))
- Added support for IPv6 address collection in the agent. ([#11450](https://github.com/wazuh/wazuh/pull/11450))
- Added the process startup time data provided by Syscollector on macOS. ([#11833](https://github.com/wazuh/wazuh/pull/11833))
- Added support of package retrieval in Syscollector for OpenSUSE Tumbleweed and Fedora 34. ([#11571](https://github.com/wazuh/wazuh/pull/11571))
- Added the process startup time data provided by Syscollector on macOS. Thanks to @LubinLew. ([#11640](https://github.com/wazuh/wazuh/pull/11640))
- Added support for package data provided by Syscollector on Solaris. ([#11796](https://github.com/wazuh/wazuh/pull/11796))
- Added support for delta events in Syscollector when data gets changed. ([#10843](https://github.com/wazuh/wazuh/pull/10843))
- Added support for pre-installed Windows packages in Syscollector. ([#12035](https://github.com/wazuh/wazuh/pull/12035))
- Added support for IPv6 on agent-manager connection and enrollment. ([#11268](https://github.com/wazuh/wazuh/pull/11268))
- Added support for CIS-CAT Pro v3 and v4 to the CIS-CAT integration module. Thanks to @hustliyilin. ([#12582](https://github.com/wazuh/wazuh/pull/12582))
- Added support for the use of the Azure integration module in Linux agents. ([#10870](https://github.com/wazuh/wazuh/pull/10870))
- Added new error messages when using invalid credentials with the Azure integration. ([#11852](https://github.com/wazuh/wazuh/pull/11852))
- Added reparse option to CloudWatchLogs and Google Cloud Storage integrations.  ([#12515](https://github.com/wazuh/wazuh/pull/12515))
- Wazuh Agent can now be built and run on Alpine Linux. ([#14726](https://github.com/wazuh/wazuh/pull/14726))
- Added native Shuffle integration. ([#15054](https://github.com/wazuh/wazuh/pull/15054))

#### Changed

- Improved the free RAM data provided by Syscollector. ([#11587](https://github.com/wazuh/wazuh/pull/11587))
- The Windows installer (MSI) now provides signed DLL files. ([#12752](https://github.com/wazuh/wazuh/pull/12752))
- Changed the group ownership of the Modulesd process to root. ([#12748](https://github.com/wazuh/wazuh/pull/12748))
- Some parts of Agentd and Execd have got refactored. ([#12750](https://github.com/wazuh/wazuh/pull/12750))
- Handled new exception in the external integration modules. ([#10478](https://github.com/wazuh/wazuh/pull/10478))
- Optimized the number of calls to DB maintenance tasks performed by the AWS integration. ([#11828](https://github.com/wazuh/wazuh/pull/11828))
- Improved the reparse setting performance by removing unnecessary queries from external integrations. ([#12404](https://github.com/wazuh/wazuh/pull/12404))
- Updated and expanded Azure module logging functionality to use the ossec.log file. ([#12478](https://github.com/wazuh/wazuh/pull/12478))
- Improved the error management of the Google Cloud integration. ([#12647](https://github.com/wazuh/wazuh/pull/12647))
- Deprecated `logging` tag in GCloud integration. It now uses `wazuh_modules` debug value to set the verbosity level. ([#12769](https://github.com/wazuh/wazuh/pull/12769))
- The last_dates.json file of the Azure module has been deprecated in favour of a new ORM and database. ([12849](https://github.com/wazuh/wazuh/pull/12849/))
- Improved the error handling in AWS integration's `decompress_file` method. ([#12929](https://github.com/wazuh/wazuh/pull/12929))
- Use zlib for zip compression in cluster synchronization. ([#11190](https://github.com/wazuh/wazuh/pull/11190))
- The exception handling on Wazuh Agent for Windows has been changed to DWARF2. ([#11354](https://github.com/wazuh/wazuh/pull/11354))
- The root CA certificate for WPK upgrade has been updated. ([#14696](https://github.com/wazuh/wazuh/pull/14696))
- Agents on macOS now report the OS name as "macOS" instead of "Mac OS X". ([#14822](https://github.com/wazuh/wazuh/pull/14822))
- The Systemd service stopping policy has been updated. ([#14816](https://github.com/wazuh/wazuh/pull/14816))
- Changed how the AWS module handles `ThrottlingException` adding default values for connection retries in case no config file is set.([#14793](https://github.com/wazuh/wazuh/pull/14793))
- The agent for Windows now verifies its libraries to prevent side loading. ([#15404](https://github.com/wazuh/wazuh/pull/15404))

#### Fixed

- Fixed collection of maximum user data length. Thanks to @LubinLew. ([#7687](https://github.com/wazuh/wazuh/pull/7687))
- Fixed missing fields in Syscollector on Windows 10. ([#10772](https://github.com/wazuh/wazuh/pull/10772))
- Fixed the process startup time data provided by Syscollector on Linux. Thanks to @LubinLew. ([#11227](https://github.com/wazuh/wazuh/pull/11227))
- Fixed network data reporting by Syscollector related to tunnel or VPN interfaces. ([#11837](https://github.com/wazuh/wazuh/pull/11837))
- Skipped V9FS file system at Rootcheck to prevent false positives on WSL. ([#12066](https://github.com/wazuh/wazuh/pull/12066))
- Fixed double file handle closing in Logcollector on Windows. ([#9067](https://github.com/wazuh/wazuh/pull/9067))
- Fixed a bug in Syscollector that may prevent the agent from stopping when the manager connection is lost. ([#11949](https://github.com/wazuh/wazuh/pull/11949))
- Fixed internal exception handling issues on Solaris 10. ([#12148](https://github.com/wazuh/wazuh/pull/12148))
- Fixed duplicate error message IDs in the log. ([#12300](https://github.com/wazuh/wazuh/pull/12300))
- Fixed compilation warnings in the agent. ([#12691](https://github.com/wazuh/wazuh/pull/12691))
- Fixed the `skip_on_error` parameter of the AWS integration module, which was set to `True` by default. ([#1247](https://github.com/wazuh/wazuh/pull/12147))
- Fixed AWS DB maintenance with Load Balancer Buckets. ([#12381](https://github.com/wazuh/wazuh/pull/12381))
- Fixed AWS integration's `test_config_format_created_date` unit test. ([#12650](https://github.com/wazuh/wazuh/pull/12650))
- Fixed created_date field for LB and Umbrella integrations. ([#12630](https://github.com/wazuh/wazuh/pull/12630))
- Fixed AWS integration database maintenance error managament. ([#13185](https://github.com/wazuh/wazuh/pull/13185))
- The default delay at GitHub integration has been increased to 30 seconds. ([#13674](https://github.com/wazuh/wazuh/pull/13674))
- Logcollector has been fixed to allow locations containing colons (:). ([#14706](https://github.com/wazuh/wazuh/pull/14706))
- Fixed system architecture reporting in Syscollector on Apple Silicon devices. ([#13835](https://github.com/wazuh/wazuh/pull/13835))
- The C++ standard library and the GCC runtime library is included with Wazuh. ([#14190](https://github.com/wazuh/wazuh/pull/14190))
- Fixed missing inventory cleaning message in Syscollector. ([#13877](https://github.com/wazuh/wazuh/pull/13877))
- Fixed WPK upgrade issue on Windows agents due to process locking. ([#15322](https://github.com/wazuh/wazuh/pull/15322))
- Fixed FIM injection vulnerabilty when using `prefilter_cmd` option. ([#13044](https://github.com/wazuh/wazuh/pull/13044))
- Fixed the parse of ALB logs splitting `client_port`, `target_port` and `target_port_list` in separated `ip` and `port` for each key. ([14525](https://github.com/wazuh/wazuh/pull/14525))
- Fixed a bug that prevent processing Macie logs with problematic ipGeolocation values. ([15335](https://github.com/wazuh/wazuh/pull/15335))
- Fixed GCP integration module error messages. ([#15584](https://github.com/wazuh/wazuh/pull/15584))
- Fixed an error that prevented the agent on Windows from stopping correctly. ([#15575](https://github.com/wazuh/wazuh/pull/15575))
- Fixed Azure integration credentials link. ([#16140](https://github.com/wazuh/wazuh/pull/16140))

#### Removed

- Deprecated Azure and AWS credentials in the configuration authentication option. ([#14543](https://github.com/wazuh/wazuh/pull/14543))

### RESTful API

#### Added

- Added new API integration tests for a Wazuh environment without a cluster configuration. ([#10620](https://github.com/wazuh/wazuh/pull/10620))
- Added wazuh-modulesd tags to `GET /manager/logs` and `GET /cluster/{node_id}/logs` endpoints. ([#11731](https://github.com/wazuh/wazuh/pull/11731))
- Added Python decorator to soft deprecate API endpoints adding deprecation headers to their responses. ([#12438](https://github.com/wazuh/wazuh/pull/12438))
- Added new exception to inform that /proc directory is not found or permissions to see its status are not granted. ([#12486](https://github.com/wazuh/wazuh/pull/12486))
- Added new field and filter to `GET /agents` response to retrieve agent groups configuration synchronization status. ([#12362](https://github.com/wazuh/wazuh/pull/12483))
- Added agent groups configuration synchronization status to `GET /agents/summary/status` endpoint. ([12498](https://github.com/wazuh/wazuh/pull/12498))
- Added JSON log handling. ([#11171](https://github.com/wazuh/wazuh/pull/11171))
- Added integration tests for IPv6 agent's registration. ([#12029](https://github.com/wazuh/wazuh/pull/12029))
- Enable ordering by Agents count in `/groups` endpoints. ([#12887](https://github.com/wazuh/wazuh/pull/12887))
- Added hash to API logs to identify users logged in with authorization context. ([#12092](https://github.com/wazuh/wazuh/pull/12092))
- Added new `limits` section to the `upload_wazuh_configuration` section in the Wazuh API configuration. ([#14119](https://github.com/wazuh/wazuh/pull/14119))
- Added logic to API logger to renew its streams if needed on every request. ([#14295](https://github.com/wazuh/wazuh/pull/14295))
- Added `GET /manager/daemons/stats` and `GET /cluster/{node_id}/daemons/stats` API endpoints. ([#14401](https://github.com/wazuh/wazuh/pull/14401))
- Added `GET /agents/{agent_id}/daemons/stats` API endpoint. ([#14464](https://github.com/wazuh/wazuh/pull/14464))
- Added the possibility to get the configuration of the `wazuh-db` component in active configuration endpoints. ([#14471](https://github.com/wazuh/wazuh/pull/14471))
- Added distinct and select parameters to GET /sca/{agent_id} and GET /sca/{agent_id}/checks/{policy_id} endpoints. ([#15084](https://github.com/wazuh/wazuh/pull/15084))
- Added new endpoint to run vulnerability detector on-demand scans (`PUT /vulnerability`). ([#15290](https://github.com/wazuh/wazuh/pull/15290))

#### Changed

- Improved `GET /cluster/healthcheck` endpoint and `cluster_control -i more` CLI call in loaded cluster environments. ([#11341](https://github.com/wazuh/wazuh/pull/11341))
- Removed `never_connected` agent status limitation when trying to assign agents to groups. ([#12595](https://github.com/wazuh/wazuh/pull/12595))
- Changed API version and upgrade_version filters to work with different version formats. ([#12551](https://github.com/wazuh/wazuh/pull/12551))
- Renamed `GET /agents/{agent_id}/group/is_sync` endpoint to `GET /agents/group/is_sync` and added new `agents_list` parameter. ([#9413](https://github.com/wazuh/wazuh/pull/9413))
- Added `POST /security/user/authenticate` endpoint and marked `GET /security/user/authenticate` endpoint as deprecated. ([#10397](https://github.com/wazuh/wazuh/pull/10397))
- Adapted framework code to agent-group changes to use the new wazuh-db commands. ([#12526](https://github.com/wazuh/wazuh/pull/12526))
- Updated default timeout for `GET /mitre/software` to avoid timing out in slow environments after the MITRE DB update to v11.2. ([#13791](https://github.com/wazuh/wazuh/pull/13791))
- Changed API settings related to remote commands. The `remote_commands` section will be hold within `upload_wazuh_configuration`. ([#14119](https://github.com/wazuh/wazuh/pull/14119))
- Improved API unauthorized responses to be more accurate. ([#14233](https://github.com/wazuh/wazuh/pull/14233))
- Updated framework functions that communicate with the `request` socket to use `remote` instead. ([#14259](https://github.com/wazuh/wazuh/pull/14259))
- Improved parameter validation for API endpoints that require component and configuration parameters. ([#14766](https://github.com/wazuh/wazuh/pull/14766))
- Improved `GET /sca/{agent_id}/checks/{policy_id}` API endpoint performance. ([#15017](https://github.com/wazuh/wazuh/pull/15017))
- Improved exception handling when trying to connect to Wazuh sockets. ([#15334](https://github.com/wazuh/wazuh/pull/15334))
- Modified _group_names and _group_names_or_all regexes to avoid invalid group names. ([#15671](https://github.com/wazuh/wazuh/pull/15671))
- Changed `GET /sca/{agent_id}/checks/{policy_id}` endpoint filters and response to remove `status` field. ([#15747](https://github.com/wazuh/wazuh/pull/15747))
- Removed RBAC group assignments' related permissions from `DELETE /groups` to improve performance and changed response structure. ([#16231](https://github.com/wazuh/wazuh/pull/16231))

#### Fixed

- Fixed copy functions used for the backup files and upload endpoints to prevent incorrent metadata. ([#12302](https://github.com/wazuh/wazuh/pull/12302))
- Fixed a bug regarding ids not being sorted with cluster disabled in Active Response and Agent endpoints. ([#11010](https://github.com/wazuh/wazuh/pull/11010))
- Fixed a bug where `null` values from wazuh-db where returned in API responses. ([#10736](https://github.com/wazuh/wazuh/pull/10736))
- Connections through `WazuhQueue` will be closed gracefully in all situations. ([#12063](https://github.com/wazuh/wazuh/pull/12063))
- Fixed exception handling when trying to get the active configuration of a valid but not configured component. ([#12450](https://github.com/wazuh/wazuh/pull/12450))
- Fixed api.yaml path suggested as remediation at exception.py ([#12700](https://github.com/wazuh/wazuh/pull/12700))
- Fixed /tmp access error in containers of API integration tests environment. ([#12768](https://github.com/wazuh/wazuh/pull/12768))
- The API will return an exception when the user asks for agent inventory information and there is no database for it (never connected agents). ([#13096](https://github.com/wazuh/wazuh/pull/13096))
- Improved regex used for the `q` parameter on API requests with special characters and brackets. ([#13171](https://github.com/wazuh/wazuh/pull/13171)) ([#13386](https://github.com/wazuh/wazuh/pull/13386))
- Removed board_serial from syscollector integration tests expected responses. ([#12592](https://github.com/wazuh/wazuh/pull/12592))
- Removed cmd field from expected responses of syscollector integration tests. ([#12557](https://github.com/wazuh/wazuh/pull/12557))
- Reduced maximum number of groups per agent to 128 and adjusted group name validation. ([#12611](https://github.com/wazuh/wazuh/pull/12611))
- Reduced amount of memory required to read CDB lists using the API. ([#14204](https://github.com/wazuh/wazuh/pull/14204))
- Fixed a bug where the cluster health check endpoint and CLI would add an extra active agent to the master node. ([#14237](https://github.com/wazuh/wazuh/pull/14237))
- Fixed bug that prevent updating the configuration when using various <ossec_conf> blocks from the API ([#15311](https://github.com/wazuh/wazuh/pull/15311))
- Fixed vulnerability API integration tests' healthcheck. ([#15194](https://github.com/wazuh/wazuh/pull/15194))

#### Removed

- Removed null remediations from failed API responses. ([#12053](https://github.com/wazuh/wazuh/pull/12053))
- Deprecated `GET /agents/{agent_id}/group/is_sync` endpoint. ([#12365](https://github.com/wazuh/wazuh/issues/12365))
- Deprecated `GET /manager/stats/analysisd`, `GET /manager/stats/remoted`, `GET /cluster/{node_id}stats/analysisd`, and `GET /cluster/{node_id}stats/remoted` API endpoints. ([#14230](https://github.com/wazuh/wazuh/pull/14230))

### Ruleset

#### Added

- Added support for new sysmon events. ([#13594](https://github.com/wazuh/wazuh/pull/13594))
- Added new detection rules using Sysmon ID 1 events. ([#13595](https://github.com/wazuh/wazuh/pull/13595))
- Added new detection rules using Sysmon ID 3 events. ([#13596](https://github.com/wazuh/wazuh/pull/13596))
- Added new detection rules using Sysmon ID 7 events. ([#13630](https://github.com/wazuh/wazuh/pull/13630))
- Added new detection rules using Sysmon ID 8 events. ([#13637](https://github.com/wazuh/wazuh/pull/13637))
- Added new detection rules using Sysmon ID 10 events. ([#13639](https://github.com/wazuh/wazuh/pull/13639))
- Added new detection rules using Sysmon ID 11 events. ([#13631](https://github.com/wazuh/wazuh/pull/13631))
- Added new detection rules using Sysmon ID 13 events. ([#13636](https://github.com/wazuh/wazuh/pull/13636))
- Added new detection rules using Sysmon ID 20 events. ([#13673](https://github.com/wazuh/wazuh/pull/13673))
- Added new PowerShell ScriptBlock detection rules. ([#13638](https://github.com/wazuh/wazuh/pull/13638))
- Added HPUX 11i SCA policies using bastille and without bastille. ([#15157](https://github.com/wazuh/wazuh/pull/15157))

#### Changed

- Updated ruleset according to new API log changes when the user is logged in with authorization context. ([#15072](https://github.com/wazuh/wazuh/pull/15072))
- Updated 0580-win-security_rules.xml rules. ([#13579](https://github.com/wazuh/wazuh/pull/13579))
- Updated Wazuh MITRE ATT&CK database to version 11.3. ([#13622](https://github.com/wazuh/wazuh/pull/13622))
- Updated detection rules in 0840-win_event_channel.xml. ([#13633](https://github.com/wazuh/wazuh/pull/13633))
- SCA policy for Ubuntu Linux 20.04 rework. ([#15070](https://github.com/wazuh/wazuh/pull/15070))
- Updated Ubuntu Linux 22.04 SCA Policy with CIS Ubuntu Linux 22.04 LTS Benchmark v1.0.0. ([#15051](https://github.com/wazuh/wazuh/pull/15051))

#### Fixed

- Fixed OpenWRT decoder fixed to parse UFW logs. ([#11613](https://github.com/wazuh/wazuh/pull/11613))
- Bug fix in wazuh-api-fields decoder. ([#14807](https://github.com/wazuh/wazuh/pull/14807))
- Fixed deprecated MITRE tags in rules. ([#13567](https://github.com/wazuh/wazuh/pull/13567))
- SCA checks IDs are not unique. ([#15241](https://github.com/wazuh/wazuh/pull/15241))
- Fixed regex in check 5.1.1 of Ubuntu 20.04 SCA. ([#14513](https://github.com/wazuh/wazuh/pull/14513))
- Removed wrong Fedora Linux SCA default policies. ([#15251](https://github.com/wazuh/wazuh/pull/15251))
- SUSE Linux Enterprise 15 SCA Policy duplicated check ids 7521 and 7522. ([#15156](https://github.com/wazuh/wazuh/pull/15156))

### Other

#### Added

- Added unit tests to the component in Analysisd that extracts the IP address from events. ([#12733](https://github.com/wazuh/wazuh/pull/12733))
- Added `python-json-logger` dependency. ([#12518](https://github.com/wazuh/wazuh/pull/12518))

#### Changed

- Prevented the Ruleset test suite from restarting the manager. ([#10773](https://github.com/wazuh/wazuh/pull/10773))
- The pthread's rwlock has been replaced with a FIFO-queueing read-write lock. ([#14839](https://github.com/wazuh/wazuh/pull/14839))
- Updated Python dependency certifi to 2022.12.7. ([#15809](https://github.com/wazuh/wazuh/pull/15809))
- Updated Python dependency future to 0.18.3. ([#15896](https://github.com/wazuh/wazuh/pull/15896))
- Updated Werkzeug to 2.2.3. ([#16317](https://github.com/wazuh/wazuh/pull/16317))
- Updated Flask to 2.0.0. ([#16317](https://github.com/wazuh/wazuh/pull/16317))
- Updated itsdangerous to 2.0.0. ([#16317](https://github.com/wazuh/wazuh/pull/16317))
- Updated Jinja2 to 3.0.0. ([#16317](https://github.com/wazuh/wazuh/pull/16317))
- Updated MarkupSafe to 2.1.2. ([#16317](https://github.com/wazuh/wazuh/pull/16317))

#### Fixed

- Fixed Makefile to detect CPU archivecture on Gentoo Linux. ([#14165](https://github.com/wazuh/wazuh/pull/14165))


## [v4.3.11] - 2023-04-24

### Manager

#### Fixed

- Fixed a dead code bug that might cause wazuh-db to crash. ([#16752](https://github.com/wazuh/wazuh/pull/16752))


## [v4.3.10] - 2022-11-16

### Manager

#### Fixed

- Updated the Arch Linux feed URL in Vulnerability Detector. ([#15219](https://github.com/wazuh/wazuh/pull/15219))
- Fixed a bug in Vulnerability Detector related to internal database access. ([#15197](https://github.com/wazuh/wazuh/pull/15197))
- Fixed a crash hazard in Analysisd when parsing an invalid `<if_sid>` value in the ruleset. ([#15303](https://github.com/wazuh/wazuh/pull/15303))

### Agent

#### Fixed

- The agent upgrade configuration has been restricted to local settings. ([#15259](https://github.com/wazuh/wazuh/pull/15259))
- Fixed unwanted Windows agent configuration modification on upgrade. ([#15262](https://github.com/wazuh/wazuh/pull/15262))


## [v4.3.9] - 2022-10-13

### Agent

#### Fixed

- Fixed remote policy detection in SCA. ([#15007](https://github.com/wazuh/wazuh/pull/15007))
- Fixed agent upgrade module settings parser to set a default CA file. ([#15023](https://github.com/wazuh/wazuh/pull/15023))

#### Removed

- Removed obsolete Windows Audit SCA policy file. ([#14497](https://github.com/wazuh/wazuh/issues/14497))

### Other

#### Changed

- Updated external protobuf python dependency to 3.19.6. ([#15067](https://github.com/wazuh/wazuh/pull/15067))


## [v4.3.8] - 2022-09-19

### Manager

#### Fixed

- Fixed wrong field assignation in Audit decoders (thanks to @pyama86). ([#14752](https://github.com/wazuh/wazuh/pull/14752))
- Prevented wazuh-remoted from cleaning the multigroup folder in worker nodes. ([#14825](https://github.com/wazuh/wazuh/pull/14825))
- Fixed rule skipping in wazuh-analysisd when the option if_sid is invalid. ([#14772](https://github.com/wazuh/wazuh/pull/14772))

### Agent

#### Changed

- Updated root CA certificate in agents to validate WPK upgrades. ([#14842](https://github.com/wazuh/wazuh/pull/14842))

#### Fixed

- Fixed a path traversal flaw in Active Response affecting agents from v3.6.1 to v4.3.7 (reported by @guragainroshan0). ([#14801](https://github.com/wazuh/wazuh/pull/14801))


## [v4.3.7] - 2022-08-24

### Manager

#### Added

- Added cluster command to obtain custom ruleset files and their hash. ([#14540](https://github.com/wazuh/wazuh/pull/14540))

#### Fixed

- Fixed a bug in Analysisd that may make it crash when decoding regexes with more than 14 or-ed subpatterns. ([#13956](https://github.com/wazuh/wazuh/pull/13956))
- Fixed a crash hazard in Vulnerability Detector when parsing OVAL feeds. ([#14366](https://github.com/wazuh/wazuh/pull/14366))
- Fixed busy-looping in wazuh-maild when monitoring alerts.json. ([#14436](https://github.com/wazuh/wazuh/pull/14436))
- Fixed a segmentation fault in wazuh-maild when parsing alerts exceeding the nesting limit. ([#14417](https://github.com/wazuh/wazuh/pull/14417))

### Agent

#### Changed

- Improved Office365 integration module logs. ([#13958](https://github.com/wazuh/wazuh/pull/13958))

#### Fixed

- Fixed a code defect in the GitHub integration module reported by Coverity. ([#14368](https://github.com/wazuh/wazuh/pull/14368))
- Fixed an undefined behavior in the agent unit tests. ([#14518](https://github.com/wazuh/wazuh/pull/14518))

### RESTful API

#### Added

- Added endpoint GET /cluster/ruleset/synchronization to check ruleset synchronization status in a cluster. ([#14551](https://github.com/wazuh/wazuh/pull/14551))

#### Changed

- Improved performance for MITRE API endpoints. ([#14208](https://github.com/wazuh/wazuh/pull/14208))

### Ruleset

#### Added

- Added SCA Policy for CIS Microsoft Windows 11 Enterprise Benchmark v1.0.0. ([#13806](https://github.com/wazuh/wazuh/pull/13806))
- Added SCA Policy for CIS Microsoft Windows 10 Enterprise Release 21H2 Benchmark v1.12.0. ([#13879](https://github.com/wazuh/wazuh/pull/13879))
- Added SCA policy for Red Hat Enterprise Linux 9 (RHEL9). ([#13843](https://github.com/wazuh/wazuh/pull/13843))
- Added SCA policy for CIS Microsoft Windows Server 2022 Benchmark 1.0.0. ([#13899](https://github.com/wazuh/wazuh/pull/13899))

#### Fixed

- Fixed rule regular expression bug on Ubuntu 20.04 Linux SCA policy control ID 19137. ([#14513](https://github.com/wazuh/wazuh/pull/14513))
- Fixed AWS Amazon Linux SCA policy. Fixed bug when wazuh-agent tries to run the policy. ([#14483](https://github.com/wazuh/wazuh/pull/14483))
- Fixed AWS Amazon Linux 2 SCA policy. Limit journalctl to kernel events and only since boot. ([#13950](https://github.com/wazuh/wazuh/pull/13950))
- Added missing SCA files during Wazuh-manager installation. ([#14482](https://github.com/wazuh/wazuh/pull/14482))
- Fixed OS detection in Ubuntu 20.04 LTS SCA policy. ([#14678](https://github.com/wazuh/wazuh/pull/14678))


## [v4.3.6] - 2022-07-20

### Manager

#### Added

- Added support for Ubuntu 22 (Jammy) in Vulnerability Detector. ([#14085](https://github.com/wazuh/wazuh/pull/14085))
- Addded support for Red Hat 9 in Vulnerability Detector. ([#14117](https://github.com/wazuh/wazuh/pull/14117))

#### Changed

- Improved the shared configuration file handling performance in wazuh-remoted. ([#14111](https://github.com/wazuh/wazuh/pull/14111))

#### Fixed

- Fixed potential memory leaks in Vulnerability Detector when parsing OVAL with no criteria. ([#14098](https://github.com/wazuh/wazuh/pull/14098))
- Fixed a bug in Vulnerability Detector that skipped Windows 8.1 and Windows 8 agents. ([#13957](https://github.com/wazuh/wazuh/pull/13957))
- Fixed a bug in wazuh-db that stored duplicate Syscollector package data. ([#14061](https://github.com/wazuh/wazuh/pull/14061))

### Agent

#### Changed

- Updated macOS codename list in Syscollector. ([#13837](https://github.com/wazuh/wazuh/pull/13837))
- Improved GitHub and Office365 integrations log messages. ([#14093](https://github.com/wazuh/wazuh/pull/14093))

#### Fixed

- Fixed agent shutdown when syncing Syscollector data. ([#13941](https://github.com/wazuh/wazuh/pull/13941))
- Fixed a bug in the agent installer that misdetected the wazuh username. ([#14207](https://github.com/wazuh/wazuh/pull/14207))
- Fixed macOS vendor data retrieval in Syscollector. ([#14100](https://github.com/wazuh/wazuh/pull/14100))
- Fixed a bug in the Syscollector data sync when the agent gets disconnected. ([#14106](https://github.com/wazuh/wazuh/pull/14106))
- Fixed a crash in the Windows agent caused by the Syscollector SMBIOS parser for Windows agents. ([#13980](https://github.com/wazuh/wazuh/pull/13980))

### RESTful API

#### Fixed

- Return an exception when the user asks for agent inventory information where there is no database for it, such as never_connected agents. ([#14152](https://github.com/wazuh/wazuh/pull/14152))
- Fixed bug with `q` parameter in the API when using brace characters. ([#14088](https://github.com/wazuh/wazuh/pull/14088))

### Ruleset

#### Added

- Added Ubuntu Linux 22.04 SCA Policy. ([#13893](https://github.com/wazuh/wazuh/pull/13893))
- Added Apple macOS 12.0 Monterey SCA Policy. ([#13905](https://github.com/wazuh/wazuh/pull/13905))

### Other

#### Changed

- Disabled filebeat logging metrics. ([#14121](https://github.com/wazuh/wazuh/pull/14121))


## [v4.3.5] - 2022-06-29

### Manager

#### Changed

- Improved the Vulnerability Detector's log when the agent's OS data is unavailable. ([#13915](https://github.com/wazuh/wazuh/pull/13915))

#### Fixed

- The upgrade module's response message has been fixed not to include null values. ([#13662](https://github.com/wazuh/wazuh/pull/13662))
- Fixed a string truncation warning log in wazuh-authd when enabling password authentication. ([#13863](https://github.com/wazuh/wazuh/pull/13863))
- Fixed a memory leak in wazuh-analysisd when overwriting a rule multiple times. ([#13587](https://github.com/wazuh/wazuh/pull/13587))
- Prevented wazuh-agentd and client-auth from performing enrollment if the agent fails to validate the manager's certificate. ([#13907](https://github.com/wazuh/wazuh/pull/13907))
- Fixed manager's compilation when enabling GeoIP support. ([#13694](https://github.com/wazuh/wazuh/pull/13694))
- Fixed a crash in wazuh-modulesd when getting stopped while downloading a Vulnerability Detector feed. ([#13883](https://github.com/wazuh/wazuh/pull/13883))

### Agent

#### Changed

- Extended package data support in Syscollector for modern RPM agents. ([#13749](https://github.com/wazuh/wazuh/pull/13749))
- Improved verbosity of the GitHub module logs. ([#13898](https://github.com/wazuh/wazuh/pull/13898))

#### Fixed

- Fixed agent auto-restart on shared configuration changes when running on containerized environments. ([#13606](https://github.com/wazuh/wazuh/pull/13606))
- Fixed an issue when attempting to run the DockerListener integration using Python 3.6 and having the Docker service stopped. ([#13880](https://github.com/wazuh/wazuh/pull/13880))

### RESTful API

#### Fixed
- Updated `tag` parameter of `GET /manager/logs` and `GET /cluster/{node_id}/logs` endpoints to accept any string. ([#13867](https://github.com/wazuh/wazuh/pull/13867))

### Ruleset

#### Fixed

- Solved Eventchannel testing and improved reporting capabilities of the runtest tool. ([#13597](https://github.com/wazuh/wazuh/pull/13597))
- Modified Amazon Linux 2 SCA policy to resolve a typo on control 1.1.22 and `EMPTY_LINE` conditions. ([#13781](https://github.com/wazuh/wazuh/pull/13781))
- Modified Amazon Linux 2 SCA policy to resolve the rule and condition on control 1.5.2. ([#13950](https://github.com/wazuh/wazuh/pull/13950))

#### Removed

- Removed deprecated MITRE tags in rules. ([#13567](https://github.com/wazuh/wazuh/pull/13567))

### Other

#### Changed

- Fixed `test_agent_PUT_endpoints.tavern.yaml` API integration test failure in numbered branches. ([#13811](https://github.com/wazuh/wazuh/pull/13811))
- Upgraded external click and clickclick python dependencies to 8.1.3 and 20.10.2 respectively. ([13790]([https://github.com/wazuh/wazuh/pull/13790))


## [v4.3.4] - 2022-06-09

### Manager

#### Changed

- Integratord now tries to read alerts indefinitely, instead of performing 3 attempts. ([#13437](https://github.com/wazuh/wazuh/pull/13437))
- Adds a timeout for remote queries made by the Office 365, GitHub, and Agent Update modules. ([#13626](https://github.com/wazuh/wazuh/pull/13626))

#### Fixed

- Fixed bug in `agent_groups` CLI when removing agent groups. ([#13621](https://github.com/wazuh/wazuh/pull/13621))
- Fixed linux compilation errors with GCC 12. ([#13459](https://github.com/wazuh/wazuh/pull/13459))
- Fixed a crash in wazuh-analysisd when overwriting a rule with a configured active response. ([#13604](https://github.com/wazuh/wazuh/pull/13604))
- Fixed a crash in wazuh-db when it cannot open a database file. ([#13666](https://github.com/wazuh/wazuh/pull/13666))
- Fixed the vulnerability feed parsing mechanism, now truncates excessively long values (This problem was detected during Ubuntu Bionic feed update). ([#13566](https://github.com/wazuh/wazuh/pull/13566))
- Fixed a crash in wazuh-maild when parsing an alert with no full log and containing arrays of non-strings. [#13679](https://github.com/wazuh/wazuh/pull/13679))

### RESTful API

#### Fixed

- Updated default timeouts for `GET /mitre/software` and `GET /mitre/techniques` to avoid timing out in slow environments. ([#13550](https://github.com/wazuh/wazuh/pull/13550))

### Ruleset

#### Fixed

- Fixed the prematch criteria of `sshd-disconnect` decoder. ([#13560](https://github.com/wazuh/wazuh/pull/13560))


## [v4.3.3] - 2022-05-31

### Manager

#### Fixed

- Avoid creating duplicated client tags during deployment. ([#13651](https://github.com/wazuh/wazuh/pull/13651))

### Agent

#### Fixed

- Prevented Agentd from resetting its configuration on client block re-definition. ([#13642](https://github.com/wazuh/wazuh/pull/13642))


## [v4.3.2] - 2022-05-30

### Manager

#### Fixed

- Fixed a crash in Vuln Detector when scanning agents running on Windows. ([#13616](https://github.com/wazuh/wazuh/pull/13616))


## [v4.3.1] - 2022-05-18

### Manager

#### Fixed

- Fixed a crash when overwrite rules are triggered. ([#13439](https://github.com/wazuh/wazuh/pull/13439))
- Fixed a memory leak when loading overwrite rules. ([#13439](https://github.com/wazuh/wazuh/pull/13439))
- Fixed the use of relationship labels in overwrite rules. ([#13439](https://github.com/wazuh/wazuh/pull/13439))
- Fixed regex used to transform into datetime in the logtest framework function. ([#13430](https://github.com/wazuh/wazuh/pull/13430))

### RESTful API

#### Fixed

- Fixed API response when using sort in Agent upgrade related endpoints. ([#13178](https://github.com/wazuh/wazuh/pull/13178))

### Ruleset

#### Fixed

- Fixed rule 92656, added field condition win.eventdata.logonType equals 10 to avoid false positives. ([#13409](https://github.com/wazuh/wazuh/pull/13409))


## [v4.3.0] - 2022-05-05

### Manager

#### Added

- Added support for Arch Linux OS in Vulnerability Detector. Thanks to Aviel Warschawski (@avielw). ([#8178](https://github.com/wazuh/wazuh/pull/8178))
- Added a log message in the `cluster.log` file to notify that wazuh-clusterd has been stopped. ([#8749](https://github.com/wazuh/wazuh/pull/8749))
- Added message with the PID of `wazuh-clusterd` process when launched in foreground mode. ([#9077](https://github.com/wazuh/wazuh/pull/9077))
- Added time calculation when extra information is requested to the `cluster_control` binary. ([#10492](https://github.com/wazuh/wazuh/pull/10492))
- Added a context variable to indicate origin module in socket communication messages. ([#9209](https://github.com/wazuh/wazuh/pull/9209))
- Added unit tests for framework/core files to increase coverage. ([#9733](https://github.com/wazuh/wazuh/pull/9733))
- Added a verbose mode in the wazuh-logtest tool. ([#9204](https://github.com/wazuh/wazuh/pull/9204))
- Added Vulnerability Detector support for Amazon Linux. ([#8830](https://github.com/wazuh/wazuh/pull/8830))
- Introduced new option `<force>` to set the behavior when Authd finds conflicts on agent enrollment requests. ([#10693](https://github.com/wazuh/wazuh/pull/10693))
- Added saniziters to the unit tests execution. ([#9099](https://github.com/wazuh/wazuh/pull/9099))
- Vulnerability Detector introduces vulnerability inventory. ([#8237](https://github.com/wazuh/wazuh/pull/8237))
  - The manager will only deliver alerts when new vulnerabilities are detected in agents or when they stop applying.
- Added a mechanism to ensure the worker synchronization permissions is reset after a fixed period of time. ([#11031](https://github.com/wazuh/wazuh/pull/11031))
- Included mechanism to create and handle PID files for each child process of the API and cluster. ([#11799](https://github.com/wazuh/wazuh/pull/11799))
- Added support for Windows 11 in Vulnerability Detector. ([#12446](https://github.com/wazuh/wazuh/pull/12446))

#### Changed

- Changed the internal handling of agent keys in Remoted and Remoted to speed up key reloading. ([#8083](https://github.com/wazuh/wazuh/pull/8083))
- The option `<server>` of the Syslog output now supports hostname resolution. ([#7885](https://github.com/wazuh/wazuh/pull/7885))
- The product's UNIX user and group have been renamed to "wazuh". ([#7763](https://github.com/wazuh/wazuh/pull/7763))
- The MITRE database has been redesigned to provide full and searchable data. ([#7865](https://github.com/wazuh/wazuh/pull/7865))
- The static fields related to FIM have been ported to dynamic fields in Analysisd. ([7358](https://github.com/wazuh/wazuh/pull/7358))
- Changed all randomly generated IDs used for cluster tasks. Now, `uuid4` is used to ensure IDs are not repeated. ([8351](https://github.com/wazuh/wazuh/pull/8351))
- Improved sendsync error log to provide more details of the used parameters. ([#8873](https://github.com/wazuh/wazuh/pull/8873))
- Changed `walk_dir` function to be iterative instead of recursive. ([#9708](https://github.com/wazuh/wazuh/pull/9708))
- Refactored Integrity sync behavior so that new synchronizations do not start until extra-valid files are processed. ([#10183](https://github.com/wazuh/wazuh/issues/10038))
- Changed cluster synchronization, now the content of the `etc/shared` folder is synchronized. ([#10101](https://github.com/wazuh/wazuh/pull/10101))
- Changed all XML file loads. Now, `defusedxml` library is used to avoid possible XML-based attacks. ([8351](https://github.com/wazuh/wazuh/pull/8351))
- Changed configuration validation from execq socket to com socket. ([#8535](https://github.com/wazuh/wazuh/pull/8535))
- Updated utils unittest to improve process_array function coverage. ([#8392](https://github.com/wazuh/wazuh/pull/8392))
- Changed `request_slice` calculation to improve efficiency when accessing wazuh-db data. ([#8885](https://github.com/wazuh/wazuh/pull/8885))
- Improved the retrieval of information from `wazuh-db` so it reaches the optimum size in a single iteration. ([#9273](https://github.com/wazuh/wazuh/pull/9273))
- Optimized the way framework uses context cached functions and added a note on context_cached docstring. ([#9234](https://github.com/wazuh/wazuh/issues/9234))
- Improved framework regexes to be more specific and less vulnerable. ([#9332](https://github.com/wazuh/wazuh/pull/9332))
- Unified framework exceptions for non-active agents. ([#9423](https://github.com/wazuh/wazuh/pull/9423))
- Changed RBAC policies to case insensitive. ([#9433](https://github.com/wazuh/wazuh/pull/9433))
- Refactored framework stats module into SDK and core components to comply with Wazuh framework code standards. ([#9548](https://github.com/wazuh/wazuh/pull/9548))
- Changed the size of the agents chunks sent to the upgrade socket to make the upgrade endpoints faster. ([#10309](https://github.com/wazuh/wazuh/pull/10309))
- Refactored rootcheck and syscheck SDK code to make it clearer. ([#9408](https://github.com/wazuh/wazuh/pull/9408))
- Adapted Azure-logs module to use Microsoft Graph API instead of Active Directory Graph API. ([#9738](https://github.com/wazuh/wazuh/pull/9738))
- Analysisd now reconnects to Active Response if Remoted or Execd get restarted. ([#8060](https://github.com/wazuh/wazuh/pull/8060))
- Agent key polling now supports cluster environments. ([#10335](https://github.com/wazuh/wazuh/pull/10335))
- Extended support of Vulnerability Detector for Debian 11 (Bullseye). ([#10357](https://github.com/wazuh/wazuh/pull/10357))
- Improved Remoted performance with an agent TCP connection sending queue. ([#10326](https://github.com/wazuh/wazuh/pull/10326))
- Agent DB synchronization has been boosted by caching the last data checksum in Wazuh DB. ([#9093](https://github.com/wazuh/wazuh/pull/9093))
- Logtest now scans new ruleset files when loading a new session. ([#8892](https://github.com/wazuh/wazuh/pull/8892))
- CVE alerts by Vulnerability Detector now include the time of detection, severity, and score. ([#8237](https://github.com/wazuh/wazuh/pull/8237))
- Fixed manager startup when `<database_output>` is enabled. ([#10849](https://github.com/wazuh/wazuh/pull/10849))
- Improved cluster performance using multiprocessing.
  - Changed the cluster `local_integrity` task to run in a separate process to improve overall performance. ([#10767](https://github.com/wazuh/wazuh/pull/10767))
  - The cluster communication with the database for agent information synchronization runs in a parallel separate process. ([#10807](https://github.com/wazuh/wazuh/pull/10807))
  - The cluster processing of the extra-valid files in the master node is carried out in a parallel separate process. ([#10920](https://github.com/wazuh/wazuh/pull/10920))
  - The cluster's file compression task in the master node is carried out in a parallel separate process. ([#11328](https://github.com/wazuh/wazuh/pull/11328))
  - Now the processing of Integrity files in worker nodes is carried out in a parallel separate process ([#11364](https://github.com/wazuh/wazuh/pull/11364))
  - Use cluster and API single processing when the wazuh user doesn't have permissions to access `/dev/shm`. ([#11386](https://github.com/wazuh/wazuh/pull/11386))
- Changed the Ubuntu OVAL feed URL to security-metadata.canonical.com. ([#12491](https://github.com/wazuh/wazuh/pull/12491))
- Let Analysisd warn about missing rule dependencies instead of rejecting the ruleset. ([#12652](https://github.com/wazuh/wazuh/pull/12652))

#### Fixed

- Fixed a memory defect in Remoted when closing connection handles. ([#8223](https://github.com/wazuh/wazuh/pull/8223))
- Fixed a timing problem in the manager that might prevent Analysisd from sending Active responses to agents. ([#7625](https://github.com/wazuh/wazuh/pull/7625))
- Fixed a bug in Analysisd that did not apply field lookup in rules that overwrite other ones. ([#8210](https://github.com/wazuh/wazuh/pull/8210))
- Prevented the manager from leaving dangling agent database files. ([#8902](https://github.com/wazuh/wazuh/pull/8902))
- Corrected remediation message for error code 6004. ([#8254](https://github.com/wazuh/wazuh/pull/8254))
- Fixed a bug when deleting non-existing users or roles in the security SDK. ([#8157](https://github.com/wazuh/wazuh/pull/8157))
- Fixed a bug with `agent.conf` file permissions when creating an agent group. ([#8418](https://github.com/wazuh/wazuh/pull/8418))
- Fixed wrong exceptions with wdb pagination mechanism. ([#8422](https://github.com/wazuh/wazuh/pull/8422))
- Fixed error when loading some rules with the `\` character. ([#8747](https://github.com/wazuh/wazuh/pull/8747))
- Changed `WazuhDBQuery` class to properly close socket connections and prevent file descriptor leaks. ([#9216](https://github.com/wazuh/wazuh/pull/9216))
- Fixed error in the api configuration when using the `agent_upgrade` script. ([#10320](https://github.com/wazuh/wazuh/pull/10320))
- Handle `JSONDecodeError` in Distributed API class methods. ([#10341](https://github.com/wazuh/wazuh/pull/10341))
- Fixed an issue with duplicated logs in Azure-logs module and applied several improvements to it. ([#9738](https://github.com/wazuh/wazuh/pull/9738))
- Fixed the query parameter validation to allow usage of special chars in Azure module. ([#10680](https://github.com/wazuh/wazuh/pull/10680))
- Fix a bug running wazuh-clusterd process when it was already running. ([#8394](https://github.com/wazuh/wazuh/pull/8394))
- Allow cluster to send and receive messages with size higher than request_chunk. ([#8732](https://github.com/wazuh/wazuh/pull/8732))
- Fixed a bug that caused `wazuh-clusterd` process to not delete its pidfile when running in foreground mode and it is stopped. ([#9077](https://github.com/wazuh/wazuh/pull/9077))
- Fixed race condition due to lack of atomicity in the cluster synchronization mechanism. ([#10376](https://github.com/wazuh/wazuh/pull/10376))
- Fixed bug when displaying the dates of the cluster tasks that have not finished yet. Now `n/a` is displayed in these cases. ([#10492](https://github.com/wazuh/wazuh/pull/10492))
- Fixed missing field `value_type` in FIM alerts. ([#9196](https://github.com/wazuh/wazuh/pull/9196))
- Fixed a typo in the SSH Integrity Check script for Agentless. ([#9292](https://github.com/wazuh/wazuh/pull/9292))
- Fixed multiple race conditions in Remoted. ([#10421](https://github.com/wazuh/wazuh/pull/10421))
- The manager's agent database has been fixed to prevent dangling entries from removed agents. ([#10390](https://github.com/wazuh/wazuh/pull/10390))
- Fixed the alerts generated by FIM when a lookup operation on an SID fails. ([#9765](https://github.com/wazuh/wazuh/pull/9765))
- Fixed a bug that caused cluster agent-groups files to be synchronized multiple times unnecessarily. ([#10866](https://github.com/wazuh/wazuh/pull/10866))
- Fixed an issue in Wazuh DB that compiled the SQL statements multiple times unnecessarily. ([#10922](https://github.com/wazuh/wazuh/pull/10922))
- Fixed a crash in Analysisd when setting Active Response with agent_id = 0. ([#10948](https://github.com/wazuh/wazuh/pull/10948))
- Fixed an uninitialized Blowfish encryption structure warning. ([#11161](https://github.com/wazuh/wazuh/pull/11161))
- Fixed a memory overrun hazard in Vulnerability Detector. ([#11262](https://github.com/wazuh/wazuh/pull/11262))
- Fixed a bug when using a limit parameter higher than the total number of objects in the wazuh-db queries. ([#11282](https://github.com/wazuh/wazuh/pull/11282))
- Prevented a false positive for MySQL in Vulnerability Detector. ([#11440](https://github.com/wazuh/wazuh/pull/11440))
- Fixed segmentation fault in Analysisd when setting the number of queues to zero. ([#11448](https://github.com/wazuh/wazuh/pull/11448))
- Fixed false positives in Vulnerability Detector when scanning OVAl for Ubuntu Xenial and Bionic. ([#11440](https://github.com/wazuh/wazuh/pull/11440))
- Fixed an argument injection hazard in the Pagerduty integration script. Reported by Jose Maria Zaragoza (@JoseMariaZ). ([#11835](https://github.com/wazuh/wazuh/pull/11835))
- Fixed memory leaks in the feed parser at Vulnerability Detector. ([#11863](https://github.com/wazuh/wazuh/pull/11863))
  - Architecture data member from the RHEL 5 feed.
  - RHSA items containing no CVEs.
  - Unused RHSA data member when parsing Debian feeds.
- Prevented Authd from exiting due to a pipe signal if Wazuh DB gets closed. ([#12368](https://github.com/wazuh/wazuh/pull/12368))
- Fixed a buffer handling bug in Remoted that left the syslog TCP server stuck. ([#12415](https://github.com/wazuh/wazuh/pull/12415))
- Fixed a memory leak in Vulnerability Detector when discarding kernel packages. ([#12644](https://github.com/wazuh/wazuh/pull/12644))
- Fixed a memory leak at wazuh-logtest-legacy when matching a level-0 rule. ([#12655](https://github.com/wazuh/wazuh/pull/12655))
- Fixed a bug in the Vulnerability Detector CPE helper that may lead to produce false positives about Firefox ESR. ([#13067](https://github.com/wazuh/wazuh/pull/13067))

#### Removed

- The data reporting for Rootcheck scans in the agent_control tool has been deprecated. ([#8399](https://github.com/wazuh/wazuh/pull/8399))
- Removed old framework functions used to calculate agent status. ([#8846](https://github.com/wazuh/wazuh/pull/8846))

### Agent

#### Added

- Added an option to allow the agent to refresh the connection to the manager. ([#8016](https://github.com/wazuh/wazuh/pull/8016))
- Introduced a new module to collect audit logs from GitHub. ([#8532](https://github.com/wazuh/wazuh/pull/8532))
- FIM now expands wildcarded paths in the configuration on Windows agents. ([8461](https://github.com/wazuh/wazuh/pull/8461))
- FIM reloads wildcarded paths on full scans. ([8754](https://github.com/wazuh/wazuh/pull/8754))
- Added new `path_suffix` option to AWS module configuration. ([#8306](https://github.com/wazuh/wazuh/pull/8306))
- Added new `discard_regex` option to AWS module configuration. ([8331](https://github.com/wazuh/wazuh/pull/8331))
- Added support for the S3 Server Access bucket type in AWS module. ([#8482](https://github.com/wazuh/wazuh/pull/8442))
- Added support for Google Cloud Storage buckets using a new GCP module called `gcp-bucket`. ([#9119](https://github.com/wazuh/wazuh/pull/9119))
- Added support for VPC endpoints in AWS module. ([#9420](https://github.com/wazuh/wazuh/pull/9420))
- Added support for GCS access logs in the GCP module. ([#9279](https://github.com/wazuh/wazuh/pull/9279))
- Added an iam role session duration parameter to AWS module. ([#10198](https://github.com/wazuh/wazuh/pull/10198))
- Added support for variables in SCA policies. ([#8826](https://github.com/wazuh/wazuh/pull/8826))
- FIM now fills an audit rule file to support who-data although Audit is in immutable mode. ([#7721](https://github.com/wazuh/wazuh/pull/7721))
- Introduced an integration to collect audit logs from Office365. ([#8957](https://github.com/wazuh/wazuh/pull/8957))
- Added a new field `DisplayVersion` to Syscollector to help Vulnerability Detector match vulnerabilities for Windows. ([#10168](https://github.com/wazuh/wazuh/pull/10168))
- Added support for macOS agent upgrade via WPK. ([#10148](https://github.com/wazuh/wazuh/pull/10148))
- Added Logcollector support for macOS logs (Unified Logging System). ([#8632](https://github.com/wazuh/wazuh/pull/8632))

#### Changed

- The agent now reports the version of the running AIX operating system to the manager. ([#8381](https://github.com/wazuh/wazuh/pull/8381))
- Improved the reliability of the user ID parsing in FIM who-data mode on Linux. ([#8604](https://github.com/wazuh/wazuh/pull/8604))
- Extended support of Logcollector for MySQL 4.7 logs. Thanks to @YoyaYOSHIDA. ([#5047](https://github.com/wazuh/wazuh/pull/5047))
- Agents running on FreeBSD and OpenBSD now report their IP address. ([#9887](https://github.com/wazuh/wazuh/pull/9887))
- Reduced verbosity of FIM debugging logs. ([#8202](https://github.com/wazuh/wazuh/pull/8202))
- The agent's IP resolution frequency has been limited to prevent high CPU load. ([#9992](https://github.com/wazuh/wazuh/pull/9992))
- Syscollector has been optimized to use lees memory. ([#10236](https://github.com/wazuh/wazuh/pull/10236))
- Added support of ZscalerOS system information in the agent. ([#10337](https://github.com/wazuh/wazuh/pull/10337))
- Syscollector has been extended to collect missing Microsoft product hotfixes. ([#10259](https://github.com/wazuh/wazuh/pull/10259))
- Updated the osquery integration to find the new osqueryd location as of version 5.0. ([#10396](https://github.com/wazuh/wazuh/pull/10396))
- The internal FIM data handling has been simplified to find files by their path instead of their inode. ([#9123](https://github.com/wazuh/wazuh/pull/9123))
- Reimplemented the WPK installer rollback on Windows. ([#9764](https://github.com/wazuh/wazuh/pull/9764))
- Active responses for Windows agents now support native fields from Eventchannel. ([#10208](https://github.com/wazuh/wazuh/pull/10208))
- Error logs by Logcollector when a file is missing have been changed to info logs. ([#10651](https://github.com/wazuh/wazuh/pull/10651))
- The agent MSI installer for Windows now detects the platform version to install the default configuration. ([#8724](https://github.com/wazuh/wazuh/pull/8724))
- Agent logs for inability to resolve the manager hostname now have info level. ([#3659](https://github.com/wazuh/wazuh/pull/3659))
- Added ID number to connection enrollment logs. ([#11276](https://github.com/wazuh/wazuh/pull/11276))
- Standardized the use of the `only_logs_after` parameter in the external integration modules. ([#10838](https://github.com/wazuh/wazuh/pull/10838))
- Updated DockerListener integration shebang to python3 for Wazuh agents. ([#12150](https://github.com/wazuh/wazuh/pull/12150))
- Updated the Windows installer ico and png assets to the new logo. ([#12779](https://github.com/wazuh/wazuh/pull/12779))

#### Fixed

- Fixed a bug in FIM that did not allow monitoring new directories in real-time mode if the limit was reached at some point. ([#8784](https://github.com/wazuh/wazuh/pull/8784))
- Fixed a bug in FIM that threw an error when a query to the internal database returned no data. ([#8941](https://github.com/wazuh/wazuh/pull/8941))
- Fixed an error where the IP address was being returned along with the port for Amazon NLB service.([#8362](https://github.com/wazuh/wazuh/pull/8362))
- Fixed AWS module to properly handle the exception raised when processing a folder without logs. ([#8372](https://github.com/wazuh/wazuh/pull/8372)
- Fixed a bug with AWS module when pagination is needed in the bucket. ([#8433](https://github.com/wazuh/wazuh/pull/8433))
- Fixed an error with the ipGeoLocation field in AWS Macie logs. ([#8672](https://github.com/wazuh/wazuh/pull/8672))
- Changed an incorrect debug message in the GCloud integration module. ([#10333](https://github.com/wazuh/wazuh/pull/10333))
- Data race conditions have been fixed in FIM. ([#7848](https://github.com/wazuh/wazuh/pull/7848))
- Fixed wrong command line display in the Syscollector process report on Windows. ([#10011](https://github.com/wazuh/wazuh/pull/10011))
- Prevented Modulesd from freezing if Analysisd or Agentd get stopped before it. ([#10249](https://github.com/wazuh/wazuh/pull/10249))
- Fixed wrong keepalive message from the agent when file merged.mg is missing. ([#10405](https://github.com/wazuh/wazuh/pull/10405))
- Fixed missing logs from the Windows agent when it's getting stopped. ([#10381](https://github.com/wazuh/wazuh/pull/10381))
- Fixed missing packages reporting in Syscollector for macOS due to empty architecture data. ([#10524](https://github.com/wazuh/wazuh/pull/10524))
- Fixed FIM on Linux to parse audit rules with multiple keys for who-data. ([#7506](https://github.com/wazuh/wazuh/pull/7506))
- Fixed Windows 11 version collection in the agent. ([#10639](https://github.com/wazuh/wazuh/pull/10639))
- Fixed missing Eventchannel location in Logcollector configuration reporting. ([#10602](https://github.com/wazuh/wazuh/pull/10602))
- Updated CloudWatch Logs integration to avoid crashing when AWS raises Throttling errors. ([#10794](https://github.com/wazuh/wazuh/pull/10794))
- Fixed AWS modules' log file filtering when there are logs with and without a prefix mixed in a bucket. ([#10718](https://github.com/wazuh/wazuh/pull/10718))
- Fixed a bug on the installation script that made upgrades not to update the code of the external integration modules. ([#10884](https://github.com/wazuh/wazuh/pull/10884))
- Fixed issue with AWS integration module trying to parse manually created folders as if they were files. ([#10921](https://github.com/wazuh/wazuh/pull/10921))
- Fixed installation errors in OS with no subversion. ([#11086](https://github.com/wazuh/wazuh/pull/11086))
- Fixed a typo in an error log about enrollment SSL certificate. ([#11115](https://github.com/wazuh/wazuh/pull/11115))
- Fixed unit tests for Windows agent when built on MinGW 10. ([#11121](https://github.com/wazuh/wazuh/pull/11121))
- Fixed Windows agent compilation warnings. ([#10942](https://github.com/wazuh/wazuh/pull/10942))
- Fixed the OS version reported by the agent on OpenSUSE Tumbleweed. ([#11207](https://github.com/wazuh/wazuh/pull/11207))
- Prevented Syscollector from truncating the open port inode numbers on Linux. ([#11329](https://github.com/wazuh/wazuh/pull/11329))
- Fixed agent auto-restart on configuration changes when started via `wazuh-control` on a Systemd based Linux OS. ([#11365](https://github.com/wazuh/wazuh/pull/11365))
- Fixed a bug in the AWS module resulting in unnecessary API calls when trying to obtain the different Account IDs for the bucket. ([#10952](https://github.com/wazuh/wazuh/pull/10952))
- Fixed Azure integration's configuration parsing to allow omitting optional parameters. ([#11278](https://github.com/wazuh/wazuh/pull/11278))
- Fixed Azure Storage credentials validation bug. ([#11296](https://github.com/wazuh/wazuh/pull/11296))
- Fixed the read of the hostname in the installation process for openSUSE. ([#11455](https://github.com/wazuh/wazuh/pull/11455))
- Fixed the graceful shutdown when agent loses connection. ([#11425](https://github.com/wazuh/wazuh/pull/11425))
- Fixed error "Unable to set server IP address" on the Windows agent. ([#11736](https://github.com/wazuh/wazuh/pull/11736))
- Fixed reparse option in the AWS VPCFlow and Config integrations. ([#11608](https://github.com/wazuh/wazuh/pull/11608))
- Removed unnecessary calls to the AWS API made by the VPCFlow and Config integration modules. ([#11644](https://github.com/wazuh/wazuh/pull/11644))
- Fixed how the AWS Config module parses the dates used to request logs from AWS. ([#12324](https://github.com/wazuh/wazuh/pull/12324))
- Let Logcollector audit format parse logs with a custom name_format. ([#12676](https://github.com/wazuh/wazuh/pull/12676))
- Fixed Agent bootstrap issue that might lead to startup timeout when it cannot resolve a manager hostname. ([#12704](https://github.com/wazuh/wazuh/pull/12704))
- Fixed a bug in the agent's leaky bucket throughput regulator that could leave it stuck if the time is advanced on Windows. ([#13088](https://github.com/wazuh/wazuh/pull/13088))

#### Removed
- Removed oscap module files as it was already deprecated since v4.0.0. ([#10900](https://github.com/wazuh/wazuh/pull/10900))

### RESTful API

#### Added

- Added new `PUT /agents/reconnect` endpoint to force agents reconnection to the manager. ([#7988](https://github.com/wazuh/wazuh/pull/7988))
- Added `select` parameter to the `GET /security/users`, `GET /security/roles`, `GET /security/rules` and `GET /security/policies` endpoints. ([#6761](https://github.com/wazuh/wazuh/pull/6761))
- Added type and status filters to `GET /vulnerability/{agent_id}` endpoint. ([#8100](https://github.com/wazuh/wazuh/pull/8100))
- Added an option to configure SSL ciphers. ([#7490](https://github.com/wazuh/wazuh/pull/7490))
- Added an option to configure the maximum response time of the API. ([#8919](https://github.com/wazuh/wazuh/pull/8919))
- Added new `DELETE /rootcheck/{agent_id}` endpoint. ([#8945](https://github.com/wazuh/wazuh/pull/8945))
- Added new `GET /vulnerability/{agent_id}/last_scan` endpoint to check the latest vulnerability scan of an agent. ([#9028](https://github.com/wazuh/wazuh/pull/9028))
- Added new `cvss` and `severity` fields and filters to `GET /vulnerability/{agent_id}` endpoint. ([#9028](https://github.com/wazuh/wazuh/pull/9028))
- Added an option to configure the maximum allowed API upload size. ([#9100](https://github.com/wazuh/wazuh/pull/9100))
- Added new unit and integration tests for API models. ([#9142](https://github.com/wazuh/wazuh/pull/9142))
- Added message with the PID of `wazuh-apid` process when launched in foreground mode. ([#9077](https://github.com/wazuh/wazuh/pull/9077))
- Added `external id`, `source` and `url` to the MITRE endpoints responses. ([#9144](https://github.com/wazuh/wazuh/pull/9144))
- Added custom healthchecks for legacy agents in API integration tests, improving maintainability. ([#9297](https://github.com/wazuh/wazuh/pull/9297))
- Added new unit tests for the API python module to increase coverage. ([#9914](https://github.com/wazuh/wazuh/issues/9914))
- Added docker logs separately in API integration tests environment to get cleaner reports. ([#10238](https://github.com/wazuh/wazuh/pull/10238))
- Added new `disconnection_time` field to `GET /agents` response. ([#10437](https://github.com/wazuh/wazuh/pull/10437))
- Added new filters to agents upgrade endpoints. ([#10457](https://github.com/wazuh/wazuh/pull/10457))
- Added new API endpoints to access all the MITRE information. ([#8288](https://github.com/wazuh/wazuh/pull/8288))
- Show agent-info permissions flag when using cluster_control and in the `GET /cluster/healthcheck` API endpoint. ([#10947](https://github.com/wazuh/wazuh/pull/10947))
- Save agents' ossec.log if an API integration test fails. ([#11931](https://github.com/wazuh/wazuh/pull/11931))
- Added `POST /security/user/authenticate/run_as` endpoint to API bruteforce blocking system. ([#12085](https://github.com/wazuh/wazuh/pull/12085))
- Added new API endpoint to obtain summaries of agent vulnerabilities' inventory items. ([#12638](https://github.com/wazuh/wazuh/pull/12638))
- Added fields external_references, condition, title, published and updated to GET /vulnerability/{agent_id} API endpoint. ([#12727](https://github.com/wazuh/wazuh/pull/12727))
- Added the possibility to include strings in brackets in values of the `q` parameter. ([#13262](https://github.com/wazuh/wazuh/pull/13262]))

#### Changed

- Renamed SSL protocol configuration parameter. ([#7490](https://github.com/wazuh/wazuh/pull/7490))
- Reviewed and updated API spec examples and JSON body examples. ([#8827](https://github.com/wazuh/wazuh/pull/8827))
- Improved the performance of several API endpoints. This is specially appreciable in environments with a big number of agents.
  - Improved `PUT /agents/group` endpoint. ([#8937](https://github.com/wazuh/wazuh/pull/8937))
  - Improved `PUT /agents/restart` endpoint. ([#8938](https://github.com/wazuh/wazuh/pull/8938))
  - Improved `DELETE /agents` endpoint. ([#8950](https://github.com/wazuh/wazuh/pull/8950))
  - Improved `PUT /rootcheck` endpoint. ([#8959](https://github.com/wazuh/wazuh/pull/8959))
  - Improved `PUT /syscheck` endpoint. ([#8966](https://github.com/wazuh/wazuh/pull/8966))
  - Improved `DELETE /groups` endpoint and changed API response to be more consistent. ([#9046](https://github.com/wazuh/wazuh/pull/9046))
- Changed `DELETE /rootcheck` endpoint to `DELETE /experimental/rootcheck`. ([#8945](https://github.com/wazuh/wazuh/pull/8945))
- Reduced the time it takes for `wazuh-apid` process to check its configuration when using the `-t` parameter. ([#9012](https://github.com/wazuh/wazuh/pull/9012))
- Fixed malfunction in the `sort` parameter of syscollector endpoints. ([#9019](https://github.com/wazuh/wazuh/pull/9019))
- Improved API integration tests stability when failing in entrypoint. ([#9113](https://github.com/wazuh/wazuh/pull/9113))
- Made SCA API integration tests dynamic to validate responses coming from any agent version. ([#9228](https://github.com/wazuh/wazuh/pull/9228))
- Refactored and standardized all the date fields in the API responses to use ISO8601. ([#9227](https://github.com/wazuh/wazuh/pull/9227))
- Removed `Server` header from API HTTP responses. ([#9263](https://github.com/wazuh/wazuh/pull/9263))
- Improved JWT implementation by replacing HS256 signing algorithm with ES512. ([#9371](https://github.com/wazuh/wazuh/pull/9371))
- Removed limit of agents to upgrade using the API upgrade endpoints. ([#10009](https://github.com/wazuh/wazuh/pull/10009))
- Changed Windows agents FIM responses to return permissions as JSON. ([#10158](https://github.com/wazuh/wazuh/pull/10158))
- Adapted API endpoints to changes in `wazuh-authd` daemon `force` parameter. ([#10389](https://github.com/wazuh/wazuh/pull/10389))
- Deprecated `use_only_authd` API configuration option and related functionality. `wazuh-authd` will always be required for creating and removing agents. ([#10512](https://github.com/wazuh/wazuh/pull/10512))
- Improved API validators and related unit tests. ([#10745](https://github.com/wazuh/wazuh/pull/10745))
- Improved specific module healthchecks in API integration tests environment. ([#10905](https://github.com/wazuh/wazuh/pull/10905))
- Changed thread pool executors for process pool executors to improve API availability. ([#10916](https://github.com/wazuh/wazuh/pull/10916))
- Changed HTTPS options to use files instead of relative paths. ([#11410](https://github.com/wazuh/wazuh/pull/11410))

#### Fixed

- Fixed inconsistency in RBAC resources for `group:create`, `decoders:update`, and `rules:update` actions. ([#8196](https://github.com/wazuh/wazuh/pull/8196))
- Fixed the handling of an API error message occurring when Wazuh is started with a wrong `ossec.conf`. Now the execution continues and raises a warning. ([8378](https://github.com/wazuh/wazuh/pull/8378))
- Fixed a bug with `sort` parameter that caused a wrong response when sorting by several fields.([#8548](https://github.com/wazuh/wazuh/pull/8548))
- Fixed the description of `force_time` parameter in the API spec reference. ([#8597](https://github.com/wazuh/wazuh/issues/8597))
- Fixed API incorrect path in remediation message when maximum number of requests per minute is reached. ([#8537](https://github.com/wazuh/wazuh/pull/8537))
- Fixed agents' healthcheck error in the API integration test environment. ([#9071](https://github.com/wazuh/wazuh/pull/9071))
- Fixed a bug with `wazuh-apid` process handling of pidfiles when running in foreground mode. ([#9077](https://github.com/wazuh/wazuh/pull/9077))
- Fixed a bug with RBAC `group_id` matching. ([#9192](https://github.com/wazuh/wazuh/pull/9192))
- Removed temporal development keys and values from `GET /cluster/healthcheck` response. ([#9147](https://github.com/wazuh/wazuh/pull/9147))
- Fixed several errors when filtering by dates. ([#9227](https://github.com/wazuh/wazuh/pull/9227))
- Fixed limit in some endpoints like `PUT /agents/group/{group_id}/restart` and added a pagination method. ([#9262](https://github.com/wazuh/wazuh/pull/9262))
- Fixed bug with the `search` parameter resulting in invalid results. ([#9320](https://github.com/wazuh/wazuh/pull/9320))
- Fixed wrong values of `external_id` field in MITRE resources. ([#9368](https://github.com/wazuh/wazuh/pull/9368))
- Fixed how the API integration testing environment checks that `wazuh-apid` daemon is running before starting the tests. ([#9399](https://github.com/wazuh/wazuh/pull/9399))
- Add healthcheck to verify that `logcollector` stats are ready before starting the API integration test. ([#9777](https://github.com/wazuh/wazuh/pull/9777))
- Fixed API integration test healthcheck used in the `vulnerability` test cases. ([#10159](https://github.com/wazuh/wazuh/pull/10159))
- Fixed an error with `PUT /agents/node/{node_id}/restart` endpoint when no agents are present in selected node. ([#10179](https://github.com/wazuh/wazuh/pull/10179))
- Fixed RBAC experimental API integration tests expecting a 1760 code in implicit requests. ([#10322](https://github.com/wazuh/wazuh/pull/10322))
- Fixed cluster race condition that caused API integration test to randomly fail. ([#10289](https://github.com/wazuh/wazuh/pull/10289))
- Fixed `PUT /agents/node/{node_id}/restart` endpoint to exclude exception codes properly. ([#10619](https://github.com/wazuh/wazuh/pull/10619))
- Fixed `PUT /agents/group/{group_id}/restart` endpoint to exclude exception codes properly. ([#10666](https://github.com/wazuh/wazuh/pull/10666))
- Fixed agent endpoints `q` parameter to allow more operators when filtering by groups. ([#10656](https://github.com/wazuh/wazuh/pull/10656))
- Fixed API integration tests related to rule, decoder and task endpoints. ([#10830](https://github.com/wazuh/wazuh/pull/10830))
- Improved exceptions handling when starting the Wazuh API service. ([#11411](https://github.com/wazuh/wazuh/pull/11411))
- Fixed race condition while creating RBAC database. ([#11598](https://github.com/wazuh/wazuh/pull/11598))
- Fixed API integration tests failures caused by race conditions. ([#12102](https://github.com/wazuh/wazuh/pull/12102))

#### Removed

- Removed select parameter from GET /agents/stats/distinct endpoint. ([#8599](https://github.com/wazuh/wazuh/pull/8599))
- Removed `GET /mitre` endpoint. ([#8099](https://github.com/wazuh/wazuh/pull/8099))
- Deprecated the option to set log `path` in the configuration. ([#11410](https://github.com/wazuh/wazuh/pull/11410))

### Ruleset

#### Added

- Added Carbanak detection rules. ([#11306](https://github.com/wazuh/wazuh/pull/11306))
- Added Cisco FTD rules and decoders. ([#11309](https://github.com/wazuh/wazuh/pull/11309))
- Added decoders for AWS EKS service. ([#11284](https://github.com/wazuh/wazuh/pull/11284))
- Added F5 BIG IP ruleset. ([#11394](https://github.com/wazuh/wazuh/pull/11394))
- Added GCP VPC Storage, Firewall and Flow rules. ([#11191](https://github.com/wazuh/wazuh/pull/11191))
- Added Gitlab v12 ruleset. ([#11323](https://github.com/wazuh/wazuh/pull/11323))
- Added Microsoft Exchange Server rules and decoders. ([#11289](https://github.com/wazuh/wazuh/pull/11289))
- Added Microsoft Windows persistence by using registry keys detection. ([#11390](https://github.com/wazuh/wazuh/pull/11390))
- Added Oracle Database 12c rules and decoders. ([#11274](https://github.com/wazuh/wazuh/pull/11274))
- Added rules for Carbanak step 1.A - User Execution: Malicious File. ([#8476](https://github.com/wazuh/wazuh/pull/8476))
- Added rules for Carbanak step 2.A - Local Discovery. ([#11212](https://github.com/wazuh/wazuh/pull/11212))
- Added rules for Carbanak step 2.B - Screen Capture. ([#9075](https://github.com/wazuh/wazuh/pull/9075))
- Added rules for Carbanak step 5.B - Lateral Movement via SSH. ([#9097](https://github.com/wazuh/wazuh/pull/9097))
- Added rules for Carbanak step 9.A - User Monitoring. ([#11342](https://github.com/wazuh/wazuh/pull/11342))
- Added rules for Cloudflare WAF. ([#11373](https://github.com/wazuh/wazuh/pull/11373))
- Added ruleset for ESET Remote console. ([#11013](https://github.com/wazuh/wazuh/pull/11013))
- Added ruleset for GITHUB audit logs. ([#8532](https://github.com/wazuh/wazuh/pull/8532))
- Added ruleset for Palo Alto v8.X - v10.X. ([#11137](https://github.com/wazuh/wazuh/pull/11137))
- Added SCA policy for Amazon Linux 1. ([#11431](https://github.com/wazuh/wazuh/pull/11431))
- Added SCA policy for Amazon Linux 2. ([#11480](https://github.com/wazuh/wazuh/pull/11480))
- Added SCA policy for apple macOS 10.14 Mojave. ([#7035](https://github.com/wazuh/wazuh/pull/7035))
- Added SCA policy for apple macOS 10.15 Catalina. ([#7036](https://github.com/wazuh/wazuh/pull/7036))
- Added SCA policy for macOS Big Sur. ([#11454](https://github.com/wazuh/wazuh/pull/11454))
- Added SCA policy for Microsoft IIS 10. ([#11250](https://github.com/wazuh/wazuh/pull/11250))
- Added SCA policy for Microsoft SQL 2016. ([#11249](https://github.com/wazuh/wazuh/pull/11249))
- Added SCA policy for Mongo Database 3.6. ([#11247](https://github.com/wazuh/wazuh/pull/11247))
- Added SCA policy for NGINX. ([#11248](https://github.com/wazuh/wazuh/pull/11248))
- Added SCA policy for Oracle Database 19c. ([#11245](https://github.com/wazuh/wazuh/pull/11245))
- Added SCA policy for PostgreSQL 13. ([#11154](https://github.com/wazuh/wazuh/pull/11154))
- Added SCA policy for SUSE Linux Enterprise Server 15. ([#11223](https://github.com/wazuh/wazuh/pull/11223))
- Added SCA policy for Ubuntu 14. ([#11432](https://github.com/wazuh/wazuh/pull/11432))
- Added SCA policy for Ubuntu 16. ([#11452](https://github.com/wazuh/wazuh/pull/11452))
- Added SCA policy for Ubuntu 18. ([#11453](https://github.com/wazuh/wazuh/pull/11453))
- Added SCA policy for Ubuntu 20. ([#11430](https://github.com/wazuh/wazuh/pull/11430))
- Added SCA policy for. Solaris 11.4. ([#11286](https://github.com/wazuh/wazuh/pull/11286))
- Added Sophos UTM Firewall ruleset. ([#11122](https://github.com/wazuh/wazuh/pull/11122))
- Added Wazuh-api ruleset. ([#11357](https://github.com/wazuh/wazuh/pull/11357))

#### Changed

- Updated audit rules. ([#11016](https://github.com/wazuh/wazuh/pull/11016))
- Updated AWS s3 ruleset. ([#11177](https://github.com/wazuh/wazuh/pull/11177))
- Updated Exim 4 decoder and rules to latest format. ([#11344](https://github.com/wazuh/wazuh/pull/11344))
- Updated MITRE DB with latest MITRE JSON specification. ([#8738](https://github.com/wazuh/wazuh/pull/8738))
- Updated multiple rules to remove alert_by_email option. ([#11255](https://github.com/wazuh/wazuh/pull/11255))
- Updated NextCloud ruleset. ([#11795](https://github.com/wazuh/wazuh/pull/11795))
- Updated ProFTPD decoder. ([#11232](https://github.com/wazuh/wazuh/pull/11232))
- Updated RedHat Enterprise Linux 8 SCA up to version 1.0.1. ([#11242](https://github.com/wazuh/wazuh/pull/11242))
- Updated rules and decoders for FortiNet products. ([#11100](https://github.com/wazuh/wazuh/pull/11100))
- Updated SCA policy for CentOS 7. ([#11429](https://github.com/wazuh/wazuh/pull/11429))
- Updated SCA policy for CentOS 8. ([#8751](https://github.com/wazuh/wazuh/pull/8751))
- Updated SonicWall rules decoder. ([#11263](https://github.com/wazuh/wazuh/pull/11263))
- Updated SSHD ruleset. ([#11388](https://github.com/wazuh/wazuh/pull/11388))
- From file 0580-win-security_rules.xml, rules with id 60198 and 60199 are moved to file 0585-win-application_rules.xml, with rule ids 61071 and 61072 respectively. ([#8552](https://github.com/wazuh/wazuh/pull/8552))

#### Fixed

- Fixed bad character on rules 60908 and 60884 - win-application rules. ([#11117](https://github.com/wazuh/wazuh/pull/11117))
- Fixed Microsoft logs rules. ([#11369](https://github.com/wazuh/wazuh/pull/11369))
- Fixed PHP rules for MITRE and groups. ([#11405](https://github.com/wazuh/wazuh/pull/11405))
- Fixed rules id for Microsoft Windows Powershell. ([#11214](https://github.com/wazuh/wazuh/pull/11214))

### Other

#### Changed

- Upgraded external SQLite library dependency version to 3.36. ([#10247](https://github.com/wazuh/wazuh/pull/10247))
- Upgraded external BerkeleyDB library dependency version to 18.1.40. ([#10247](https://github.com/wazuh/wazuh/pull/10247))
- Upgraded external OpenSSL library dependency version to 1.1.1l. ([#10247](https://github.com/wazuh/wazuh/pull/10247))
- Upgraded external Google Test library dependency version to 1.11. ([#10927](https://github.com/wazuh/wazuh/pull/10927))
- Upgraded external Aiohttp library dependency version to 3.8.1. ([11436]([https://github.com/wazuh/wazuh/pull/11436))
- Upgraded external Werkzeug library dependency version to 2.0.2. ([11436]([https://github.com/wazuh/wazuh/pull/11436))
- Upgraded embedded Python version to 3.9.9. ([11436]([https://github.com/wazuh/wazuh/pull/11436))

#### Fixed

- Fixed error detection in the CURL helper library. ([#9168](https://github.com/wazuh/wazuh/pull/9168))
- Fixed external BerkeleyDB library support for GCC 11. ([#10899](https://github.com/wazuh/wazuh/pull/10899))
- Fixed an installation error due to missing OS minor version on CentOS Stream. ([#11086](https://github.com/wazuh/wazuh/pull/11086))
- Fixed an installation error due to missing command `hostname` on OpenSUSE Tumbleweed. ([#11455](https://github.com/wazuh/wazuh/pull/11455))


## [v4.2.7] - 2022-05-30

### Manager

#### Fixed

- Fixed a crash in Vuln Detector when scanning agents running on Windows (backport from 4.3.2). ([#13617](https://github.com/wazuh/wazuh/pull/13617))


## [v4.2.6] - 2022-03-29

### Manager

#### Fixed

- Fixed an integer overflow hazard in `wazuh-remoted` that caused it to drop incoming data after receiving 2^31 messages. ([#11974](https://github.com/wazuh/wazuh/pull/11974))


## [v4.2.5] - 2021-11-15

### Manager

#### Changed

- Active response requests for agents between v4.2.0 and v4.2.4 is now sanitized to prevent unauthorized code execution. ([#10809](https://github.com/wazuh/wazuh/pull/10809))

### Agent

#### Fixed

- A bug in the Active response tools that may allow unauthorized code execution has been mitigated. Reported by @rk700. ([#10809](https://github.com/wazuh/wazuh/pull/10809))


## [v4.2.4] - 2021-10-20

### Manager

#### Fixed

- Prevented files belonging to deleted agents from remaining in the manager. ([#9158](https://github.com/wazuh/wazuh/pull/9158))
- Fixed inaccurate agent group file cleanup in the database sync module. ([#10432](https://github.com/wazuh/wazuh/pull/10432))
- Prevented the manager from corrupting the agent data integrity when the disk gets full. ([#10479](https://github.com/wazuh/wazuh/pull/10479))
- Fixed a resource leak in Vulnerability Detector when scanning Windows agents. ([#10559](https://github.com/wazuh/wazuh/pull/10559))
- Stop deleting agent related files in cluster process when an agent is removed from `client.keys`. ([#9061](https://github.com/wazuh/wazuh/pull/9061))

## [v4.2.3] - 2021-10-06

### Manager

#### Fixed

- Fixed a bug in Remoted that might lead it to crash when retrieving an agent's group. ([#10388](https://github.com/wazuh/wazuh/pull/10388))


## [v4.2.2] - 2021-09-28

### Manager

#### Changed

- Clean up the agent's inventory data on the manager if Syscollector is disabled. ([#9133](https://github.com/wazuh/wazuh/pull/9133))
- Authd now refuses enrollment attempts if the agent already holds a valid key. ([#9779](https://github.com/wazuh/wazuh/pull/9779))

#### Fixed

- Fixed a false positive in Vulnerability Detector when packages have multiple conditions in the OVAL feed. ([#9647](https://github.com/wazuh/wazuh/pull/9647))
- Prevented pending agents from keeping their state indefinitely in the manager. ([#9042](https://github.com/wazuh/wazuh/pull/9042))
- Fixed Remoted to avoid agents in connected state with no group assignation. ([#9088](https://github.com/wazuh/wazuh/pull/9088))
- Fixed a bug in Analysisd that ignored the value of the rule option `noalert`. ([#9278](https://github.com/wazuh/wazuh/pull/9278))
- Fixed Authd's startup to set up the PID file before loading keys. ([#9378](https://github.com/wazuh/wazuh/pull/9378))
- Fixed a bug in Authd that delayed the agent timestamp update when removing agents. ([#9295](https://github.com/wazuh/wazuh/pull/9295))
- Fixed a bug in Wazuh DB that held wrong agent timestamp data. ([#9705](https://github.com/wazuh/wazuh/pull/9705))
- Fixed a bug in Remoted that kept deleted shared files in the multi-groups' merged.mg file. ([#9942](https://github.com/wazuh/wazuh/pull/9942))
- Fixed a bug in Analysisd that overwrote its queue socket when launched in test mode. ([#9987](https://github.com/wazuh/wazuh/pull/9987))
- Fixed a condition in the Windows Vulnerability Detector to prevent false positives when evaluating DU patches. ([#10016](https://github.com/wazuh/wazuh/pull/10016))
- Fixed a memory leak when generating the Windows report in Vulnerability Detector. ([#10214](https://github.com/wazuh/wazuh/pull/10214))
- Fixed a file descriptor leak in Analysisd when delivering an AR request to an agent. ([#10194](https://github.com/wazuh/wazuh/pull/10194))
- Fixed error with Wazuh path in Azure module. ([#10250](https://github.com/wazuh/wazuh/pull/10250))

### Agent

#### Changed

- Optimized Syscollector scan performance. ([#9907](https://github.com/wazuh/wazuh/pull/9907))
- Reworked the Google Cloud Pub/Sub integration module to increase the number of processed events per second allowing multithreading. Added new `num_threads` option to module configuration. ([#9927](https://github.com/wazuh/wazuh/pull/9927))
- Upgraded google-cloud-pubsub dependency to the latest stable version (2.7.1). ([#9964](https://github.com/wazuh/wazuh/pull/9964))
- Reimplemented the WPK installer rollback on Linux. ([#9443](https://github.com/wazuh/wazuh/pull/9443))
- Updated AWS WAF implementation to change `httpRequest.headers` field format. ([#10217](https://github.com/wazuh/wazuh/pull/10217))

#### Fixed

- Prevented the manager from hashing the shared configuration too often. ([#9710](https://github.com/wazuh/wazuh/pull/9710))
- Fixed a memory leak in Logcollector when re-subscribing to Windows Eventchannel. ([#9310](https://github.com/wazuh/wazuh/pull/9310))
- Fixed a memory leak in the agent when enrolling for the first time if it had no previous key. ([#9967](https://github.com/wazuh/wazuh/pull/9967))
- Removed CloudWatchLogs log stream limit when there are more than 50 log streams. ([#9934](https://github.com/wazuh/wazuh/pull/9934))
- Fixed a problem in the Windows installer that causes the agent to be unable to get uninstalled or upgraded. ([#9897](https://github.com/wazuh/wazuh/pull/9897))
- Fixed AWS WAF log parsing when there are multiple dicts in one line. ([#9775](https://github.com/wazuh/wazuh/pull/9775))
- Fixed a bug in AWS CloudWatch Logs module that caused already processed logs to be collected and reprocessed. ([#10024](https://github.com/wazuh/wazuh/pull/10024))
- Avoid duplicate alerts from case-insensitive 32-bit registry values in FIM configuration for Windows agents. ([#8256](https://github.com/wazuh/wazuh/pull/8256))
- Fixed a bug in the sources and WPK installer that made upgrade unable to detect the previous installation on CentOS 7. ([#10210](https://github.com/wazuh/wazuh/pull/10210))

### RESTful API

#### Changed

- Made SSL ciphers configurable and renamed SSL protocol option. ([#10219](https://github.com/wazuh/wazuh/pull/10219))

#### Fixed

- Fixed a bug with distributed API calls when the cluster is disabled. ([#9984](https://github.com/wazuh/wazuh/pull/9984))


## [v4.2.1] - 2021-09-03

### Fixed

- **Installer:**
  - Fixed a bug in the upgrade to 4.2.0 that disabled Eventchannel support on Windows agent. ([#9973](https://github.com/wazuh/wazuh/issues/9973))

- **Modules:**
  - Fixed a bug with Python-based integration modules causing the integrations to stop working in agents for Wazuh v4.2.0. ([#9975](https://github.com/wazuh/wazuh/issues/9975))


## [v4.2.0] - 2021-08-25

### Added

- **Core:**
  - Added support for bookmarks in Logcollector, allowing to follow the log file at the point where the agent stopped. ([#3368](https://github.com/wazuh/wazuh/issues/3368))
  - Improved support for multi-line logs with a variable number of lines in Logcollector. ([#5652](https://github.com/wazuh/wazuh/issues/5652))
  - Added an option to limit the number of files per second in FIM. ([#6830](https://github.com/wazuh/wazuh/pull/6830))
  - Added a statistics file to Logcollector. Such data is also available via API queries. ([#7109](https://github.com/wazuh/wazuh/pull/7109))
  - Allow statistical data queries to the agent. ([#7239](https://github.com/wazuh/wazuh/pull/7239))
  - Allowed quoting in commands to group arguments in the command wodle and SCA checks. ([#7307](https://github.com/wazuh/wazuh/pull/7307))
  - Let agents running on Solaris send their IP to the manager. ([#7408](https://github.com/wazuh/wazuh/pull/7408))
  - New option `<ip_update_interval>` to set how often the agent refresh its IP address. ([#7444](https://github.com/wazuh/wazuh/pull/7444))
  - Added support for testing location information in Wazuh Logtest. ([#7661](https://github.com/wazuh/wazuh/issues/7661))
  - Added Vulnerability Detector reports to Wazuh DB to know which CVE’s affect an agent. ([#7731](https://github.com/wazuh/wazuh/issues/7731))
  - Introduced an option to enable or disable listening Authd TLS port. ([#8755](https://github.com/wazuh/wazuh/pull/8755))

- **API:**
  - Added new endpoint to get agent stats from different components. ([#7200](https://github.com/wazuh/wazuh/pull/7200))
  - Added new endpoint to modify users' allow_run_as flag. ([#7588](https://github.com/wazuh/wazuh/pull/7588))
  - Added new endpoint to get vulnerabilities that affect an agent. ([#7647](https://github.com/wazuh/wazuh/pull/7647))
  - Added API configuration validator. ([#7803](https://github.com/wazuh/wazuh/pull/7803))
  - Added the capability to disable the max_request_per_minute API configuration option using 0 as value. ([#8115](https://github.com/wazuh/wazuh/pull/8115))

- **Ruleset:**
  - Decoders
    - Added support for UFW firewall to decoders. ([#7100](https://github.com/wazuh/wazuh/pull/7100))
    - Added Sophos firewall Decoders ([#7289](https://github.com/wazuh/wazuh/pull/7289))
    - Added Wazuh API Decoders ([#7289](https://github.com/wazuh/wazuh/pull/7289))
    - Added F5 BigIP Decoders. ([#7289](https://github.com/wazuh/wazuh/pull/7289))
  - Rules
    - Added Sophos firewall Rules ([#7289](https://github.com/wazuh/wazuh/pull/7289))
    - Added Wazuh API Rules ([#7289](https://github.com/wazuh/wazuh/pull/7289))
    - Added Firewall Rules
    - Added F5 BigIp Rules. ([#7289](https://github.com/wazuh/wazuh/pull/7289))
  - SCA
    - Added CIS policy "Ensure XD/NX support is enabled" back for SCA. ([#7316](https://github.com/wazuh/wazuh/pull/7316))
    - Added Apple MacOS 10.14 SCA ([#7035](https://github.com/wazuh/wazuh/pull/7035))
    - Added Apple MacOS 10.15 SCA ([#7036](https://github.com/wazuh/wazuh/pull/7036))
    - Added Apple MacOS 11.11 SCA ([#7037](https://github.com/wazuh/wazuh/pull/7037))

### Changed

- **Cluster:**
  - Improved the cluster nodes integrity calculation process. It only calculates the MD5 of the files that have been modified since the last integrity check. ([#8175](https://github.com/wazuh/wazuh/pull/8175))
  - Changed the synchronization of agent information between cluster nodes to complete the synchronization in a single task for each worker. ([#8182](https://github.com/wazuh/wazuh/pull/8182))
  - Changed cluster logs to show more useful information. ([#8002](https://github.com/wazuh/wazuh/pull/8002))

- **Core:**
  - Wazuh daemons have been renamed to a unified standard. ([#6912](https://github.com/wazuh/wazuh/pull/6912))
  - Wazuh CLIs have been renamed to a unified standard. ([#6903](https://github.com/wazuh/wazuh/pull/6903))
  - Wazuh internal directories have been renamed to a unified standard. ([#6920](https://github.com/wazuh/wazuh/pull/6920))
  - Prevent a condition in FIM that may lead to a memory error. ([#6759](https://github.com/wazuh/wazuh/pull/6759))
  - Let FIM switch to real-time mode for directories where who-data is not available (Audit in immutable mode). ([#6828](https://github.com/wazuh/wazuh/pull/6828))
  - Changed the Active Response protocol to receive messages in JSON format that include the full alert. ([#7317](https://github.com/wazuh/wazuh/pull/7317))
  - Changed references to the product name in logs. ([#7264](https://github.com/wazuh/wazuh/pull/7264))
  - Syscollector now synchronizes its database with the manager, avoiding full data delivery on each scan. ([#7379](https://github.com/wazuh/wazuh/pull/7379))
  - Remoted now supports both TCP and UDP protocols simultaneously. ([#7541](https://github.com/wazuh/wazuh/pull/7541))
  - Improved the unit tests for the os_net library. ([#7595](https://github.com/wazuh/wazuh/pull/7595))
  - FIM now removes the audit rules when their corresponding symbolic links change their target. ([#6999](https://github.com/wazuh/wazuh/pull/6999))
  - Compilation from sources now downloads the external dependencies prebuilt. ([#7797](https://github.com/wazuh/wazuh/pull/7797))
  - Added the old implementation of Logtest as `wazuh-logtest-legacy`. ([#7807](https://github.com/wazuh/wazuh/pull/7807))
  - Improved the performance of Analysisd when running on multi-core hosts. ([#7974](https://github.com/wazuh/wazuh/pull/7974))
  - Agents now report the manager when they stop. That allows the manager to log an alert and immediately set their state to "disconnected". ([#8021](https://github.com/wazuh/wazuh/pull/8021))
  - Wazuh building is now independent from the installation directory. ([#7327](https://github.com/wazuh/wazuh/pull/7327))
  - The embedded python interpreter is provided in a preinstalled, portable package. ([#7327](https://github.com/wazuh/wazuh/pull/7327))
  - Wazuh resources are now accessed by a relative path to the installation directory. ([#7327](https://github.com/wazuh/wazuh/pull/7327))
  - The error log that appeared when the agent cannot connect to SCA has been switched to warning. ([#8201](https://github.com/wazuh/wazuh/pull/8201))
  - The agent now validates the Audit connection configuration when enabling whodata for FIM on Linux. ([#8921](https://github.com/wazuh/wazuh/pull/8921))

- **API:**
  - Removed ruleset version from `GET /cluster/{node_id}/info` and `GET /manager/info` as it was deprecated. ([#6904](https://github.com/wazuh/wazuh/issues/6904))
  - Changed the `POST /groups` endpoint to specify the group name in a JSON body instead of in a query parameter. ([#6909](https://github.com/wazuh/wazuh/pull/6909))
  - Changed the `PUT /active-response` endpoint function to create messages with the new JSON format. ([#7312](https://github.com/wazuh/wazuh/pull/7312))
  - New parameters added to `DELETE /agents` endpoint and `older_than` field removed from response. ([#6366](https://github.com/wazuh/wazuh/issues/6366))
  - Changed login security controller to avoid errors in Restful API reference links. ([#7909](https://github.com/wazuh/wazuh/pull/7909))
  - Changed the PUT /agents/group/{group_id}/restart response format when there are no agents assigned to the group. ([#8123](https://github.com/wazuh/wazuh/pull/8123))
  - Agent keys used when adding agents are now obscured in the API log. ([#8149](https://github.com/wazuh/wazuh/pull/8149))
  - Improved all agent restart endpoints by removing active-response check. ([#8457](https://github.com/wazuh/wazuh/pull/8457))
  - Improved API requests processing time by applying cache to token RBAC permissions extraction. It will be invalidated if any resource related to the token is modified. ([#8615](https://github.com/wazuh/wazuh/pull/8615))
  - Increased to 100000 the maximum value accepted for `limit` API parameter, default value remains at 500. ([#8841](https://github.com/wazuh/wazuh/pull/8841))

- **Framework:**
  - Improved agent insertion algorithm when Authd is not available. ([#8682](https://github.com/wazuh/wazuh/pull/8682))

- **Ruleset:**
  - The ruleset was normalized according to the Wazuh standard. ([#6867](https://github.com/wazuh/wazuh/pull/6867))
  - Rules
    - Changed Ossec Rules. ([#7260](https://github.com/wazuh/wazuh/pull/7260))
    - Changed Cisco IOS Rules. ([#7289](https://github.com/wazuh/wazuh/pull/7289))
    - Changed ID from 51000 to 51003 in Dropbear Rules. ([#7289](https://github.com/wazuh/wazuh/pull/7289))
    - Changed 6 new rules for Sophos Rules. ([#7289](https://github.com/wazuh/wazuh/pull/7289))
  - Decoders
    - Changed Active Response Decoders. ([#7317](https://github.com/wazuh/wazuh/pull/7317))
    - Changed Auditd Decoders. ([#7289](https://github.com/wazuh/wazuh/pull/7289))
    - Changed Checkpoint Smart1 Decoders. ([#8676](https://github.com/wazuh/wazuh/pull/8676))
    - Changed Cisco ASA Decoders. ([#7289](https://github.com/wazuh/wazuh/pull/7289))
    - Changed Cisco IOS Decoders. ([#7289](https://github.com/wazuh/wazuh/pull/7289))
    - Changed Kernel Decoders. ([#7837](https://github.com/wazuh/wazuh/pull/7837))
    - Changed OpenLDAP Decoders. ([#7289](https://github.com/wazuh/wazuh/pull/7289))
    - Changed Ossec Decoders. ([#7260](https://github.com/wazuh/wazuh/pull/7260))
    - Changed Sophos Decoders. ([#7289](https://github.com/wazuh/wazuh/pull/7289))
    - Changed PFsense Decoders. ([#7289](https://github.com/wazuh/wazuh/pull/7289))
    - Changed Panda PAPS Decoders. ([#8676](https://github.com/wazuh/wazuh/pull/8676))


- **External dependencies:**
  - Upgrade boto3, botocore, requests, s3transfer and urllib3 Python dependencies to latest stable versions. ([#8886](https://github.com/wazuh/wazuh/pull/8886))
  - Update Python to latest stable version (3.9.6). ([#9389](https://github.com/wazuh/wazuh/pull/9389))
  - Upgrade GCP dependencies and pip to latest stable version.
  - Upgrade python-jose to 3.1.0.
  - Add tabulate dependency.

### Fixed

- **Cluster:**
  - Fixed memory usage when creating cluster messages. ([#6736](https://github.com/wazuh/wazuh/pull/6736))
  - Fixed a bug when unpacking incomplete headers in cluster messages. ([#8142](https://github.com/wazuh/wazuh/pull/8142))
  - Changed error message to debug when iterating a file listed that is already deleted. ([#8499](https://github.com/wazuh/wazuh/pull/8499))
  - Fixed cluster timeout exceptions. ([#8901](https://github.com/wazuh/wazuh/pull/8901))
  - Fixed unhandled KeyError when an error command is received in any cluster node. ([#8872](https://github.com/wazuh/wazuh/pull/8872))
  - Fixed unhandled cluster error in send_string() communication protocol. ([#8943](https://github.com/wazuh/wazuh/pull/8943))

- **Core:**
  - Fixed a bug in FIM when setting scan_time to "12am" or "12pm". ([#6934](https://github.com/wazuh/wazuh/pull/6934))
  - Fixed a bug in FIM that produced wrong alerts when the file limit was reached. ([#6802](https://github.com/wazuh/wazuh/pull/6802))
  - Fixed a bug in Analysisd that reserved the static decoder field name "command" but never used it. ([#7105](https://github.com/wazuh/wazuh/pull/7105))
  - Fixed evaluation of fields in the tag `<description>` of rules. ([#7073](https://github.com/wazuh/wazuh/pull/7073))
  - Fixed bugs in FIM that caused symbolic links to not work correctly. ([#6789](https://github.com/wazuh/wazuh/pull/6789))
  - Fixed path validation in FIM configuration. ([#7018](https://github.com/wazuh/wazuh/pull/7018))
  - Fixed a bug in the "ignore" option on FIM where relative paths were not resolved. ([#7018](https://github.com/wazuh/wazuh/pull/7018))
  - Fixed a bug in FIM that wrongly detected that the file limit had been reached. ([#7268](https://github.com/wazuh/wazuh/pull/7268))
  - Fixed a bug in FIM that did not produce alerts when a domain user deleted a file. ([#7265](https://github.com/wazuh/wazuh/pull/7265))
  - Fixed Windows agent compilation with GCC 10. ([#7359](https://github.com/wazuh/wazuh/pull/7359))
  - Fixed a bug in FIM that caused to wrongly expand environment variables. ([#7332](https://github.com/wazuh/wazuh/pull/7332))
  - Fixed the inclusion of the rule description in archives when matched a rule that would not produce an alert. ([#7476](https://github.com/wazuh/wazuh/pull/7476))
  - Fixed a bug in the regex parser that did not accept empty strings. ([#7495](https://github.com/wazuh/wazuh/pull/7495))
  - Fixed a bug in FIM that did not report deleted files set with real-time in agents on Solaris. ([#7414](https://github.com/wazuh/wazuh/pull/7414))
  - Fixed a bug in Remoted that wrongly included the priority header in syslog when using TCP. ([#7633](https://github.com/wazuh/wazuh/pull/7633))
  - Fixed a stack overflow in the XML parser by limiting 1024 levels of recursion. ([#7782](https://github.com/wazuh/wazuh/pull/7782))
  - Prevented Vulnerability Detector from scanning all the agents in the master node that are connected to another worker. ([#7795](https://github.com/wazuh/wazuh/pull/7795))
  - Fixed an issue in the database sync module that left dangling agent group files. ([#7858](https://github.com/wazuh/wazuh/pull/7858))
  - Fixed memory leaks in the regex parser in Analysisd. ([#7919](https://github.com/wazuh/wazuh/pull/7919))
  - Fixed a typo in the initial value for the hotfix scan ID in the agents' database schema. ([#7905](https://github.com/wazuh/wazuh/pull/7905))
  - Fixed a segmentation fault in Vulnerability Detector when parsing an unsupported package version format. ([#8003](https://github.com/wazuh/wazuh/pull/8003))
  - Fixed false positives in FIM when the inode of multiple files change, due to file inode collisions in the engine database. ([#7990](https://github.com/wazuh/wazuh/pull/7990))
  - Fixed the error handling when wildcarded Redhat feeds are not found. ([#6932](https://github.com/wazuh/wazuh/pull/6932))
  - Fixed the `equals` comparator for OVAL feeds in Vulnerability Detector. ([#7862](https://github.com/wazuh/wazuh/pull/7862))
  - Fixed a bug in FIM that made the Windows agent crash when synchronizing a Windows Registry value that starts with a colon (`:`). ([#8098](https://github.com/wazuh/wazuh/pull/8098) [#8143](https://github.com/wazuh/wazuh/pull/8143))
  - Fixed a starving hazard in Wazuh DB that might stall incoming requests during the database commitment. ([#8151](https://github.com/wazuh/wazuh/pull/8151))
  - Fixed a race condition in Remoted that might make it crash when closing RID files. ([#8224](https://github.com/wazuh/wazuh/pull/8224))
  - Fixed a descriptor leak in the agent when failed to connect to Authd. ([#8789](https://github.com/wazuh/wazuh/pull/8789))
  - Fixed a potential error when starting the manager due to a delay in the creation of Analysisd PID file. ([#8828](https://github.com/wazuh/wazuh/pull/8828))
  - Fixed an invalid memory access hazard in Vulnerability Detector. ([#8551](https://github.com/wazuh/wazuh/pull/8551))
  - Fixed an error in the FIM decoder at the manager when the agent reports a file with an empty ACE list. ([#8571](https://github.com/wazuh/wazuh/pull/8571))
  - Prevented the agent on macOS from getting corrupted after an operating system upgrade. ([#8620](https://github.com/wazuh/wazuh/pull/8620))
  - Fixed an error in the manager that could not check its configuration after a change by the API when Active response is disabled. ([#8357](https://github.com/wazuh/wazuh/pull/8357))
  - Fixed a problem in the manager that left remote counter and agent group files when removing an agent. ([#8630](https://github.com/wazuh/wazuh/pull/8630))
  - Fixed an error in the agent on Windows that could corrupt the internal FIM databas due to disabling the disk sync. ([#8905](https://github.com/wazuh/wazuh/pull/8905))
  - Fixed a crash in Logcollector on Windows when handling the position of the file. ([#9364](https://github.com/wazuh/wazuh/pull/9364))
  - Fixed a buffer underflow hazard in Remoted when handling input messages. Thanks to Johannes Segitz (@jsegitz). ([#9285](https://github.com/wazuh/wazuh/pull/9285))
  - Fixed a bug in the agent that tried to verify the WPK CA certificate even when verification was disabled. ([#9547](https://github.com/wazuh/wazuh/pull/9547))

- **API:**
  - Fixed wrong API messages returned when getting agents' upgrade results. ([#7587](https://github.com/wazuh/wazuh/pull/7587))
  - Fixed wrong `user` string in API logs when receiving responses with status codes 308 or 404. ([#7709](https://github.com/wazuh/wazuh/pull/7709))
  - Fixed API errors when cluster is disabled and node_type is worker. ([#7867](https://github.com/wazuh/wazuh/pull/7867))
  - Fixed redundant paths and duplicated tests in API integration test mapping script. ([#7798](https://github.com/wazuh/wazuh/pull/7798))
  - Fixed an API integration test case failing in test_rbac_white_all and added a test case for the enable/disable run_as endpoint.([8014](https://github.com/wazuh/wazuh/pull/8014))
  - Fixed a thread race condition when adding or deleting agents without authd ([8148](https://github.com/wazuh/wazuh/pull/8148))
  - Fixed CORS in API configuration. ([#8496](https://github.com/wazuh/wazuh/pull/8496))
  - Fixed api.log to avoid unhandled exceptions on API timeouts. ([#8887](https://github.com/wazuh/wazuh/pull/8887))

- **Ruleset:**
  - Fixed usb-storage-attached regex pattern to support blank spaces. ([#7837](https://github.com/wazuh/wazuh/issues/7837))
  - Fixed SCA checks for RHEL7 and CentOS 7. Thanks to J. Daniel Medeiros (@jdmedeiros). ([#7645](https://github.com/wazuh/wazuh/pull/7645))
  - Fixed the match criteria of the AWS WAF rules. ([#8111](https://github.com/wazuh/wazuh/pull/8111))
  - Fixed sample log in sudo decoders.
  - Fixed Pix Decoders match regex. ([#7485](https://github.com/wazuh/wazuh/pull/7495))
  - Fixed regex in Syslog Rules. ([#7289](https://github.com/wazuh/wazuh/pull/7289))
  - Fixed category in PIX Rules. ([#7289](https://github.com/wazuh/wazuh/pull/7289))
  - Fixed authentication tag in group for MSauth Rules. ([#7289](https://github.com/wazuh/wazuh/pull/7289))
  - Fixed match on Nginx Rules. ([#7122](https://github.com/wazuh/wazuh/pull/7122))
  - Fixed sample log on Netscaler Rules. ([#7783](https://github.com/wazuh/wazuh/pull/7783))
  - Fixed match field for rules 80441 and 80442 in Amazon Rules. ([#8111](https://github.com/wazuh/wazuh/pull/8111))
  - Fixed sample logs in Owncloud Rules. ([#7122](https://github.com/wazuh/wazuh/pull/7122))
  - Fixed authentication tag in group for Win Security Rules. ([#7289](https://github.com/wazuh/wazuh/pull/7289))
  - Fixed sample log in Win Security Rules. ([#7783](https://github.com/wazuh/wazuh/pull/7783))
  - Fixed sample log in Win Application Rules. ([#7783](https://github.com/wazuh/wazuh/pull/7783))
  - Fixed mitre block in Paloalto Rules. ([#7783](https://github.com/wazuh/wazuh/pull/7783))

- **Modules:**
  - Fixed an error when trying to use a non-default aws profile with CloudWatchLogs ([#9331](https://github.com/wazuh/wazuh/pull/9331))

### Removed

- **Core:**
  - File /etc/ossec-init.conf does not exist anymore. ([#7175](https://github.com/wazuh/wazuh/pull/7175))
  - Unused files have been removed from the repository, including TAP tests. ([#7398](https://github.com/wazuh/wazuh/issues/7398))

- **API:**
  - Removed the `allow_run_as` parameter from endpoints `POST /security/users` and `PUT /security/users/{user_id}`. ([#7588](https://github.com/wazuh/wazuh/pull/7588))
  - Removed `behind_proxy_server` option from configuration. ([#7006](https://github.com/wazuh/wazuh/issues/7006))

- **Framework:**
  - Deprecated `update_ruleset` script. ([#6904](https://github.com/wazuh/wazuh/issues/6904))

- **Ruleset**
  - Removed rule 51004 from Dropbear Rules. ([#7289](https://github.com/wazuh/wazuh/pull/7289))
  - Remuved rules 23508, 23509 and 23510 from Vulnerability Detector Rules.

## [v4.1.5] - 2021-04-22

### Fixed

- **Core:**
  - Fixed a bug in Vulnerability Detector that made Modulesd crash while updating the NVD feed due to a missing CPE entry. ([4cbd1e8](https://github.com/wazuh/wazuh/commit/4cbd1e85eeee0eb0d8247fa7228f590a9dd24153))


## [v4.1.4] - 2021-03-25

### Fixed

- **Cluster:**
  - Fixed workers reconnection after restarting master node. Updated `asyncio.Task.all_tasks` method removed in Python 3.9. ([#8017](https://github.com/wazuh/wazuh/pull/8017))


## [v4.1.3] - 2021-03-23

### Changed

- **External dependencies:**
  - Upgraded Python version from 3.8.6 to 3.9.2 and several Python dependencies. ([#7943](https://github.com/wazuh/wazuh/pull/7943))

### Fixed

- **Core:**
  - Fixed an error in FIM when getting the files' modification time on Windows due to wrong permission flags. ([#7870](https://github.com/wazuh/wazuh/pull/7870))
  - Fixed a bug in Wazuh DB that truncated the output of the agents' status query towards the cluster. ([#7873](https://github.com/wazuh/wazuh/pull/7873))

- **API:**
  - Fixed validation for absolute and relative paths. ([#7906](https://github.com/wazuh/wazuh/pull/7906))


## [v4.1.2] - 2021-03-08

### Changed

- **Core:**
  - The default value of the agent disconnection time option has been increased to 10 minutes. ([#7744](https://github.com/wazuh/wazuh/pull/7744))
  - The warning log from Remoted about sending messages to disconnected agents has been changed to level-1 debug log. ([#7755](https://github.com/wazuh/wazuh/pull/7755))

- **API:**
  - API logs showing request parameters and body will be generated with API log level `info` instead of `debug`. ([#7735](https://github.com/wazuh/wazuh/issues/7735))

- **External dependencies:**
  - Upgraded aiohttp version from 3.6.2 to 3.7.4. ([#7734](https://github.com/wazuh/wazuh/pull/7734))

### Fixed

- **Core:**
  - Fix a bug in the unit tests that randomly caused false failures. ([#7723](https://github.com/wazuh/wazuh/pull/7723))
  - Fixed a bug in the Analysisd configuration that did not apply the setting `json_null_fields`. ([#7711](https://github.com/wazuh/wazuh/pull/7711))
  - Fixed the checking of the option `ipv6` in Remoted. ([#7737](https://github.com/wazuh/wazuh/pull/7737))
  - Fixed the checking of the option `rids_closing_time` in Remoted. ([#7746](https://github.com/wazuh/wazuh/pull/7746))


## [v4.1.1] - 2021-02-25

### Added

- **External dependencies:**
  - Added cython (0.29.21) library to Python dependencies. ([#7451](https://github.com/wazuh/wazuh/pull/7451))
  - Added xmltodict (0.12.0) library to Python dependencies. ([#7303](https://github.com/wazuh/wazuh/pull/7303))

- **API:**
  - Added new endpoints to manage rules files. ([#7178](https://github.com/wazuh/wazuh/issues/7178))
  - Added new endpoints to manage CDB lists files. ([#7180](https://github.com/wazuh/wazuh/issues/7180))
  - Added new endpoints to manage decoder files. ([#7179](https://github.com/wazuh/wazuh/issues/7179))
  - Added new manager and cluster endpoints to update Wazuh configuration (ossec.conf). ([#7181](https://github.com/wazuh/wazuh/issues/7181))

### Changed

- **External dependencies:**
  - Upgraded Python version from 3.8.2 to 3.8.6. ([#7451](https://github.com/wazuh/wazuh/pull/7451))
  - Upgraded Cryptography python library from 3.2.1 to 3.3.2. ([#7451](https://github.com/wazuh/wazuh/pull/7451))
  - Upgraded cffi python library from 1.14.0 to 1.14.4. ([#7451](https://github.com/wazuh/wazuh/pull/7451))

- **API:**
  - Added raw parameter to GET /manager/configuration and GET cluster/{node_id}/configuration to load ossec.conf in xml format. ([#7565](https://github.com/wazuh/wazuh/issues/7565))

### Fixed

- **API:**
  - Fixed an error with the RBAC permissions in the `GET /groups` endpoint. ([#7328](https://github.com/wazuh/wazuh/issues/7328))
  - Fixed a bug with Windows registries when parsing backslashes. ([#7309](https://github.com/wazuh/wazuh/pull/7309))
  - Fixed an error with the RBAC permissions when assigning multiple `agent:group` resources to a policy. ([#7393](https://github.com/wazuh/wazuh/pull/7393))
  - Fixed an error with search parameter when using special characters. ([#7301](https://github.com/wazuh/wazuh/pull/7301))
- **AWS Module:**
  - Fixed a bug that caused an error when attempting to use an IAM Role with **CloudWatchLogs** service. ([#7330](https://github.com/wazuh/wazuh/pull/7330))
- **Framework:**
  - Fixed a race condition bug when using RBAC expand_group function. ([#7353](https://github.com/wazuh/wazuh/pull/7353))
  - Fix migration process to overwrite default RBAC policies. ([#7594](https://github.com/wazuh/wazuh/pull/7594))
- **Core:**
  - Fixed a bug in Windows agent that did not honor the buffer's EPS limit. ([#7333](https://github.com/wazuh/wazuh/pull/7333))
  - Fixed a bug in Integratord that might lose alerts from Analysisd due to a race condition. ([#7338](https://github.com/wazuh/wazuh/pull/7338))
  - Silence the error message when the Syslog forwarder reads an alert with no rule object. ([#7539](https://github.com/wazuh/wazuh/pull/7539))
  - Fixed a memory leak in Vulnerability Detector when updating NVD feeds. ([#7559](https://github.com/wazuh/wazuh/pull/7559))
  - Prevent FIM from raising false positives about group name changes due to a thread unsafe function. ([#7589](https://github.com/wazuh/wazuh/pull/7589))

### Removed

- **API:**
  - Deprecated /manager/files and /cluster/{node_id}/files endpoints. ([#7209](https://github.com/wazuh/wazuh/issues/7209))


## [v4.1.0] - 2021-02-15

### Added

- **Core:**
  - Allow negation of expressions in rules. ([#6258](https://github.com/wazuh/wazuh/pull/6258))
  - Support for PCRE2 regular expressions in rules and decoders. ([#6480](https://github.com/wazuh/wazuh/pull/6480))
  - Added new **ruleset test module**. Allow testing and verification of rules and decoders using Wazuh User Interface. ([#5337](https://github.com/wazuh/wazuh/issues/5337))
  - Added new **upgrade module**. WPK upgrade feature has been moved to this module, which offers support for cluster architecture and simultaneous upgrades. ([#5387](https://github.com/wazuh/wazuh/issues/5387))
  - Added new **task module**. This module stores and manages all the tasks that are executed in the agents or managers. ([#5386](https://github.com/wazuh/wazuh/issues/5386))
  - Let the time interval to detect that an agent got disconnected configurable. Deprecate parameter `DISCON_TIME`. ([#6396](https://github.com/wazuh/wazuh/pull/6396))
  - Added support to macOS in Vulnerability Detector. ([#6532](https://github.com/wazuh/wazuh/pull/6532))
  - Added the capability to perform FIM on values in the Windows Registry. ([#6735](https://github.com/wazuh/wazuh/pull/6735))
- **API:**
  - Added endpoints to query and manage Rootcheck data. ([#6496](https://github.com/wazuh/wazuh/pull/6496))
  - Added new endpoint to check status of tasks. ([#6029](https://github.com/wazuh/wazuh/issues/6029))
  - Added new endpoints to run the logtest tool and delete a logtest session. ([#5984](https://github.com/wazuh/wazuh/pull/5984))
  - Added debug2 mode for API log and improved debug mode. ([#6822](https://github.com/wazuh/wazuh/pull/6822))
  - Added missing secure headers for API responses. ([#7024](https://github.com/wazuh/wazuh/issues/7024))
  - Added new config option to disable uploading configurations containing remote commands. ([#7016](https://github.com/wazuh/wazuh/issues/7016))
- **AWS Module:**
  - Added support for AWS load balancers (Application Load Balancer, Classic Load Balancer and Network Load Balancer). ([#6034](https://github.com/wazuh/wazuh/issues/6034))
- **Framework:**
  - Added new framework modules to use the logtest tool. ([#5870](https://github.com/wazuh/wazuh/pull/5870))
  - Improved `q` parameter on rules, decoders and cdb-lists modules to allow multiple nested fields. ([#6560](https://github.com/wazuh/wazuh/pull/6560))

### Changed

- **Core:**
  - Removed the limit of agents that a manager can support. ([#6097](https://github.com/wazuh/wazuh/issues/6097))
    - Migration of rootcheck results to Wazuh DB to remove the files with the results of each agent. ([#6096](https://github.com/wazuh/wazuh/issues/6096))
    - Designed new mechanism to close RIDS files when agents are disconnected. ([#6112](https://github.com/wazuh/wazuh/issues/6112))
  - Moved CA configuration section to verify WPK signatures from `active-response` section to `agent-upgrade` section. ([#5929](https://github.com/wazuh/wazuh/issues/5929))
  - The tool ossec-logtest has been renamed to wazuh-logtest, and it uses a new testing service integrated in Analysisd. ([#6103](https://github.com/wazuh/wazuh/pull/6103))
  - Changed error message to debug when multiple daemons attempt to remove an agent simultaneously ([#6185](https://github.com/wazuh/wazuh/pull/6185))
  - Changed error message to warning when the agent fails to reach a module. ([#5817](https://github.com/wazuh/wazuh/pull/5817))
- **API:**
  - Changed the `status` parameter behavior in the `DELETE /agents` endpoint to enhance security. ([#6829](https://github.com/wazuh/wazuh/pull/6829))
  - Changed upgrade endpoints to accept a list of agents, maximum 100 agents per request. ([#5336](https://github.com/wazuh/wazuh/issues/5536))
  - Improved input validation regexes for `names` and `array_names`. ([#7015](https://github.com/wazuh/wazuh/issues/7015))
- **Framework:**
  - Refactored framework to work with new upgrade module. ([#5537](https://github.com/wazuh/wazuh/issues/5537))
  - Refactored agent upgrade CLI to work with new ugprade module. It distributes petitions in a clustered environment. ([#5675](https://github.com/wazuh/wazuh/issues/5675))
  - Changed rule and decoder details structure to support PCRE2. ([#6318](https://github.com/wazuh/wazuh/issues/6318))
  - Changed access to agent's status. ([#6326](https://github.com/wazuh/wazuh/issues/6326))
  - Improved AWS Config integration to avoid performance issues by removing alert fields with variables such as Instance ID in its name. ([#6537](https://github.com/wazuh/wazuh/issues/6537))

### Fixed

- **Core:**
  - Fixed error in Analysisd when getting the ossec group ID. ([#6688](https://github.com/wazuh/wazuh/pull/6688))
  - Prevented FIM from reporting configuration error when setting patterns that match no files. ([#6187](https://github.com/wazuh/wazuh/pull/6187))
  - Fixed the array parsing when building JSON alerts. ([#6687](https://github.com/wazuh/wazuh/pull/6687))
  - Added Firefox ESR to the CPE helper to distinguish it from Firefox when looking for vulnerabilities. ([#6610](https://github.com/wazuh/wazuh/pull/6610))
  - Fixed the evaluation of packages from external sources with the official vendor feeds in Vulnerability Detector. ([#6611](https://github.com/wazuh/wazuh/pull/6611))
  - Fixed the handling of duplicated tags in the Vulnerability Detector configuration. ([#6683](https://github.com/wazuh/wazuh/pull/6683))
  - Fixed the validation of hotfixes gathered by Syscollector. ([#6706](https://github.com/wazuh/wazuh/pull/6706))
  - Fixed the reading of the Linux OS version when `/etc/os-release` doesn't provide it. ([#6674](https://github.com/wazuh/wazuh/pull/6674))
  - Fixed a false positive when comparing the minor target of CentOS packages in Vulnerability Detector. ([#6709](https://github.com/wazuh/wazuh/pull/6709))
  - Fixed a zombie process leak in Modulesd when using commands without a timeout. ([#6719](https://github.com/wazuh/wazuh/pull/6719))
  - Fixed a race condition in Remoted that might create agent-group files with wrong permissions. ([#6833](https://github.com/wazuh/wazuh/pull/6833))
  - Fixed a warning log in Wazuh DB when upgrading the global database. ([#6697](https://github.com/wazuh/wazuh/pull/6697))
  - Fixed a bug in FIM on Windows that caused false positive due to changes in the host timezone or the daylight saving time when monitoring files in a FAT32 filesystem. ([#6801](https://github.com/wazuh/wazuh/pull/6801))
  - Fixed the purge of the Redhat vulnerabilities database before updating it. ([#7050](https://github.com/wazuh/wazuh/pull/7050))
  - Fixed a condition race hazard in Authd that may prevent the daemon from updating client.keys after adding an agent. ([#7271](https://github.com/wazuh/wazuh/pull/7271))
- **API:**
  - Fixed an error with `/groups/{group_id}/config` endpoints (GET and PUT) when using complex `localfile` configurations. ([#6276](https://github.com/wazuh/wazuh/pull/6383))
- **Framework:**
  - Fixed a `cluster_control` bug that caused an error message when running `wazuh-clusterd` in foreground. ([#6724](https://github.com/wazuh/wazuh/pull/6724))
  - Fixed a bug with add_manual(agents) function when authd is disabled. ([#7062](https://github.com/wazuh/wazuh/pull/7062))


## [v4.0.4] - 2021-01-14

### Added

- **API:**
  - Added missing secure headers for API responses. ([#7138](https://github.com/wazuh/wazuh/issues/7138))
  - Added new config option to disable uploading configurations containing remote commands. ([#7134](https://github.com/wazuh/wazuh/issues/7134))
  - Added new config option to choose the SSL ciphers. Default value `TLSv1.2`. ([#7164](https://github.com/wazuh/wazuh/issues/7164))

### Changed

- **API:**
  - Deprecated endpoints to restore and update API configuration file. ([#7132](https://github.com/wazuh/wazuh/issues/7132))
  - Default expiration time of the JWT token set to 15 minutes. ([#7167](https://github.com/wazuh/wazuh/pull/7167))

### Fixed

- **API:**
  - Fixed a path traversal flaw ([CVE-2021-26814](https://nvd.nist.gov/vuln/detail/CVE-2021-26814)) affecting 4.0.0 to 4.0.3 at `/manager/files` and `/cluster/{node_id}/files` endpoints. ([#7131](https://github.com/wazuh/wazuh/issues/7131))
- **Framework:**
  - Fixed a bug with add_manual(agents) function when authd is disabled. ([#7135](https://github.com/wazuh/wazuh/issues/7135))
- **Core:**
  - Fixed the purge of the Redhat vulnerabilities database before updating it. ([#7133](https://github.com/wazuh/wazuh/pull/7133))

## [v4.0.3] - 2020-11-30

### Fixed

- **API:**
  - Fixed a problem with certain API calls exceeding timeout in highly loaded cluster environments. ([#6753](https://github.com/wazuh/wazuh/pull/6753))


## [v4.0.2] - 2020-11-24

### Added

- **Core:**
  - Added macOS Big Sur version detection in the agent. ([#6603](https://github.com/wazuh/wazuh/pull/6603))

### Changed

- **API:**
  - `GET /agents/summary/os`, `GET /agents/summary/status` and `GET /overview/agents` will no longer consider `000` as an agent. ([#6574](https://github.com/wazuh/wazuh/pull/6574))
  - Increased to 64 the maximum number of characters that can be used in security users, roles, rules, and policies names. ([#6657](https://github.com/wazuh/wazuh/issues/6657))

### Fixed

- **API:**
  - Fixed an error with `POST /security/roles/{role_id}/rules` when removing role-rule relationships with admin resources. ([#6594](https://github.com/wazuh/wazuh/issues/6594))
  - Fixed a timeout error with `GET /manager/configuration/validation` when using it in a slow environment. ([#6530](https://github.com/wazuh/wazuh/issues/6530))
- **Framework:**
  - Fixed an error with some distributed requests when the cluster configuration is empty. ([#6612](https://github.com/wazuh/wazuh/pull/6612))
  - Fixed special characters in default policies. ([#6575](https://github.com/wazuh/wazuh/pull/6575))
- **Core:**
  - Fixed a bug in Remoted that limited the maximum agent number to `MAX_AGENTS-3` instead of `MAX_AGENTS-2`. ([#4560](https://github.com/wazuh/wazuh/pull/4560))
  - Fixed an error in the network library when handling disconnected sockets. ([#6444](https://github.com/wazuh/wazuh/pull/6444))
  - Fixed an error in FIM when handling temporary files and registry keys exceeding the path size limit. ([#6538](https://github.com/wazuh/wazuh/pull/6538))
  - Fixed a bug in FIM that stopped monitoring folders pointed by a symbolic link. ([#6613](https://github.com/wazuh/wazuh/pull/6613))
  - Fixed a race condition in FIM that could cause Syscheckd to stop unexpectedly. ([#6696](https://github.com/wazuh/wazuh/pull/6696))


## [v4.0.1] - 2020-11-11

### Changed

- **Framework:**
  - Updated Python's cryptography library to version 3.2.1 ([#6442](https://github.com/wazuh/wazuh/issues/6442))

### Fixed

- **API:**
  - Added missing agent:group resource to RBAC's catalog. ([6427](https://github.com/wazuh/wazuh/issues/6427))
  - Changed `limit` parameter behaviour in `GET sca/{agent_id}/checks/{policy_id}` endpoint and fixed some loss of information when paginating `wdb`. ([#6464](https://github.com/wazuh/wazuh/pull/6464))
  - Fixed an error with `GET /security/users/me` when logged in with `run_as`. ([#6506](https://github.com/wazuh/wazuh/pull/6506))
- **Framework:**
  - Fixed zip files compression and handling in cluster integrity synchronization. ([#6367](https://github.com/wazuh/wazuh/issues/6367))
- **Core**
  - Fixed version matching when assigning feed in Vulnerability Detector. ([#6505](https://github.com/wazuh/wazuh/pull/6505))
  - Prevent unprivileged users from accessing the Wazuh Agent folder in Windows. ([#3593](https://github.com/wazuh/wazuh/pull/3593))
  - Fix a bug that may lead the agent to crash when reading an invalid Logcollector configuration. ([#6463](https://github.com/wazuh/wazuh/pull/6463))


## [v4.0.0] - 2020-10-23

### Added

- Added **enrollment capability**. Agents are now able to request a key from the manager if current key is missing or wrong. ([#5609](https://github.com/wazuh/wazuh/pull/5609))
- Migrated the agent-info data to Wazuh DB. ([#5541](https://github.com/wazuh/wazuh/pull/5541))
- **API:**
  - Embedded Wazuh API with Wazuh Manager, there is no need to install Wazuh API. ([9860823](https://github.com/wazuh/wazuh/commit/9860823d568f5e6d93550d9b139507c04d2c2eb9))
  - Migrated Wazuh API server from nodejs to python. ([#2640](https://github.com/wazuh/wazuh/pull/2640))
  - Added asynchronous aiohttp server for the Wazuh API. ([#4474](https://github.com/wazuh/wazuh/issues/4474))
  - New Wazuh API is approximately 5 times faster on average. ([#5834](https://github.com/wazuh/wazuh/issues/5834))
  - Added OpenAPI based Wazuh API specification. ([#2413](https://github.com/wazuh/wazuh/issues/2413))
  - Improved Wazuh API reference documentation based on OpenAPI spec using redoc. ([#4967](https://github.com/wazuh/wazuh/issues/4967))
  - Added new yaml Wazuh API configuration file. ([#2570](https://github.com/wazuh/wazuh/issues/2570))
  - Added new endpoints to manage API configuration and deprecated configure_api.sh. ([#2570](https://github.com/wazuh/wazuh/issues/4822))
  - Added RBAC support to Wazuh API. ([#3287](https://github.com/wazuh/wazuh/issues/3287))
  - Added new endpoints for Wazuh API security management. ([#3410](https://github.com/wazuh/wazuh/issues/3410))
  - Added SQLAlchemy ORM based database for RBAC. ([#3375](https://github.com/wazuh/wazuh/issues/3375))
  - Added new JWT authentication method. ([7080ac3](https://github.com/wazuh/wazuh/commit/7080ac352774bb0feaf07cab76df58ea5503ff4b))
  - Wazuh API up and running by default in all nodes for a clustered environment.
  - Added new and improved error handling. ([#2843](https://github.com/wazuh/wazuh/issues/2843) ([#5345](https://github.com/wazuh/wazuh/issues/5345))
  - Added tavern and docker based Wazuh API integration tests. ([#3612](https://github.com/wazuh/wazuh/issues/3612))
  - Added new and unified Wazuh API responses structure. ([3421015](https://github.com/wazuh/wazuh/commit/34210154016f0a63211a81707744dce0ec0a54f9))
  - Added new endpoints for Wazuh API users management. ([#3280](https://github.com/wazuh/wazuh/issues/3280))
  - Added new endpoint to restart agents which belong to a node. ([#5381](https://github.com/wazuh/wazuh/issues/5381))
  - Added and improved q filter in several endpoints. ([#5431](https://github.com/wazuh/wazuh/pull/5431))
  - Tested and improved Wazuh API security. ([#5318](https://github.com/wazuh/wazuh/issues/5318))
    - Added DDOS blocking system. ([#5318](https://github.com/wazuh/wazuh/issues/5318#issuecomment-654303933))
    - Added brute force attack blocking system. ([#5318](https://github.com/wazuh/wazuh/issues/5318#issuecomment-652892858))
    - Added content-type validation. ([#5318](https://github.com/wazuh/wazuh/issues/5318#issuecomment-654807980))
- **Vulnerability Detector:**
  - Redhat vulnerabilities are now fetched from OVAL benchmarks. ([#5352](https://github.com/wazuh/wazuh/pull/5352))
  - Debian vulnerable packages are now fetched from the Security Tracker. ([#5304](https://github.com/wazuh/wazuh/pull/5304))
  - The Debian Security Tracker feed can be loaded from a custom location. ([#5449](https://github.com/wazuh/wazuh/pull/5449))
  - The package vendor is used to discard vulnerabilities. ([#5330](https://github.com/wazuh/wazuh/pull/5330))
  - Allow compressed feeds for offline updates. ([#5745](https://github.com/wazuh/wazuh/pull/5745))
  - The manager now updates the MSU feed automatically. ([#5678](https://github.com/wazuh/wazuh/pull/5678))
  - CVEs with no affected version defined in all the feeds are now reported. ([#5284](https://github.com/wazuh/wazuh/pull/5284))
  - CVEs vulnerable for the vendor and missing in the NVD are now reported. ([#5305](https://github.com/wazuh/wazuh/pull/5305))
- **File Integrity Monitoring:**
  - Added options to limit disk usage using report changes option in the FIM module. ([#5157](https://github.com/wazuh/wazuh/pull/5157))
- Added and updated framework unit tests to increase coverage. ([#3287](https://github.com/wazuh/wazuh/issues/3287))
- Added improved support for monitoring paths from environment variables. ([#4961](https://github.com/wazuh/wazuh/pull/4961))
- Added `base64_log` format to the log builder for Logcollector. ([#5273](https://github.com/wazuh/wazuh/pull/5273))

### Changed

- Changed the default manager-agent connection protocol to **TCP**. ([#5696](https://github.com/wazuh/wazuh/pull/5696))
- Disable perpetual connection attempts to modules. ([#5622](https://github.com/wazuh/wazuh/pull/5622))
- Unified the behaviour of Wazuh daemons when reconnecting with unix sockets. ([#4510](https://github.com/wazuh/wazuh/pull/4510))
- Changed multiple Wazuh API endpoints. ([#2640](https://github.com/wazuh/wazuh/pull/2640)) ([#2413](https://github.com/wazuh/wazuh-documentation/issues/2413))
- Refactored framework module in SDK and core. ([#5263](https://github.com/wazuh/wazuh/issues/5263))
- Refactored FIM Windows events handling. ([#5144](https://github.com/wazuh/wazuh/pull/5144))
- Changed framework to access global.db using wazuh-db. ([#6095](https://github.com/wazuh/wazuh/pull/6095))
- Changed agent-info synchronization task in Wazuh cluster. ([#5585](https://github.com/wazuh/wazuh/issues/5585))
- Use the proper algorithm name for SHA-256 inside Prelude output. Thanks to François Poirotte (@fpoirotte). ([#5004](https://github.com/wazuh/wazuh/pull/5004))
- Elastic Stack configuration files have been adapted to Wazuh v4.x. ([#5796](https://github.com/wazuh/wazuh/pull/5796))
- Explicitly use Bash for the Pagerduty integration. Thanks to Chris Kruger (@montdidier). ([#4641](https://github.com/wazuh/wazuh/pull/4641))

### Fixed

- **Vulnerability Detector:**
  - Vulnerabilities of Windows Server 2019 which not affects to Windows 10 were not being reported. ([#5524](https://github.com/wazuh/wazuh/pull/5524))
  - Vulnerabilities patched by a Microsoft update with no supersedence were not being reported. ([#5524](https://github.com/wazuh/wazuh/pull/5524))
  - Vulnerabilities patched by more than one Microsoft update were not being evaluated agains all the patches. ([#5717](https://github.com/wazuh/wazuh/pull/5717))
  - Duplicated alerts in Windows 10. ([#5600](https://github.com/wazuh/wazuh/pull/5600))
  - Syscollector now discards hotfixes that are not fully installed. ([#5792](https://github.com/wazuh/wazuh/pull/5792))
  - Syscollector now collects hotfixes that were not being parsed. ([#5792](https://github.com/wazuh/wazuh/pull/5792))
  - Update Windows databases when `run_on_start` is disabled. ([#5335](https://github.com/wazuh/wazuh/pull/5335))
  - Fixed the NVD version comparator to remove undesired suffixes. ([#5362](https://github.com/wazuh/wazuh/pull/5362))
  - Fixed not escaped single quote in vuln detector SQL query. ([#5570](https://github.com/wazuh/wazuh/pull/5570))
  - Unified alerts title. ([#5826](https://github.com/wazuh/wazuh/pull/5826))
  - Fixed potential error in the GZlib when uncompressing NVD feeds. ([#5989](https://github.com/wazuh/wazuh/pull/5989))
- **File Integrity Monitoring:**
  - Fixed an error with last scan time in Syscheck API endpoints. ([a9acd3a](https://github.com/wazuh/wazuh/commit/a9acd3a216a7e0075a8efa5a91b2587659782fd8))
  - Fixed support for monitoring directories which contain commas. ([#4961](https://github.com/wazuh/wazuh/pull/4961))
  - Fixed a bug where configuring a directory to be monitored as real-time and whodata resulted in real-time prevailing. ([#4961](https://github.com/wazuh/wazuh/pull/4961))
  - Fixed using an incorrect mutex while deleting inotify watches. ([#5126](https://github.com/wazuh/wazuh/pull/5126))
  - Fixed a bug which could cause multiple FIM threads to request the same temporary file. ([#5213](https://github.com/wazuh/wazuh/issues/5213))
  - Fixed a bug where deleting a file permanently in Windows would not trigger an alert. ([#5144](https://github.com/wazuh/wazuh/pull/5144))
  - Fixed a typo in the file monitoring options log entry. ([#5591](https://github.com/wazuh/wazuh/pull/5591))
  - Fixed an error where monitoring a drive in Windows under scheduled or realtime mode would generate alerts from the recycle bin. ([#4771](https://github.com/wazuh/wazuh/pull/4771))
  - When monitoring a drive in Windows in the format `U:`, it will monitor `U:\` instead of the agent's working directory. ([#5259](https://github.com/wazuh/wazuh/pull/5259))
  - Fixed a bug where monitoring a drive in Windows with `recursion_level` set to 0 would trigger alerts from files inside its subdirectories. ([#5235](https://github.com/wazuh/wazuh/pull/5235))
- Fixed an Azure wodle dependency error. The package azure-storage-blob>12.0.0 does not include a component used. ([#6109](https://github.com/wazuh/wazuh/pull/6109))
- Fixed bugs reported by GCC 10.1.0. ([#5119](https://github.com/wazuh/wazuh/pull/5119))
- Fixed compilation errors with `USE_PRELUDE` enabled. Thanks to François Poirotte (@fpoirotte). ([#5003](https://github.com/wazuh/wazuh/pull/5003))
- Fixed default gateway data gathering in Syscollector on Linux 2.6. ([#5548](https://github.com/wazuh/wazuh/pull/5548))
- Fixed the Eventchannel collector to keep working when the Eventlog service is restarted. ([#5496](https://github.com/wazuh/wazuh/pull/5496))
- Fixed the OpenSCAP script to work over Python 3. ([#5317](https://github.com/wazuh/wazuh/pull/5317))
- Fixed the launcher.sh generation in macOS source installation. ([#5922](https://github.com/wazuh/wazuh/pull/5922))

### Removed

- Removed Wazuh API cache endpoints. ([#3042](https://github.com/wazuh/wazuh/pull/3042))
- Removed Wazuh API rootcheck endpoints. ([#5246](https://github.com/wazuh/wazuh/issues/5246))
- Deprecated Debian Jessie and Wheezy for Vulnerability Detector (EOL). ([#5660](https://github.com/wazuh/wazuh/pull/5660))
- Removed references to `manage_agents` in the installation process. ([#5840](https://github.com/wazuh/wazuh/pull/5840))
- Removed compatibility with deprecated configuration at Vulnerability Detector. ([#5879](https://github.com/wazuh/wazuh/pull/5879))


## [v3.13.6] - 2022-09-19

### Fixed

- Fixed a path traversal flaw in Active Response affecting agents from v3.6.1 (reported by @guragainroshan0). ([#14823](https://github.com/wazuh/wazuh/pull/14823))


## [v3.13.4] - 2022-05-30

### Fixed

- Fixed a crash in Vuln Detector when scanning agents running on Windows (backport from 4.3.2). ([#13624](https://github.com/wazuh/wazuh/pull/13624))


## [v3.13.3] - 2021-04-28

### Fixed

- Fixed a bug in Vulnerability Detector that made Modulesd crash while updating the NVD feed due to a missing CPE entry. ([#8346](https://github.com/wazuh/wazuh/pull/8346))


## [v3.13.2] - 2020-09-21

### Fixed

- Updated the default NVD feed URL from 1.0 to 1.1 in Vulnerability Detector. ([#6056](https://github.com/wazuh/wazuh/pull/6056))


## [v3.13.1] - 2020-07-14

### Added

- Added two new settings <max_retries> and <retry_interval> to adjust the agent failover interval. ([#5433](https://github.com/wazuh/wazuh/pull/5433))

### Fixed

- Fixed a crash in Modulesd caused by Vulnerability Detector when skipping a kernel package if the agent has OS info disabled. ([#5467](https://github.com/wazuh/wazuh/pull/5467))


## [v3.13.0] - 2020-06-29

### Added

- Vulnerability Detector improvements. ([#5097](https://github.com/wazuh/wazuh/pull/5097))
  - Include the NVD as feed for Linux agents in Vulnerability Detector.
  - Improve the Vulnerability Detector engine to correlate alerts between different feeds.
  - Add Vulnerability Detector module unit testing for Unix source code.
  - A timeout has been added to the updates of the vulnerability detector feeds to prevent them from getting hung up. ([#5153](https://github.com/wazuh/wazuh/pull/5153))
- New option for the JSON decoder to choose the treatment of Array structures. ([#4836](https://github.com/wazuh/wazuh/pull/4836))
- Added mode value (real-time, Who-data, or scheduled) as a dynamic field in FIM alerts. ([#5051](https://github.com/wazuh/wazuh/pull/5051))
- Set a configurable maximum limit of files to be monitored by FIM. ([#4717](https://github.com/wazuh/wazuh/pull/4717))
- New integration for pull logs from Google Cloud Pub/Sub. ([#4078](https://github.com/wazuh/wazuh/pull/4078))
- Added support for MITRE ATT&CK knowledge base. ([#3746](https://github.com/wazuh/wazuh/pull/3746))
- Microsoft Software Update Catalog used by vulnerability detector added as a dependency. ([#5101](https://github.com/wazuh/wazuh/pull/5101))
- Added support for `aarch64` and `armhf` architectures. ([#5030](https://github.com/wazuh/wazuh/pull/5030))

### Changed

- Internal variable rt_delay configuration changes to 5 milliseconds. ([#4760](https://github.com/wazuh/wazuh/pull/4760))
- Who-data includes new fields: process CWD, parent process id, and CWD of parent process. ([#4782](https://github.com/wazuh/wazuh/pull/4782))
- FIM opens files with shared deletion permission. ([#5018](https://github.com/wazuh/wazuh/pull/5018))
- Extended the statics fields comparison in the ruleset options. ([#4416](https://github.com/wazuh/wazuh/pull/4416))
- The state field was removed from vulnerability alerts. ([#5211](https://github.com/wazuh/wazuh/pull/5211))
- The NVD is now the primary feed for the vulnerability detector in Linux. ([#5097](https://github.com/wazuh/wazuh/pull/5097))
- Removed OpenSCAP policies installation and configuration block. ([#5061](https://github.com/wazuh/wazuh/pull/5061))
- Changed the internal configuration of Analysisd to be able to register by default a number of agents higher than 65536. ([#4332](https://github.com/wazuh/wazuh/pull/4332))
- Changed `same/different_systemname` for `same/different_system_name` in Analysisd static filters. ([#5131](https://github.com/wazuh/wazuh/pull/5131))
- Updated the internal Python interpreter from v3.7.2 to v3.8.2. ([#5030](https://github.com/wazuh/wazuh/pull/5030))

### Fixed

- Fixed a bug that, in some cases, kept the memory reserved when deleting monitored directories in FIM. ([#5115](https://github.com/wazuh/wazuh/issues/5115))
- Freed Inotify watches moving directories in the real-time mode of FIM. ([#4794](https://github.com/wazuh/wazuh/pull/4794))
- Fixed an error that caused deletion alerts with a wrong path in Who-data mode. ([#4831](https://github.com/wazuh/wazuh/pull/4831))
- Fixed generating alerts in Who-data mode when moving directories to the folder being monitored in Windows. ([#4762](https://github.com/wazuh/wazuh/pull/4762))
- Avoid truncating the full log field of the alert when the path is too long. ([#4792](https://github.com/wazuh/wazuh/pull/4792))
- Fixed the change of monitoring from Who-data to real-time when there is a failure to set policies in Windows. ([#4753](https://github.com/wazuh/wazuh/pull/4753))
- Fixed an error that prevents restarting Windows agents from the manager. ([#5212](https://github.com/wazuh/wazuh/pull/5212))
- Fixed an error that impedes the use of the tag URL by configuring the NVD in a vulnerability detector module. ([#5165](https://github.com/wazuh/wazuh/pull/5165))
- Fixed TOCTOU condition in Clusterd when merging agent-info files. ([#5159](https://github.com/wazuh/wazuh/pull/5159))
- Fixed race condition in Analysisd when handling accumulated events. ([#5091](https://github.com/wazuh/wazuh/pull/5091))
- Avoided to count links when generating alerts for ignored directories in Rootcheck. Thanks to Artur Molchanov (@Hexta). ([#4603](https://github.com/wazuh/wazuh/pull/4603))
- Fixed typo in the path used for logging when disabling an account. Thanks to Fontaine Pierre (@PierreFontaine). ([#4839](https://github.com/wazuh/wazuh/pull/4839))
- Fixed an error when receiving different Syslog events in the same TCP packet. ([#5087](https://github.com/wazuh/wazuh/pull/5087))
- Fixed a bug in Vulnerability Detector on Modulesd when comparing Windows software versions. ([#5168](https://github.com/wazuh/wazuh/pull/5168))
- Fixed a bug that caused an agent's disconnection time not to be displayed correctly. ([#5142](https://github.com/wazuh/wazuh/pull/5142))
- Optimized the function to obtain the default gateway. Thanks to @WojRep
- Fixed host verification when signing a certificate for the manager. ([#4963](https://github.com/wazuh/wazuh/pull/4963))
- Fixed possible duplicated ID on 'client.keys' adding new agent through the API with a specific ID. ([#4982](https://github.com/wazuh/wazuh/pull/4982))
- Avoid duplicate descriptors using wildcards in 'localfile' configuration. ([#4977](https://github.com/wazuh/wazuh/pull/4977))
- Added guarantee that all processes are killed when service stops. ([#4975](https://github.com/wazuh/wazuh/pull/4975))
- Fixed mismatch in integration scripts when the debug flag is set to active. ([#4800](https://github.com/wazuh/wazuh/pull/4800))


## [v3.12.3] - 2020-04-30

### Changed

- Disable WAL in databases handled by Wazuh DB to save disk space. ([#4949](https://github.com/wazuh/wazuh/pull/4949))

### Fixed

- Fixed a bug in Remoted that could prevent agents from connecting in UDP mode. ([#4897](https://github.com/wazuh/wazuh/pull/4897))
- Fixed a bug in the shared library that caused daemons to not find the ossec group. ([#4873](https://github.com/wazuh/wazuh/pull/4873))
- Prevent Syscollector from falling into an infinite loop when failed to collect the Windows hotfixes. ([#4878](https://github.com/wazuh/wazuh/pull/4878))
- Fixed a memory leak in the system scan by Rootcheck on Windows. ([#4948](https://github.com/wazuh/wazuh/pull/4948))
- Fixed a bug in Logcollector that caused the out_format option not to apply for the agent target. ([#4942](https://github.com/wazuh/wazuh/pull/4942))
- Fixed a bug that caused FIM to not handle large inode numbers correctly. ([#4914](https://github.com/wazuh/wazuh/pull/4914))
- Fixed a bug that made ossec-dbd crash due to a bad mutex initialization. ([#4552](https://github.com/wazuh/wazuh/pull/4552))


## [v3.12.2] - 2020-04-09

### Fixed

- Fixed a bug in Vulnerability Detector that made wazuh-modulesd crash when parsing the version of a package from a RHEL feed. ([#4885](https://github.com/wazuh/wazuh/pull/4885))


## [v3.12.1] - 2020-04-08

### Changed

- Updated MSU catalog on 31/03/2020. ([#4819](https://github.com/wazuh/wazuh/pull/4819))

### Fixed

- Fixed compatibility with the Vulnerability Detector feeds for Ubuntu from Canonical, that are available in a compressed format. ([#4834](https://github.com/wazuh/wazuh/pull/4834))
- Added missing field ‘database’ to the FIM on-demand configuration report. ([#4785](https://github.com/wazuh/wazuh/pull/4785))
- Fixed a bug in Logcollector that made it forward a log to an external socket infinite times. ([#4802](https://github.com/wazuh/wazuh/pull/4802))
- Fixed a buffer overflow when receiving large messages from Syslog over TCP connections. ([#4778](https://github.com/wazuh/wazuh/pull/4778))
- Fixed a malfunction in the Integrator module when analyzing events without a certain field. ([#4851](https://github.com/wazuh/wazuh/pull/4851))
- Fix XML validation with paths ending in `\`. ([#4783](https://github.com/wazuh/wazuh/pull/4783))

### Removed

- Removed support for Ubuntu 12.04 (Precise) in Vulneratiliby Detector as its feed is no longer available.


## [v3.12.0] - 2020-03-24

### Added

- Add synchronization capabilities for FIM. ([#3319](https://github.com/wazuh/wazuh/issues/3319))
- Add SQL database for the FIM module. Its storage can be switched between disk and memory. ([#3319](https://github.com/wazuh/wazuh/issues/3319))
- Add support for monitoring AWS S3 buckets in GovCloud regions. ([#3953](https://github.com/wazuh/wazuh/issues/3953))
- Add support for monitoring Cisco Umbrella S3 buckets. ([#3890](https://github.com/wazuh/wazuh/issues/3890))
- Add automatic reconnection with the Eventchannel service when it is restarted. ([#3836](https://github.com/wazuh/wazuh/pull/3836))
- Add a status validation when starting Wazuh. ([#4237](https://github.com/wazuh/wazuh/pull/4237))
- Add FIM module unit testing for Unix source code. ([#4688](https://github.com/wazuh/wazuh/pull/4688))
- Add multi-target support for unit testing. ([#4564](https://github.com/wazuh/wazuh/pull/4564))
- Add FIM module unit testing for Windows source code. ([#4633](https://github.com/wazuh/wazuh/pull/4633))

### Changed

- Move the FIM logic engine to the agent. ([#3319](https://github.com/wazuh/wazuh/issues/3319))
- Make Logcollector continuously attempt to reconnect with the agent daemon. ([#4435](https://github.com/wazuh/wazuh/pull/4435))
- Make Windows agents to send the keep-alive independently. ([#4077](https://github.com/wazuh/wazuh/pull/4077))
- Do not enforce source IP checking by default in the registration process. ([#4083](https://github.com/wazuh/wazuh/pull/4083))
- Updated API manager/configuration endpoint to also return the new synchronization and whodata syscheck fields ([#4241](https://github.com/wazuh/wazuh/pull/4241))
- Disabled the chroot jail in Agentd on UNIX.

### Fixed

- Avoid reopening the current socket when Logcollector fails to send a event. ([#4696](https://github.com/wazuh/wazuh/pull/4696))
- Prevent Logcollector from starving when has to reload files. ([#4730](https://github.com/wazuh/wazuh/pull/4730))
- Fix a small memory leak in clusterd. ([#4465](https://github.com/wazuh/wazuh/pull/4465))
- Fix a crash in the fluent forwarder when SSL is not enabled. ([#4675](https://github.com/wazuh/wazuh/pull/4675))
- Replace non-reentrant functions to avoid race condition hazards. ([#4081](https://github.com/wazuh/wazuh/pull/4081))
- Fixed the registration of more than one agent as `any` when forcing to use the source IP. ([#2533](https://github.com/wazuh/wazuh/pull/2533))
- Fix Windows upgrades in custom directories. ([#2534](https://github.com/wazuh/wazuh/pull/2534))
- Fix the format of the alert payload passed to the Slack integration. ([#3978](https://github.com/wazuh/wazuh/pull/3978))


## [v3.11.4] - 2020-02-25

### Changed

- Remove chroot in Agentd to allow it resolve DNS at any time. ([#4652](https://github.com/wazuh/wazuh/issues/4652))


## [v3.11.3] - 2020-01-28

### Fixed

- Fixed a bug in the Windows agent that made Rootcheck report false positives about file size mismatch. ([#4493](https://github.com/wazuh/wazuh/pull/4493))


## [v3.11.2] - 2020-01-22

### Changed

- Optimized memory usage in Vulnerability Detector when fetching the NVD feed. ([#4427](https://github.com/wazuh/wazuh/pull/4427))

### Fixed

- Rootcheck scan produced a 100% CPU peak in Syscheckd because it applied `<readall>` option even when disabled. ([#4415](https://github.com/wazuh/wazuh/pull/4415))
- Fixed a handler leak in Rootcheck and SCA on Windows agents. ([#4456](https://github.com/wazuh/wazuh/pull/4456))
- Prevent Remoted from exiting when a client closes a connection prematurely. ([#4390](https://github.com/wazuh/wazuh/pull/4390))
- Fixed crash in Slack integration when handling an alert with no description. ([#4426](https://github.com/wazuh/wazuh/pull/4426))
- Fixed Makefile to allow running scan-build for Windows agents. ([#4314](https://github.com/wazuh/wazuh/pull/4314))
- Fixed a memory leak in Clusterd. ([#4448](https://github.com/wazuh/wazuh/pull/4448))
- Disable TCP keepalive options at os_net library to allow building Wazuh on OpenBSD. ([#4462](https://github.com/wazuh/wazuh/pull/4462))


## [v3.11.1] - 2020-01-03

### Fixed

- The Windows Eventchannel log decoder in Analysisd maxed out CPU usage due to an infinite loop. ([#4412](https://github.com/wazuh/wazuh/pull/4412))


## [v3.11.0] - 2019-12-23

### Added

- Add support to Windows agents for vulnerability detector. ([#2787](https://github.com/wazuh/wazuh/pull/2787))
- Add support to Debian 10 Buster for vulnerability detector (by @aderumier). ([#4151](https://github.com/wazuh/wazuh/pull/4151))
- Make the Wazuh service to start after the network systemd unit (by @VAdamec). ([#1106](https://github.com/wazuh/wazuh/pull/1106))
- Add process inventory support for Mac OS X agents. ([#3322](https://github.com/wazuh/wazuh/pull/3322))
- Add port inventory support for MAC OS X agents. ([#3349](https://github.com/wazuh/wazuh/pull/3349))
- Make Analysisd compile the CDB list upon start. ([#3488](https://github.com/wazuh/wazuh/pull/3488))
- New rules option `global_frequency` to make frequency rules independent from the event source. ([#3931](https://github.com/wazuh/wazuh/pull/3931))
- Add a validation for avoiding agents to keep trying to connect to an invalid address indefinitely. ([#3951](https://github.com/wazuh/wazuh/pull/3951))
- Add the condition field of SCA checks to the agent databases. ([#3631](https://github.com/wazuh/wazuh/pull/3631))
- Display a warning message when registering to an unverified manager. ([#4207](https://github.com/wazuh/wazuh/pull/4207))
- Allow JSON escaping for logs on Logcollector's output format. ([#4273](https://github.com/wazuh/wazuh/pull/4273))
- Add TCP keepalive support for Fluent Forwarder. ([#4274](https://github.com/wazuh/wazuh/pull/4274))
- Add the host's primary IP to Logcollector's output format. ([#4380](https://github.com/wazuh/wazuh/pull/4380))

### Changed

- Now EventChannel alerts include the full message with the translation of coded fields. ([#3320](https://github.com/wazuh/wazuh/pull/3320))
- Changed `-G` agent-auth description in help message. ([#3856](https://github.com/wazuh/wazuh/pull/3856))
- Unified the Makefile flags allowed values. ([#4034](https://github.com/wazuh/wazuh/pull/4034))
- Let Logcollector queue file rotation and keepalive messages. ([#4222](https://github.com/wazuh/wazuh/pull/4222))
- Changed default paths for the OSQuery module in Windows agents. ([#4148](https://github.com/wazuh/wazuh/pull/4148))
- Fluent Forward now packs the content towards Fluentd into an object. ([#4334](https://github.com/wazuh/wazuh/pull/4334))

### Fixed

- Fix frequency rules to be increased for the same agent by default. ([#3931](https://github.com/wazuh/wazuh/pull/3931))
- Fix `protocol`, `system_name`, `data` and `extra_data` static fields detection. ([#3591](https://github.com/wazuh/wazuh/pull/3591))
- Fix overwriting agents by `Authd` when `force` option is less than 0. ([#3527](https://github.com/wazuh/wazuh/pull/3527))
- Fix Syscheck `nodiff` option for substring paths. ([#3015](https://github.com/wazuh/wazuh/pull/3015))
- Fix Logcollector wildcards to not detect directories as log files. ([#3788](https://github.com/wazuh/wazuh/pull/3788))
- Make Slack integration work with agentless alerts (by @dmitryax). ([#3971](https://github.com/wazuh/wazuh/pull/3971))
- Fix bugs reported by Clang analyzer. ([#3887](https://github.com/wazuh/wazuh/pull/3887))
- Fix compilation errors on OpenBSD platform. ([#3105](https://github.com/wazuh/wazuh/pull/3105))
- Fix on-demand configuration labels section to obtain labels attributes. ([#3490](https://github.com/wazuh/wazuh/pull/3490))
- Fixed race condition between `wazuh-clusterd` and `wazuh-modulesd` showing a 'No such file or directory' in `cluster.log` when synchronizing agent-info files in a cluster environment ([#4007](https://github.com/wazuh/wazuh/issues/4007))
- Fixed 'ConnectionError object has no attribute code' error when package repository is not available ([#3441](https://github.com/wazuh/wazuh/issues/3441))
- Fix the blocking of files monitored by Who-data in Windows agents. ([#3872](https://github.com/wazuh/wazuh/pull/3872))
- Fix the processing of EventChannel logs with unexpected characters. ([#3320](https://github.com/wazuh/wazuh/pull/3320))
- Active response Kaspersky script now logs the action request in _active-responses.log_ ([#2748](https://github.com/wazuh/wazuh/pull/2748))
- Fix service's installation path for CentOS 8. ([#4060](https://github.com/wazuh/wazuh/pull/4060))
- Add macOS Catalina to the list of detected versions. ([#4061](https://github.com/wazuh/wazuh/pull/4061))
- Prevent FIM from producing false negatives due to wrong checksum comparison. ([#4066](https://github.com/wazuh/wazuh/pull/4066))
- Fix `previous_output` count for alerts when matching by group. ([#4097](https://github.com/wazuh/wazuh/pull/4097))
- Fix event iteration when evaluating contextual rules. ([#4106](https://github.com/wazuh/wazuh/pull/4106))
- Fix the use of `prefilter_cmd` remotely by a new local option `allow_remote_prefilter_cmd`. ([#4178](https://github.com/wazuh/wazuh/pull/4178) & [4194](https://github.com/wazuh/wazuh/pull/4194))
- Fix restarting agents by group using the API when some of them are in a worker node. ([#4226](https://github.com/wazuh/wazuh/pull/4226))
- Fix error in Fluent Forwarder that requests an user and pass although the server does not need it. ([#3910](https://github.com/wazuh/wazuh/pull/3910))
- Fix FTS data length bound mishandling in Analysisd. ([#4278](https://github.com/wazuh/wazuh/pull/4278))
- Fix a memory leak in Modulesd and Agentd when Fluent Forward parses duplicate options. ([#4334](https://github.com/wazuh/wazuh/pull/4334))
- Fix an invalid memory read in Agentd when checking a remote configuration containing an invalid stanza inside `<labels>`. ([#4334](https://github.com/wazuh/wazuh/pull/4334))
- Fix error using force_reload and the eventchannel format in UNIX systems. ([#4294](https://github.com/wazuh/wazuh/pull/4294))


## [v3.10.2] - 2019-09-23

### Fixed

- Fix error in Logcollector when reloading localfiles with timestamp wildcards. ([#3995](https://github.com/wazuh/wazuh/pull/3995))


## [v3.10.1] - 2019-09-19

### Fixed

- Fix error after removing a high volume of agents from a group using the Wazuh API. ([#3907](https://github.com/wazuh/wazuh/issues/3907))
- Fix error in Remoted when reloading agent keys (busy resource). ([#3988](https://github.com/wazuh/wazuh/issues/3988))
- Fix invalid read in Remoted counters. ([#3989](https://github.com/wazuh/wazuh/issues/3989))


## [v3.10.0] - 2019-09-16

### Added

- Add framework function to obtain full summary of agents. ([#3842](https://github.com/wazuh/wazuh/pull/3842))
- SCA improvements. ([#3286](https://github.com/wazuh/wazuh/pull/3286))
  - Refactor de SCA internal logic and policy syntax. ([#3249](https://github.com/wazuh/wazuh/issues/3249))
  - Support to follow symbolic links. ([#3228](https://github.com/wazuh/wazuh/issues/3228))
  - Add numerical comparator for SCA rules. ([#3374](https://github.com/wazuh/wazuh/issues/3374))
  - Add SCA decoded events count to global stats. ([#3623](https://github.com/wazuh/wazuh/issues/3623))
- Extend duplicate file detection for LogCollector. ([#3867](https://github.com/wazuh/wazuh/pull/3867))
- Add HIPAA and NIST 800 53 compliance mapping as rule groups.([#3411](https://github.com/wazuh/wazuh/pull/3411) & [#3420](https://github.com/wazuh/wazuh/pull/3420))
- Add SCA compliance groups to rule groups in alerts. ([#3427](https://github.com/wazuh/wazuh/pull/3427))
- Add IPv6 loopback address to localhost list in DB output module (by @aquerubin). ([#3140](https://github.com/wazuh/wazuh/pull/3140))
- Accept `]` and `>` as terminal prompt characters for Agentless. ([#3209](https://github.com/wazuh/wazuh/pull/3209))

### Changed

- Modify logs for agent authentication issues by Remoted. ([#3662](https://github.com/wazuh/wazuh/pull/3662))
- Make Syscollector logging messages more user-friendly. ([#3397](https://github.com/wazuh/wazuh/pull/3397))
- Make SCA load by default all present policies at the default location. ([#3607](https://github.com/wazuh/wazuh/pull/3607))
- Increase IPSIZE definition for IPv6 compatibility (by @aquerubin). ([#3259](https://github.com/wazuh/wazuh/pull/3259))
- Replace local protocol definitions with Socket API definitions (by @aquerubin). ([#3260](https://github.com/wazuh/wazuh/pull/3260))
- Improved error message when some of required Wazuh daemons are down. Allow restarting cluster nodes except when `ossec-execd` is down. ([#3496](https://github.com/wazuh/wazuh/pull/3496))
- Allow existing aws_profile argument to work with vpcflowlogs in AWS wodle configuration. Thanks to Adam Williams (@awill1988). ([#3729](https://github.com/wazuh/wazuh/pull/3729))

### Fixed

- Fix exception handling when using an invalid bucket in AWS wodle ([#3652](https://github.com/wazuh/wazuh/pull/3652))
- Fix error message when an AWS bucket is empty ([#3743](https://github.com/wazuh/wazuh/pull/3743))
- Fix error when getting profiles in custom AWS buckets ([#3786](https://github.com/wazuh/wazuh/pull/3786))
- Fix SCA integrity check when switching between manager nodes. ([#3884](https://github.com/wazuh/wazuh/pull/3884))
- Fix alert email sending when no_full_log option is set in a rule. ([#3174](https://github.com/wazuh/wazuh/pull/3174))
- Fix error in Windows who-data when handling the directories list. ([#3883](https://github.com/wazuh/wazuh/pull/3883))
- Fix error in the hardware inventory collector for PowerPC architectures. ([#3624](https://github.com/wazuh/wazuh/pull/3624))
- Fix the use of mutexes in the `OS_Regex` library. ([#3533](https://github.com/wazuh/wazuh/pull/3533))
- Fix invalid read in the `OS_Regex` library. ([#3815](https://github.com/wazuh/wazuh/pull/3815))
- Fix compilation error on FreeBSD 13 and macOS 10.14. ([#3832](https://github.com/wazuh/wazuh/pull/3832))
- Fix typo in the license of the files. ([#3779](https://github.com/wazuh/wazuh/pull/3779))
- Fix error in `execd` when upgrading agents remotely while auto-restarting. ([#3437](https://github.com/wazuh/wazuh/pull/3437))
- Prevent integrations from inheriting descriptors. ([#3514](https://github.com/wazuh/wazuh/pull/3514))
- Overwrite rules label fix and rules features tests. ([#3414](https://github.com/wazuh/wazuh/pull/3414))
- Fix typo: replace `readed` with `read`. ([#3328](https://github.com/wazuh/wazuh/pull/3328))
- Introduce global mutex for Rootcheck decoder. ([#3530](https://github.com/wazuh/wazuh/pull/3530))
- Fix errors reported by scan-build. ([#3452](https://github.com/wazuh/wazuh/pull/3452) & [#3785](https://github.com/wazuh/wazuh/pull/3785))
- Fix the handling of `wm_exec()` output.([#3486](https://github.com/wazuh/wazuh/pull/3486))
- Fix FIM duplicated entries in Windows. ([#3504](https://github.com/wazuh/wazuh/pull/3504))
- Remove socket deletion from epoll. ([#3432](https://github.com/wazuh/wazuh/pull/3432))
- Let the sources installer support NetBSD. ([#3444](https://github.com/wazuh/wazuh/pull/3444))
- Fix error message from openssl v1.1.1. ([#3413](https://github.com/wazuh/wazuh/pull/3413))
- Fix compilation issue for local installation. ([#3339](https://github.com/wazuh/wazuh/pull/3339))
- Fix exception handling when /tmp have no permissions and tell the user the problem. ([#3401](https://github.com/wazuh/wazuh/pull/3401))
- Fix who-data alerts when audit logs contain hex fields. ([#3909](https://github.com/wazuh/wazuh/pull/3909))
- Remove useless `select()` calls in Analysisd decoders. ([#3964](https://github.com/wazuh/wazuh/pull/3964))


## [v3.9.5] - 2019-08-08

### Fixed

- Fixed a bug in the Framework that prevented Cluster and API from handling the file _client.keys_ if it's mounted as a volume on Docker.
- Fixed a bug in Analysisd that printed the millisecond part of the alerts' timestamp without zero-padding. That prevented Elasticsearch 7 from indexing those alerts. ([#3814](https://github.com/wazuh/wazuh/issues/3814))


## [v3.9.4] - 2019-08-07

### Changed

- Prevent agent on Windows from including who-data on FIM events for child directories without who-data enabled, even if it's available. ([#3601](https://github.com/wazuh/wazuh/issues/3601))
- Prevent Rootcheck configuration from including the `<ignore>` settings if they are empty. ([#3634](https://github.com/wazuh/wazuh/issues/3634))
- Wazuh DB will delete the agent DB-related files immediately when removing an agent. ([#3691](https://github.com/wazuh/wazuh/issues/3691))

### Fixed

- Fixed bug in Remoted when correlating agents and their sockets in TCP mode. ([#3602](https://github.com/wazuh/wazuh/issues/3602))
- Fix bug in the agent that truncated its IP address if it occupies 15 characters. ([#3615](https://github.com/wazuh/wazuh/issues/3615))
- Logcollector failed to overwrite duplicate `<localfile>` stanzas. ([#3616](https://github.com/wazuh/wazuh/issues/3616))
- Analysisd could produce a double free if an Eventchannel message contains an invalid XML member. ([#3626](https://github.com/wazuh/wazuh/issues/3626))
- Fixed defects in the code reported by Coverity. ([#3627](https://github.com/wazuh/wazuh/issues/3627))
- Fixed bug in Analysisd when handling invalid JSON input strings. ([#3648](https://github.com/wazuh/wazuh/issues/3648))
- Fix handling of SCA policies with duplicate ID in Wazuh DB. ([#3668](https://github.com/wazuh/wazuh/issues/3668))
- Cluster could fail synchronizing some files located in Docker volumes. ([#3669](https://github.com/wazuh/wazuh/issues/3669))
- Fix a handler leak in the FIM whodata engine for Windows. ([#3690](https://github.com/wazuh/wazuh/issues/3690))
- The Docker listener module was storing and ignoring the output of the integration. ([#3768](https://github.com/wazuh/wazuh/issues/3768))
- Fixed memory leaks in Syscollector for macOS agents. ([#3795](https://github.com/wazuh/wazuh/pull/3795))
- Fix dangerous mutex initialization in Windows hosts. ([#3805](https://github.com/wazuh/wazuh/issues/3805))


## [v3.9.3] - 2019-07-08

### Changed

- Windows Eventchannel log collector will no longer report bookmarked events by default (those that happened while the agent was stopped). ([#3485](https://github.com/wazuh/wazuh/pull/3485))
- Remoted will discard agent-info data not in UTF-8 format. ([#3581](https://github.com/wazuh/wazuh/pull/3581))

### Fixed

- Osquery integration did not follow the osquery results file (*osqueryd.results.log*) as of libc 2.28. ([#3494](https://github.com/wazuh/wazuh/pull/3494))
- Windows Eventchannnel log collector did not update the bookmarks so it reported old events repeatedly. ([#3485](https://github.com/wazuh/wazuh/pull/3485))
- The agent sent invalid info data in the heartbeat message if it failed to get the host IP address. ([#3555](https://github.com/wazuh/wazuh/pull/3555))
- Modulesd produced a memory leak when being queried for its running configuration. ([#3564](https://github.com/wazuh/wazuh/pull/3564))
- Analysisd and Logtest crashed when trying rules having `<different_geoip>` and no `<not_same_field>` stanza. ([#3587](https://github.com/wazuh/wazuh/pull/3587))
- Vulnerability Detector failed to parse the Canonical's OVAL feed due to a syntax change. ([#3563](https://github.com/wazuh/wazuh/pull/3563))
- AWS Macie events produced erros in Elasticsearch. ([#3608](https://github.com/wazuh/wazuh/pull/3608))
- Rules with `<list lookup="address_match_key" />` produced a false match if the CDB list file is missing. ([#3609](https://github.com/wazuh/wazuh/pull/3609))
- Remote configuration was missing the `<ignore>` stanzas for Syscheck and Rootcheck when defined as sregex. ([#3617](https://github.com/wazuh/wazuh/pull/3617))


## [v3.9.2] - 2019-06-10

### Added

- Added support for Ubuntu 12.04 to the SCA configuration template. ([#3361](https://github.com/wazuh/wazuh/pull/3361))

### Changed

- Prevent the agent from stopping if it fails to resolve the manager's hostname on startup. ([#3405](https://github.com/wazuh/wazuh/pull/3405))
- Prevent Remoted from logging agent connection timeout as an error, now it's a debugging log. ([#3426](https://github.com/wazuh/wazuh/pull/3426))

### Fixed

- A configuration request to Analysisd made it crash if the option `<white_list>` is empty. ([#3383](https://github.com/wazuh/wazuh/pull/3383))
- Fixed error when uploading some configuration files through API in wazuh-docker environments. ([#3335](https://github.com/wazuh/wazuh/issues/3335))
- Fixed error deleting temporary files during cluster synchronization. ([#3379](https://github.com/wazuh/wazuh/issues/3379))
- Fixed bad permissions on agent-groups files synchronized via wazuh-clusterd. ([#3438](https://github.com/wazuh/wazuh/issues/3438))
- Fixed bug in the database module that ignored agents registered with a network mask. ([#3351](https://github.com/wazuh/wazuh/pull/3351))
- Fixed a memory bug in the CIS-CAT module. ([#3406](https://github.com/wazuh/wazuh/pull/3406))
- Fixed a bug in the agent upgrade tool when checking the version number. ([#3391](https://github.com/wazuh/wazuh/pull/3391))
- Fixed error checking in the Windows Eventchannel log collector. ([#3393](https://github.com/wazuh/wazuh/pull/3393))
- Prevent Analysisd from crashing at SCA decoder due to a race condition calling a thread-unsafe function. ([#3466](https://github.com/wazuh/wazuh/pull/3466))
- Fix a file descriptor leak in Modulesd on timeout when running a subprocess. ([#3470](https://github.com/wazuh/wazuh/pull/3470))
  - OpenSCAP.
  - CIS-CAT.
  - Command.
  - Azure.
  - SCA.
  - AWS.
  - Docker.
- Prevent Modulesd from crashing at Vulnerability Detector when updating a RedHat feed. ([3458](https://github.com/wazuh/wazuh/pull/3458))


## [v3.9.1] - 2019-05-21

### Added

- Added directory existence checking for SCA rules. ([#3246](https://github.com/wazuh/wazuh/pull/3246))
- Added line number to error messages when parsing YAML files. ([#3325](https://github.com/wazuh/wazuh/pull/3325))
- Enhanced wildcard support for Windows Logcollector. ([#3236](https://github.com/wazuh/wazuh/pull/3236))

### Changed

- Changed the extraction point of the package name in the Vulnerability Detector OVALs. ([#3245](https://github.com/wazuh/wazuh/pull/3245))

### Fixed

- Fixed SCA request interval option limit. ([#3254](https://github.com/wazuh/wazuh/pull/3254))
- Fixed SCA directory checking. ([#3235](https://github.com/wazuh/wazuh/pull/3235))
- Fixed potential out of bounds memory access. ([#3285](https://github.com/wazuh/wazuh/pull/3285))
- Fixed CIS-CAT XML report parser. ([#3261](https://github.com/wazuh/wazuh/pull/3261))
- Fixed .ssh folder permissions for Agentless. ([#2660](https://github.com/wazuh/wazuh/pull/2660))
- Fixed repeated fields in SCA summary events. ([#3278](https://github.com/wazuh/wazuh/pull/3278))
- Fixed command output treatment for the SCA module. ([#3297](https://github.com/wazuh/wazuh/pull/3297))
- Fixed _agent_upgrade_ tool to set the manager version as the default one. ([#2721](https://github.com/wazuh/wazuh/pull/2721))
- Fixed execd crash when timeout list is not initialized. ([#3316](https://github.com/wazuh/wazuh/pull/3316))
- Fixed support for reading large files on Windows Logcollector. ([#3248](https://github.com/wazuh/wazuh/pull/3248))
- Fixed the manager restarting process via API on Docker. ([#3273](https://github.com/wazuh/wazuh/pull/3273))
- Fixed the _agent_info_ files synchronization between cluster nodes. ([#3272](https://github.com/wazuh/wazuh/pull/3272))

### Removed

- Removed 5-second reading timeout for File Integrity Monitoring scan. ([#3366](https://github.com/wazuh/wazuh/pull/3366))


## [v3.9.0] - 2019-05-02

### Added

- New module to perform **Security Configuration Assessment** scans. ([#2598](https://github.com/wazuh/wazuh/pull/2598))
- New **Logcollector** features. ([#2929](https://github.com/wazuh/wazuh/pull/2929))
  - Let Logcollector filter files by content. ([#2796](https://github.com/wazuh/wazuh/issues/2796))
  - Added a pattern exclusion option to Logcollector. ([#2797](https://github.com/wazuh/wazuh/issues/2797))
  - Let Logcollector filter files by date. ([#2799](https://github.com/wazuh/wazuh/issues/2799))
  - Let logcollector support wildcards on Windows. ([#2898](https://github.com/wazuh/wazuh/issues/2898))
- **Fluent forwarder** for agents. ([#2828](https://github.com/wazuh/wazuh/issues/2828))
- Collect network and port inventory for Windows XP/Server 2003. ([#2464](https://github.com/wazuh/wazuh/pull/2464))
- Included inventory fields as dynamic fields in events to use them in rules. ([#2441](https://github.com/wazuh/wazuh/pull/2441))
- Added an option _startup_healthcheck_ in FIM so that the the who-data health-check is optional. ([#2323](https://github.com/wazuh/wazuh/pull/2323))
- The real agent IP is reported by the agent and shown in alerts and the App interface. ([#2577](https://github.com/wazuh/wazuh/pull/2577))
- Added support for organizations in AWS wodle. ([#2627](https://github.com/wazuh/wazuh/pull/2627))
- Added support for hot added symbolic links in _Whodata_. ([#2466](https://github.com/wazuh/wazuh/pull/2466))
- Added `-t` option to `wazuh-clusterd` binary ([#2691](https://github.com/wazuh/wazuh/pull/2691)).
- Added options `same_field` and `not_same_field` in rules to correlate dynamic fields between events. ([#2689](https://github.com/wazuh/wazuh/pull/2689))
- Added optional daemons start by default. ([#2769](https://github.com/wazuh/wazuh/pull/2769))
- Make the Windows installer to choose the appropriate `ossec.conf` file based on the System version. ([#2773](https://github.com/wazuh/wazuh/pull/2773))
- Added writer thread preference for Logcollector. ([#2783](https://github.com/wazuh/wazuh/pull/2783))
- Added database deletion from Wazuh-DB for removed agents. ([#3123](https://github.com/wazuh/wazuh/pull/3123))

### Changed

- Introduced a network buffer in Remoted to cache incomplete messages from agents. This improves the performance by preventing Remoted from waiting for complete messages. ([#2528](https://github.com/wazuh/wazuh/pull/2528))
- Improved alerts about disconnected agents: they will contain the data about the disconnected agent, although the alert is actually produced by the manager. ([#2379](https://github.com/wazuh/wazuh/pull/2379))
- PagerDuty integration plain text alert support (by @spartantri). ([#2403](https://github.com/wazuh/wazuh/pull/2403))
- Improved Remoted start-up logging messages. ([#2460](https://github.com/wazuh/wazuh/pull/2460))
- Let _agent_auth_ warn when it receives extra input arguments. ([#2489](https://github.com/wazuh/wazuh/pull/2489))
- Update the who-data related SELinux rules for Audit 3.0. This lets who-data work on Fedora 29. ([#2419](https://github.com/wazuh/wazuh/pull/2419))
- Changed data source for network interface's MAC address in Syscollector so that it will be able to get bonded interfaces' MAC. ([#2550](https://github.com/wazuh/wazuh/pull/2550))
- Migrated unit tests from Check to TAP (Test Anything Protocol). ([#2572](https://github.com/wazuh/wazuh/pull/2572))
- Now labels starting with `_` are reserved for internal use. ([#2577](https://github.com/wazuh/wazuh/pull/2577))
- Now AWS wodle fetches aws.requestParameters.disableApiTermination with an unified format ([#2614](https://github.com/wazuh/wazuh/pull/2614))
- Improved overall performance in cluster ([#2575](https://github.com/wazuh/wazuh/pull/2575))
- Some improvements has been made in the _vulnerability-detector_ module. ([#2603](https://github.com/wazuh/wazuh/pull/2603))
- Refactor of decoded fields from the Windows eventchannel decoder. ([#2684](https://github.com/wazuh/wazuh/pull/2684))
- Deprecate global option `<queue_size>` for Analysisd. ([#2729](https://github.com/wazuh/wazuh/pull/2729))
- Excluded noisy events from Windows Eventchannel. ([#2763](https://github.com/wazuh/wazuh/pull/2763))
- Replaced `printf` functions in `agent-authd`. ([#2830](https://github.com/wazuh/wazuh/pull/2830))
- Replaced `strtoul()` using NULL arguments with `atol()` in wodles config files. ([#2801](https://github.com/wazuh/wazuh/pull/2801))
- Added a more descriptive message for SSL error when agent-auth fails. ([#2941](https://github.com/wazuh/wazuh/pull/2941))
- Changed the starting Analysisd messages about loaded rules from `info` to `debug` level. ([#2881](https://github.com/wazuh/wazuh/pull/2881))
- Re-structured messages for FIM module. ([#2926](https://github.com/wazuh/wazuh/pull/2926))
- Changed `diff` output in Syscheck for Windows. ([#2969](https://github.com/wazuh/wazuh/pull/2969))
- Replaced OSSEC e-mail subject with Wazuh in `ossec-maild`. ([#2975](https://github.com/wazuh/wazuh/pull/2975))
- Added keepalive in TCP to manage broken connections in `ossec-remoted`. ([#3069](https://github.com/wazuh/wazuh/pull/3069))
- Change default restart interval for Docker listener module to one minute. ([#2679](https://github.com/wazuh/wazuh/pull/2679))

### Fixed

- Fixed error in Syscollector for Windows older than Vista when gathering the hardware inventory. ([#2326](https://github.com/wazuh/wazuh/pull/2326))
- Fixed an error in the OSQuery configuration validation. ([#2446](https://github.com/wazuh/wazuh/pull/2446))
- Prevent Integrator, Syslog Client and Mail forwarded from getting stuck while reading _alerts.json_. ([#2498](https://github.com/wazuh/wazuh/pull/2498))
- Fixed a bug that could make an Agent running on Windows XP close unexpectedly while receiving a WPK file. ([#2486](https://github.com/wazuh/wazuh/pull/2486))
- Fixed _ossec-control_ script in Solaris. ([#2495](https://github.com/wazuh/wazuh/pull/2495))
- Fixed a compilation error when building Wazuh in static linking mode with the Audit library enabled. ([#2523](https://github.com/wazuh/wazuh/pull/2523))
- Fixed a memory hazard in Analysisd on log pre-decoding for short logs (less than 5 bytes). ([#2391](https://github.com/wazuh/wazuh/pull/2391))
- Fixed defects reported by Cppcheck. ([#2521](https://github.com/wazuh/wazuh/pull/2521))
  - Double free in GeoIP data handling with IPv6.
  - Buffer overlay when getting OS information.
  - Check for successful memory allocation in Syscollector.
- Fix out-of-memory error in Remoted when upgrading an agent with a big data chunk. ([#2594](https://github.com/wazuh/wazuh/pull/2594))
- Re-registered agent are reassigned to correct groups when the multigroup is empty. ([#2440](https://github.com/wazuh/wazuh/pull/2440))
- Wazuh manager starts regardless of the contents of _local_decoder.xml_. ([#2465](https://github.com/wazuh/wazuh/pull/2465))
- Let _Remoted_ wait for download module availability. ([#2517](https://github.com/wazuh/wazuh/pull/2517))
- Fix duplicate field names at some events for Windows eventchannel. ([#2500](https://github.com/wazuh/wazuh/pull/2500))
- Delete empty fields from Windows Eventchannel alerts. ([#2492](https://github.com/wazuh/wazuh/pull/2492))
- Fixed memory leak and crash in Vulnerability Detector. ([#2620](https://github.com/wazuh/wazuh/pull/2620))
- Prevent Analysisd from crashing when receiving an invalid Syscollector event. ([#2621](https://github.com/wazuh/wazuh/pull/2621))
- Fix a bug in the database synchronization module that left broken references of removed agents to groups. ([#2628](https://github.com/wazuh/wazuh/pull/2628))
- Fixed restart service in AIX. ([#2674](https://github.com/wazuh/wazuh/pull/2674))
- Prevent Execd from becoming defunct when Active Response disabled. ([#2692](https://github.com/wazuh/wazuh/pull/2692))
- Fix error in Syscollector when unable to read the CPU frequency on agents. ([#2740](https://github.com/wazuh/wazuh/pull/2740))
- Fix Windows escape format affecting non-format messages. ([#2725](https://github.com/wazuh/wazuh/pull/2725))
- Avoid a segfault in mail daemon due to the XML tags order in the `ossec.conf`. ([#2711](https://github.com/wazuh/wazuh/pull/2711))
- Prevent the key updating thread from starving in Remoted. ([#2761](https://github.com/wazuh/wazuh/pull/2761))
- Fixed error logging on Windows agent. ([#2791](https://github.com/wazuh/wazuh/pull/2791))
- Let CIS-CAT decoder reuse the Wazuh DB connection socket. ([#2800](https://github.com/wazuh/wazuh/pull/2800))
- Fixed issue with `agent-auth` options without argument. ([#2808](https://github.com/wazuh/wazuh/pull/2808))
- Fixed control of the frequency counter in alerts. ([#2854](https://github.com/wazuh/wazuh/pull/2854))
- Ignore invalid files for agent groups. ([#2895](https://github.com/wazuh/wazuh/pull/2895))
- Fixed invalid behaviour when moving files in Whodata mode. ([#2888](https://github.com/wazuh/wazuh/pull/2888))
- Fixed deadlock in Remoted when updating the `keyentries` structure. ([#2956](https://github.com/wazuh/wazuh/pull/2956))
- Fixed error in Whodata when one of the file permissions cannot be extracted. ([#2940](https://github.com/wazuh/wazuh/pull/2940))
- Fixed System32 and SysWOW64 event processing in Whodata. ([#2935](https://github.com/wazuh/wazuh/pull/2935))
- Fixed Syscheck hang when monitoring system directories. ([#3059](https://github.com/wazuh/wazuh/pull/3059))
- Fixed the package inventory for MAC OS X. ([#3035](https://github.com/wazuh/wazuh/pull/3035))
- Translated the Audit Policy fields from IDs for Windows events. ([#2950](https://github.com/wazuh/wazuh/pull/2950))
- Fixed broken pipe error when Wazuh-manager closes TCP connection. ([#2965](https://github.com/wazuh/wazuh/pull/2965))
- Fixed whodata mode on drives other than the main one. ([#2989](https://github.com/wazuh/wazuh/pull/2989))
- Fixed bug occurred in the database while removing an agent. ([#2997](https://github.com/wazuh/wazuh/pull/2997))
- Fixed duplicated alerts for Red Hat feed in `vulnerability-detector`. ([#3000](https://github.com/wazuh/wazuh/pull/3000))
- Fixed bug when processing symbolic links in Whodata. ([#3025](https://github.com/wazuh/wazuh/pull/3025))
- Fixed option for ignoring paths in rootcheck. ([#3058](https://github.com/wazuh/wazuh/pull/3058))
- Allow Wazuh service on MacOSX to be available without restart. ([#3119](https://github.com/wazuh/wazuh/pull/3119))
- Ensure `internal_options.conf` file is overwritten on Windows upgrades. ([#3153](https://github.com/wazuh/wazuh/pull/3153))
- Fixed the reading of the setting `attempts` of the Docker module. ([#3067](https://github.com/wazuh/wazuh/pull/3067))
- Fix a memory leak in Docker listener module. ([#2679](https://github.com/wazuh/wazuh/pull/2679))


## [v3.8.2] - 2019-01-30

### Fixed

- Analysisd crashed when parsing a log from OpenLDAP due to a bug in the option `<accumulate>`. ([#2456](https://github.com/wazuh/wazuh/pull/2456))
- Modulesd closed unexpectedly if a command was defined without a `<tag>` option. ([#2470](https://github.com/wazuh/wazuh/pull/2470))
- The Eventchannel decoder was not being escaping backslashes correctly. ([#2483](https://github.com/wazuh/wazuh/pull/2483))
- The Eventchannel decoder was leaving spurious trailing spaces in some fields. ([#2484](https://github.com/wazuh/wazuh/pull/2484))


## [v3.8.1] - 2019-01-25

### Fixed

- Fixed memory leak in Logcollector when reading Windows eventchannel. ([#2450](https://github.com/wazuh/wazuh/pull/2450))
- Fixed script parsing error in Solaris 10. ([#2449](https://github.com/wazuh/wazuh/pull/2449))
- Fixed version comparisons on Red Hat systems. (By @orlando-jamie) ([#2445](https://github.com/wazuh/wazuh/pull/2445))


## [v3.8.0] - 2019-01-19

### Added

- Logcollector **extension for Windows eventchannel logs in JSON format.** ([#2142](https://github.com/wazuh/wazuh/pull/2142))
- Add options to detect **attribute and file permission changes** for Windows. ([#1918](https://github.com/wazuh/wazuh/pull/1918))
- Added **Audit health-check** in the Whodata initialization. ([#2180](https://github.com/wazuh/wazuh/pull/2180))
- Added **Audit rules auto-reload** in Whodata. ([#2180](https://github.com/wazuh/wazuh/pull/2180))
- Support for **new AWS services** in the AWS wodle ([#2242](https://github.com/wazuh/wazuh/pull/2242)):
    - AWS Config
    - AWS Trusted Advisor
    - AWS KMS
    - AWS Inspector
    - Add support for IAM roles authentication in EC2 instances.
- New module "Agent Key Polling" to integrate agent key request to external data sources. ([#2127](https://github.com/wazuh/wazuh/pull/2127))
  - Look for missing or old agent keys when Remoted detects an authorization failure.
  - Request agent keys by calling a defined executable or connecting to a local socket.
- Get process inventory for Windows natively. ([#1760](https://github.com/wazuh/wazuh/pull/1760))
- Improved vulnerability detection in Red Hat systems. ([#2137](https://github.com/wazuh/wazuh/pull/2137))
- Add retries to download the OVAL files in vulnerability-detector. ([#1832](https://github.com/wazuh/wazuh/pull/1832))
- Auto-upgrade FIM databases in Wazuh-DB. ([#2147](https://github.com/wazuh/wazuh/pull/2147))
- New dedicated thread for AR command running on Windows agent. ([#1725](https://github.com/wazuh/wazuh/pull/1725))
  -  This will prevent the agent from delaying due to an AR execution.
- New internal option to clean residual files of agent groups. ([#1985](https://github.com/wazuh/wazuh/pull/1985))
- Add a manifest to run `agent-auth.exe` with elevated privileges. ([#1998](https://github.com/wazuh/wazuh/pull/1998))
- Compress `last-entry` files to check differences by FIM. ([#2034](https://github.com/wazuh/wazuh/pull/2034))
- Add error messages to integration scripts. ([#2143](https://github.com/wazuh/wazuh/pull/2143))
- Add CDB lists building on install. ([#2167](https://github.com/wazuh/wazuh/pull/2167))
- Update Wazuh copyright for internal files. ([#2343](https://github.com/wazuh/wazuh/pull/2343))
- Added option to allow maild select the log file to read from. ([#977](https://github.com/wazuh/wazuh/pull/977))
- Add table to control the metadata of the vuln-detector DB. ([#2402](https://github.com/wazuh/wazuh/pull/2402))

### Changed

- Now Wazuh manager can be started with an empty configuration in ossec.conf. ([#2086](https://github.com/wazuh/wazuh/pull/2086))
- The Authentication daemon is now enabled by default. ([#2129](https://github.com/wazuh/wazuh/pull/2129))
- Make FIM show alerts for new files by default. ([#2213](https://github.com/wazuh/wazuh/pull/2213))
- Reduce the length of the query results from Vulnerability Detector to Wazuh DB. ([#1798](https://github.com/wazuh/wazuh/pull/1798))
- Improved the build system to automatically detect a big-endian platform. ([#2031](https://github.com/wazuh/wazuh/pull/2031))
  - Building option `USE_BIG_ENDIAN` is not already needed on Solaris (SPARC) or HP-UX.
- Expanded the regex pattern maximum size from 2048 to 20480 bytes. ([#2036](https://github.com/wazuh/wazuh/pull/2036))
- Improved IP address validation in the option `<white_list>` (by @pillarsdotnet). ([#1497](https://github.com/wazuh/wazuh/pull/1497))
- Improved rule option `<info>` validation (by @pillarsdotnet). ([#1541](https://github.com/wazuh/wazuh/pull/1541))
- Deprecated the Syscheck option `<remove_old_diff>` by making it mandatory. ([#1915](https://github.com/wazuh/wazuh/pull/1915))
- Fix invalid error "Unable to verity server certificate" in _ossec-authd_ (server). ([#2045](https://github.com/wazuh/wazuh/pull/2045))
- Remove deprecated flag `REUSE_ID` from the Makefile options. ([#2107](https://github.com/wazuh/wazuh/pull/2107))
- Syscheck first queue error message changed into a warning. ([#2146](https://github.com/wazuh/wazuh/pull/2146))
- Do the DEB and RPM package scan regardless of Linux distribution. ([#2168](https://github.com/wazuh/wazuh/pull/2168))
- AWS VPC configuration in the AWS wodle ([#2242](https://github.com/wazuh/wazuh/pull/2242)).
- Hide warning log by FIM when cannot open a file that has just been removed. ([#2201](https://github.com/wazuh/wazuh/pull/2201))
- The default FIM configuration will ignore some temporary files. ([#2202](https://github.com/wazuh/wazuh/pull/2202))

### Fixed

- Fixed error description in the osquery configuration parser (by @pillarsdotnet). ([#1499](https://github.com/wazuh/wazuh/pull/1499))
- The FTS comment option `<ftscomment>` was not being read (by @pillarsdotnet). ([#1536](https://github.com/wazuh/wazuh/pull/1536))
- Fixed error when multigroup files are not found. ([#1792](https://github.com/wazuh/wazuh/pull/1792))
- Fix error when assigning multiple groups whose names add up to more than 4096 characters. ([#1792](https://github.com/wazuh/wazuh/pull/1792))
- Replaced "getline" function with "fgets" in vulnerability-detector to avoid compilation errors with older versions of libC. ([#1822](https://github.com/wazuh/wazuh/pull/1822))
- Fix bug in Wazuh DB when trying to store multiple network interfaces with the same IP from Syscollector. ([#1928](https://github.com/wazuh/wazuh/pull/1928))
- Improved consistency of multigroups. ([#1985](https://github.com/wazuh/wazuh/pull/1985))
- Fixed the reading of the OS name and version in HP-UX systems. ([#1990](https://github.com/wazuh/wazuh/pull/1990))
- Prevent the agent from producing an error on platforms that don't support network timeout. ([#2001](https://github.com/wazuh/wazuh/pull/2001))
- Logcollector could not set the maximum file limit on HP-UX platform. ([2030](https://github.com/wazuh/wazuh/pull/2030))
- Allow strings up to 64KB long for log difference analysis. ([#2032](https://github.com/wazuh/wazuh/pull/2032))
- Now agents keep their registration date when upgrading the manager. ([#2033](https://github.com/wazuh/wazuh/pull/2033))
- Create an empty `client.keys` file on a fresh installation of a Windows agent. ([2040](https://github.com/wazuh/wazuh/pull/2040))
- Allow CDB list keys and values to have double quotes surrounding. ([#2046](https://github.com/wazuh/wazuh/pull/2046))
- Remove file `queue/db/.template.db` on upgrade / restart. ([2073](https://github.com/wazuh/wazuh/pull/2073))
- Fix error on Analysisd when `check_value` doesn't exist. ([2080](https://github.com/wazuh/wazuh/pull/2080))
- Prevent Rootcheck from looking for invalid link count in agents running on Solaris (by @ecsc-georgew). ([2087](https://github.com/wazuh/wazuh/pull/2087))
- Fixed the warning messages when compiling the agent on AIX. ([2099](https://github.com/wazuh/wazuh/pull/2099))
- Fix missing library when building Wazuh with MySQL support. ([#2108](https://github.com/wazuh/wazuh/pull/2108))
- Fix compile warnings for the Solaris platform. ([#2121](https://github.com/wazuh/wazuh/pull/2121))
- Fixed regular expression for audit.key in audit decoder. ([#2134](https://github.com/wazuh/wazuh/pull/2134))
- Agent's ossec-control stop should wait a bit after killing a process. ([#2149](https://github.com/wazuh/wazuh/pull/2149))
- Fixed error ocurred while monitoring symbolic links in Linux. ([#2152](https://github.com/wazuh/wazuh/pull/2152))
- Fixed some bugs in Logcollector: ([#2154](https://github.com/wazuh/wazuh/pull/2154))
  - If Logcollector picks up a log exceeding 65279 bytes, that log may lose the null-termination.
  - Logcollector crashes if multiple wildcard stanzas resolve the same file.
  - An error getting the internal file position may lead to an undefined condition.
- Execd daemon now runs even if active response is disabled ([#2177](https://github.com/wazuh/wazuh/pull/2177))
- Fix high precision timestamp truncation in rsyslog messages. ([#2128](https://github.com/wazuh/wazuh/pull/2128))
- Fix missing Whodata section to the remote configuration query. ([#2173](https://github.com/wazuh/wazuh/pull/2173))
- Bugfixes in AWS wodle ([#2242](https://github.com/wazuh/wazuh/pull/2242)):
    - Fixed bug in AWS Guard Duty alerts when there were multiple remote IPs.
    - Fixed bug when using flag `remove_from_bucket`.
    - Fixed bug when reading buckets generating more than 1000 logs in the same day.
    - Increase `qty` of `aws.eventNames` and remove usage of `aws.eventSources`.
- Fix bug in cluster configuration when using Kubernetes ([#2227](https://github.com/wazuh/wazuh/pull/2227)).
- Fix network timeout setup in agent running on Windows. ([#2185](https://github.com/wazuh/wazuh/pull/2185))
- Fix default values for the `<auto_ignore>` option. ([#2210](https://github.com/wazuh/wazuh/pull/2210))
- Fix bug that made Modulesd and Remoted crash on ARM architecture. ([#2214](https://github.com/wazuh/wazuh/pull/2214))
- The regex parser included the next character after a group:
  - If the input string just ends after that character. ([#2216](https://github.com/wazuh/wazuh/pull/2216))
  - The regex parser did not accept a group terminated with an escaped byte or a class. ([#2224](https://github.com/wazuh/wazuh/pull/2224))
- Fixed buffer overflow hazard in FIM when performing change report on long paths on macOS platform. ([#2285](https://github.com/wazuh/wazuh/pull/2285))
- Fix sending of the owner attribute when a file is created in Windows. ([#2292](https://github.com/wazuh/wazuh/pull/2292))
- Fix audit reconnection to the Whodata socket ([#2305](https://github.com/wazu2305h/wazuh/pull/2305))
- Fixed agent connection in TCP mode on Windows XP. ([#2329](https://github.com/wazuh/wazuh/pull/2329))
- Fix log shown when a command reaches its timeout and `ignore_output` is enabled. ([#2316](https://github.com/wazuh/wazuh/pull/2316))
- Analysisd and Syscollector did not detect the number of cores on Raspberry Pi. ([#2304](https://github.com/wazuh/wazuh/pull/2304))
- Analysisd and Syscollector did not detect the number of cores on CentOS 5. ([#2340](https://github.com/wazuh/wazuh/pull/2340))


## [v3.7.2] - 2018-12-17

### Changed

- Logcollector will fully read a log file if it reappears after being deleted. ([#2041](https://github.com/wazuh/wazuh/pull/2041))

### Fixed

- Fix some bugs in Logcollector: ([#2041](https://github.com/wazuh/wazuh/pull/2041))
  - Logcollector ceases monitoring any log file containing a binary zero-byte.
  - If a local file defined with wildcards disappears, Logcollector incorrectly shows a negative number of remaining open attempts.
  - Fixed end-of-file detection for text-based file formats.
- Fixed a bug in Analysisd that made it crash when decoding a malformed FIM message. ([#2089](https://github.com/wazuh/wazuh/pull/2089))


## [v3.7.1] - 2018-12-05

### Added

- New internal option `remoted.guess_agent_group` allowing agent group guessing by Remoted to be optional. ([#1890](https://github.com/wazuh/wazuh/pull/1890))
- Added option to configure another audit keys to monitor. ([#1882](https://github.com/wazuh/wazuh/pull/1882))
- Added option to create the SSL certificate and key with the install.sh script. ([#1856](https://github.com/wazuh/wazuh/pull/1856))
- Add IPv6 support to `host-deny.sh` script. (by @iasdeoupxe). ([#1583](https://github.com/wazuh/wazuh/pull/1583))
- Added tracing information (PID, function, file and line number) to logs when debugging is enabled. ([#1866](https://github.com/wazuh/wazuh/pull/1866))

### Changed

- Change errors messages to descriptive warnings in Syscheck when a files is not reachable. ([#1730](https://github.com/wazuh/wazuh/pull/1730))
- Add default values to global options to let the manager start. ([#1894](https://github.com/wazuh/wazuh/pull/1894))
- Improve Remoted performance by reducing interaction between threads. ([#1902](https://github.com/wazuh/wazuh/pull/1902))

### Fixed

- Prevent duplicates entries for denied IP addresses by `host-deny.sh`. (by @iasdeoupxe). ([#1583](https://github.com/wazuh/wazuh/pull/1583))
- Fix issue in Logcollector when reaching the file end before getting a full line. ([#1744](https://github.com/wazuh/wazuh/pull/1744))
- Throw an error when a nonexistent CDB file is added in the ossec.conf file. ([#1783](https://github.com/wazuh/wazuh/pull/1783))
- Fix bug in Remoted that truncated control messages to 1024 bytes. ([#1847](https://github.com/wazuh/wazuh/pull/1847))
- Avoid that the attribute `ignore` of rules silence alerts. ([#1874](https://github.com/wazuh/wazuh/pull/1874))
- Fix race condition when decoding file permissions. ([#1879](https://github.com/wazuh/wazuh/pull/1879)
- Fix to overwrite FIM configuration when directories come in the same tag separated by commas. ([#1886](https://github.com/wazuh/wazuh/pull/1886))
- Fixed issue with hash table handling in FTS and label management. ([#1889](https://github.com/wazuh/wazuh/pull/1889))
- Fixed id's and description of FIM alerts. ([#1891](https://github.com/wazuh/wazuh/pull/1891))
- Fix log flooding by Logcollector when monitored files disappear. ([#1893](https://github.com/wazuh/wazuh/pull/1893))
- Fix bug configuring empty blocks in FIM. ([#1897](https://github.com/wazuh/wazuh/pull/1897))
- Let the Windows agent reset the random generator context if it's corrupt. ([#1898](https://github.com/wazuh/wazuh/pull/1898))
- Prevent Remoted from logging errors if the cluster configuration is missing or invalid. ([#1900](https://github.com/wazuh/wazuh/pull/1900))
- Fix race condition hazard in Remoted when handling control messages. ([#1902](https://github.com/wazuh/wazuh/pull/1902))
- Fix uncontrolled condition in the vulnerability-detector version checker. ([#1932](https://github.com/wazuh/wazuh/pull/1932))
- Restore support for Amazon Linux in vulnerability-detector. ([#1932](https://github.com/wazuh/wazuh/pull/1932))
- Fixed starting wodles after a delay specified in `interval` when `run_on_start` is set to `no`, on the first run of the agent. ([#1906](https://github.com/wazuh/wazuh/pull/1906))
- Prevent `agent-auth` tool from creating the file _client.keys_ outside the agent's installation folder. ([#1924](https://github.com/wazuh/wazuh/pull/1924))
- Fix symbolic links attributes reported by `syscheck` in the alerts. ([#1926](https://github.com/wazuh/wazuh/pull/1926))
- Added some improvements and fixes in Whodata. ([#1929](https://github.com/wazuh/wazuh/pull/1929))
- Fix FIM decoder to accept Windows user containing spaces. ([#1930](https://github.com/wazuh/wazuh/pull/1930))
- Add missing field `restrict` when querying the FIM configuration remotely. ([#1931](https://github.com/wazuh/wazuh/pull/1931))
- Fix values of FIM scan showed in agent_control info. ([#1940](https://github.com/wazuh/wazuh/pull/1940))
- Fix agent group updating in database module. ([#2004](https://github.com/wazuh/wazuh/pull/2004))
- Logcollector prevents vmhgfs from synchronizing the inode. ([#2022](https://github.com/wazuh/wazuh/pull/2022))
- File descriptor leak that may impact agents running on UNIX platforms. ([#2021](https://github.com/wazuh/wazuh/pull/2021))
- CIS-CAT events were being processed by a wrong decoder. ([#2014](https://github.com/wazuh/wazuh/pull/2014))


## [v3.7.0] - 2018-11-10

### Added

- Adding feature to **remotely query agent configuration on demand.** ([#548](https://github.com/wazuh/wazuh/pull/548))
- **Boost Analysisd performance with multithreading.** ([#1039](https://github.com/wazuh/wazuh/pull/1039))
- Adding feature to **let agents belong to multiple groups.** ([#1135](https://github.com/wazuh/wazuh/pull/1135))
  - API support for multiple groups. ([#1300](https://github.com/wazuh/wazuh/pull/1300) [#1135](https://github.com/wazuh/wazuh/pull/1135))
- **Boost FIM decoding performance** by storing data into Wazuh DB using SQLite databases. ([#1333](https://github.com/wazuh/wazuh/pull/1333))
  - FIM database is cleaned after restarting agent 3 times, deleting all entries that left being monitored.
  - Added script to migrate older Syscheck databases to WazuhDB. ([#1504](https://github.com/wazuh/wazuh/pull/1504)) ([#1333](https://github.com/wazuh/wazuh/pull/1333))
- Added rule testing output when restarting manager. ([#1196](https://github.com/wazuh/wazuh/pull/1196))
- New wodle for **Azure environment log and process collection.** ([#1306](https://github.com/wazuh/wazuh/pull/1306))
- New wodle for **Docker container monitoring.** ([#1368](https://github.com/wazuh/wazuh/pull/1368))
- Disconnect manager nodes in cluster if no keep alive is received or sent during two minutes. ([#1482](https://github.com/wazuh/wazuh/pull/1482))
- API requests are forwarded to the proper manager node in cluster. ([#885](https://github.com/wazuh/wazuh/pull/885))
- Centralized configuration pushed from manager overwrite the configuration of directories that exist with the same path in ossec.conf. ([#1740](https://github.com/wazuh/wazuh/pull/1740))

### Changed

- Refactor Python framework code to standardize database requests and support queries. ([#921](https://github.com/wazuh/wazuh/pull/921))
- Replaced the `execvpe` function by `execvp` for the Wazuh modules. ([#1207](https://github.com/wazuh/wazuh/pull/1207))
- Avoid the use of reference ID in Syscollector network tables. ([#1315](https://github.com/wazuh/wazuh/pull/1315))
- Make Syscheck case insensitive on Windows agent. ([#1349](https://github.com/wazuh/wazuh/pull/1349))
- Avoid conflicts with the size of time_t variable in wazuh-db. ([#1366](https://github.com/wazuh/wazuh/pull/1366))
- Osquery integration updated: ([#1369](https://github.com/wazuh/wazuh/pull/1369))
  - Nest the result data into a "osquery" object.
  - Extract the pack name into a new field.
  - Include the query name in the alert description.
  - Minor fixes.
- Increased AWS S3 database entry limit to 5000 to prevent reprocessing repeated events. ([#1391](https://github.com/wazuh/wazuh/pull/1391))
- Increased the limit of concurrent agent requests: 1024 by default, configurable up to 4096. ([#1473](https://github.com/wazuh/wazuh/pull/1473))
- Change the default vulnerability-detector interval from 1 to 5 minutes. ([#1729](https://github.com/wazuh/wazuh/pull/1729))
- Port the UNIX version of Auth client (_agent_auth_) to the Windows agent. ([#1790](https://github.com/wazuh/wazuh/pull/1790))
  - Support of TLSv1.2 through embedded OpenSSL library.
  - Support of SSL certificates for agent and manager validation.
  - Unify Auth client option set.

### Fixed

- Fixed email_alerts configuration for multiple recipients. ([#1193](https://github.com/wazuh/wazuh/pull/1193))
- Fixed manager stopping when no command timeout is allowed. ([#1194](https://github.com/wazuh/wazuh/pull/1194))
- Fixed getting RAM memory information from mac OS X and FreeBSD agents. ([#1203](https://github.com/wazuh/wazuh/pull/1203))
- Fixed mandatory configuration labels check. ([#1208](https://github.com/wazuh/wazuh/pull/1208))
- Fix 0 value at check options from Syscheck. ([1209](https://github.com/wazuh/wazuh/pull/1209))
- Fix bug in whodata field extraction for Windows. ([#1233](https://github.com/wazuh/wazuh/issues/1233))
- Fix stack overflow when monitoring deep files. ([#1239](https://github.com/wazuh/wazuh/pull/1239))
- Fix typo in whodata alerts. ([#1242](https://github.com/wazuh/wazuh/issues/1242))
- Fix bug when running quick commands with timeout of 1 second. ([#1259](https://github.com/wazuh/wazuh/pull/1259))
- Prevent offline agents from generating vulnerability-detector alerts. ([#1292](https://github.com/wazuh/wazuh/pull/1292))
- Fix empty SHA256 of rotated alerts and log files. ([#1308](https://github.com/wazuh/wazuh/pull/1308))
- Fixed service startup on error. ([#1324](https://github.com/wazuh/wazuh/pull/1324))
- Set connection timeout for Auth server ([#1336](https://github.com/wazuh/wazuh/pull/1336))
- Fix the cleaning of the temporary folder. ([#1361](https://github.com/wazuh/wazuh/pull/1361))
- Fix check_mtime and check_inode views in Syscheck alerts. ([#1364](https://github.com/wazuh/wazuh/pull/1364))
- Fixed the reading of the destination address and type for PPP interfaces. ([#1405](https://github.com/wazuh/wazuh/pull/1405))
- Fixed a memory bug in regex when getting empty strings. ([#1430](https://github.com/wazuh/wazuh/pull/1430))
- Fixed report_changes with a big ammount of files. ([#1465](https://github.com/wazuh/wazuh/pull/1465))
- Prevent Logcollector from null-terminating socket output messages. ([#1547](https://github.com/wazuh/wazuh/pull/1547))
- Fix timeout overtaken message using infinite timeout. ([#1604](https://github.com/wazuh/wazuh/pull/1604))
- Prevent service from crashing if _global.db_ is not created. ([#1485](https://github.com/wazuh/wazuh/pull/1485))
- Set new agent.conf template when creating new groups. ([#1647](https://github.com/wazuh/wazuh/pull/1647))
- Fix bug in Wazuh Modules that tried to delete PID folders if a subprocess call failed. ([#1836](https://github.com/wazuh/wazuh/pull/1836))


## [v3.6.1] - 2018-09-07

### Fixed

- Fixed ID field length limit in JSON alerts, by @gandalfn. ([#1052](https://github.com/wazuh/wazuh/pull/1052))
- Fix segmentation fault when the agent version is empty in Vulnerability Detector. ([#1191](https://github.com/wazuh/wazuh/pull/1191))
- Fix bug that removes file extensions in rootcheck. ([#1197](https://github.com/wazuh/wazuh/pull/1197))
- Fixed incoherence in Client Syslog between plain-text and JSON alert input in `<location>` filter option. ([#1204](https://github.com/wazuh/wazuh/pull/1204))
- Fixed missing agent name and invalid predecoded hostname in JSON alerts. ([#1213](https://github.com/wazuh/wazuh/pull/1213))
- Fixed invalid location string in plain-text alerts. ([#1213](https://github.com/wazuh/wazuh/pull/1213))
- Fixed default stack size in threads on AIX and HP-UX. ([#1215](https://github.com/wazuh/wazuh/pull/1215))
- Fix socket error during agent restart due to daemon start/stop order. ([#1221](https://github.com/wazuh/wazuh/issues/1221))
- Fix bug when checking agent configuration in logcollector. ([#1225](https://github.com/wazuh/wazuh/issues/1225))
- Fix bug in folder recursion limit count in FIM real-time mode. ([#1226](https://github.com/wazuh/wazuh/issues/1226))
- Fixed errors when parsing AWS events in Elasticsearch. ([#1229](https://github.com/wazuh/wazuh/issues/1229))
- Fix bug when launching osquery from Wazuh. ([#1230](https://github.com/wazuh/wazuh/issues/1230))


## [v3.6.0] - 2018-08-29

### Added

- Add rescanning of expanded files with wildcards in logcollector ([#332](https://github.com/wazuh/wazuh/pull/332))
- Parallelization of logcollector ([#627](https://github.com/wazuh/wazuh/pull/672))
  - Now the input of logcollector is multithreaded, reading logs in parallel.
  - A thread is created for each type of output socket.
  - Periodically rescan of new files.
  - New options have been added to internal_options.conf file.
- Added statistical functions to remoted. ([#682](https://github.com/wazuh/wazuh/pull/682))
- Rootcheck and Syscheck (FIM) will run independently. ([#991](https://github.com/wazuh/wazuh/pull/991))
- Add hash validation for binaries executed by the wodle `command`. ([#1027](https://github.com/wazuh/wazuh/pull/1027))
- Added a recursion level option to Syscheck to set the directory scanning depth. ([#1081](https://github.com/wazuh/wazuh/pull/1081))
- Added inactive agent filtering option to agent_control, syscheck_control and rootcheck control_tools. ([#1088](https://github.com/wazuh/wazuh/pull/1088))
- Added custom tags to FIM directories and registries. ([#1096](https://github.com/wazuh/wazuh/pull/1096))
- Improved AWS CloudTrail wodle by @UranusBytes ([#913](https://github.com/wazuh/wazuh/pull/913) & [#1105](https://github.com/wazuh/wazuh/pull/1105)).
- Added support to process logs from more AWS services: Guard Duty, IAM, Inspector, Macie and VPC. ([#1131](https://github.com/wazuh/wazuh/pull/1131)).
- Create script for blocking IP's using netsh-advfirewall. ([#1172](https://github.com/wazuh/wazuh/pull/1172)).

### Changed

- The maximum log length has been extended up to 64 KiB. ([#411](https://github.com/wazuh/wazuh/pull/411))
- Changed logcollector analysis message order. ([#675](https://github.com/wazuh/wazuh/pull/675))
- Let hostname field be the name of the agent, without the location part. ([#1080](https://github.com/wazuh/wazuh/pull/1080))
- The internal option `syscheck.max_depth` has been renamed to `syscheck.default_max_depth`. ([#1081](https://github.com/wazuh/wazuh/pull/1081))
- Show warning message when configuring vulnerability-detector for an agent. ([#1130](https://github.com/wazuh/wazuh/pull/1130))
- Increase the minimum waiting time from 0 to 1 seconds in Vulnerability-Detector. ([#1132](https://github.com/wazuh/wazuh/pull/1132))
- Prevent Windows agent from not loading the configuration if an AWS module block is found. ([#1143](https://github.com/wazuh/wazuh/pull/1143))
- Set the timeout to consider an agent disconnected to 1800 seconds in the framework. ([#1155](https://github.com/wazuh/wazuh/pull/1155))

### Fixed

- Fix agent ID zero-padding in alerts coming from Vulnerability Detector. ([#1083](https://github.com/wazuh/wazuh/pull/1083))
- Fix multiple warnings when agent is offline. ([#1086](https://github.com/wazuh/wazuh/pull/1086))
- Fixed minor issues in the Makefile and the sources installer on HP-UX, Solaris on SPARC and AIX systems. ([#1089](https://github.com/wazuh/wazuh/pull/1089))
- Fixed SHA256 changes messages in alerts when it is disabled. ([#1100](https://github.com/wazuh/wazuh/pull/1100))
- Fixed empty configuration blocks for Wazuh modules. ([#1101](https://github.com/wazuh/wazuh/pull/1101))
- Fix broken pipe error in Wazuh DB by Vulnerability Detector. ([#1111](https://github.com/wazuh/wazuh/pull/1111))
- Restored firewall-drop AR script for Linux. ([#1114](https://github.com/wazuh/wazuh/pull/1114))
- Fix unknown severity in Red Hat systems. ([#1118](https://github.com/wazuh/wazuh/pull/1118))
- Added a building flag to compile the SQLite library externally for the API. ([#1119](https://github.com/wazuh/wazuh/issues/1119))
- Fixed variables length when storing RAM information by Syscollector. ([#1124](https://github.com/wazuh/wazuh/pull/1124))
- Fix Red Hat vulnerability database update. ([#1127](https://github.com/wazuh/wazuh/pull/1127))
- Fix allowing more than one wodle command. ([#1128](https://github.com/wazuh/wazuh/pull/1128))
- Fixed `after_regex` offset for the decoding algorithm. ([#1129](https://github.com/wazuh/wazuh/pull/1129))
- Prevents some vulnerabilities from not being checked for Debian. ([#1166](https://github.com/wazuh/wazuh/pull/1166))
- Fixed legacy configuration for `vulnerability-detector`. ([#1174](https://github.com/wazuh/wazuh/pull/1174))
- Fix active-response scripts installation for Windows. ([#1182](https://github.com/wazuh/wazuh/pull/1182)).
- Fixed `open-scap` deadlock when opening large files. ([#1206](https://github.com/wazuh/wazuh/pull/1206)). Thanks to @juergenc for detecting this issue.


### Removed

- The 'T' multiplier has been removed from option `max_output_size`. ([#1089](https://github.com/wazuh/wazuh/pull/1089))


## [v3.5.0] - 2018-08-10

### Added

- Improved configuration of OVAL updates. ([#416](https://github.com/wazuh/wazuh/pull/416))
- Added selective agent software request in vulnerability-detector. ([#404](https://github.com/wazuh/wazuh/pull/404))
- Get Linux packages inventory natively. ([#441](https://github.com/wazuh/wazuh/pull/441))
- Get Windows packages inventory natively. ([#471](https://github.com/wazuh/wazuh/pull/471))
- Supporting AES encryption for manager and agent. ([#448](https://github.com/wazuh/wazuh/pull/448))
- Added Debian and Ubuntu 18 support in vulnerability-detector. ([#470](https://github.com/wazuh/wazuh/pull/470))
- Added Rids Synchronization. ([#459](https://github.com/wazuh/wazuh/pull/459))
- Added option for setting the group that the agent belongs to when registering it with authd ([#460](https://github.com/wazuh/wazuh/pull/460))
- Added option for setting the source IP when the agent registers with authd ([#460](https://github.com/wazuh/wazuh/pull/460))
- Added option to force the vulnerability detection in unsupported OS. ([#462](https://github.com/wazuh/wazuh/pull/462))
- Get network inventory natively. ([#546](https://github.com/wazuh/wazuh/pull/546))
- Add arch check for Red Hat's OVAL in vulnerability-detector. ([#625](https://github.com/wazuh/wazuh/pull/625))
- Integration with Osquery. ([#627](https://github.com/wazuh/wazuh/pull/627))
    - Enrich osquery configuration with pack files aggregation and agent labels as decorators.
    - Launch osquery daemon in background.
    - Monitor results file and send them to the manager.
    - New option in rules `<location>` to filter events by osquery.
    - Support folders in shared configuration. This makes easy to send pack folders to agents.
    - Basic ruleset for osquery events and daemon logs.
- Boost Remoted performance with multithreading. ([#649](https://github.com/wazuh/wazuh/pull/649))
    - Up to 16 parallel threads to decrypt messages from agents.
    - Limit the frequency of agent keys reloading.
    - Message input buffer in Analysisd to prevent control messages starvation in Remoted.
- Module to download shared files for agent groups dinamically. ([#519](https://github.com/wazuh/wazuh/pull/519))
    - Added group creation for files.yml if the group does not exist. ([#1010](https://github.com/wazuh/wazuh/pull/1010))
- Added scheduling options to CIS-CAT integration. ([#586](https://github.com/wazuh/wazuh/pull/586))
- Option to download the wpk using http in `agent_upgrade`. ([#798](https://github.com/wazuh/wazuh/pull/798))
- Add `172.0.0.1` as manager IP when creating `global.db`. ([#970](https://github.com/wazuh/wazuh/pull/970))
- New requests for Syscollector. ([#728](https://github.com/wazuh/wazuh/pull/728))
- `cluster_control` shows an error if the status does not exist. ([#1002](https://github.com/wazuh/wazuh/pull/1002))
- Get Windows hardware inventory natively. ([#831](https://github.com/wazuh/wazuh/pull/831))
- Get processes and ports inventory by the Syscollector module.
- Added an integration with Kaspersky Endpoint Security for Linux via Active Response. ([#1056](https://github.com/wazuh/wazuh/pull/1056))

### Changed

- Add default value for option -x in agent_control tool.
- External libraries moved to an external repository.
- Ignore OverlayFS directories on Rootcheck system scan.
- Extracts agent's OS from the database instead of the agent-info.
- Increases the maximum size of XML parser to 20KB.
- Extract CVE instead of RHSA codes into vulnerability-detector. ([#549](https://github.com/wazuh/wazuh/pull/549))
- Store CIS-CAT results into Wazuh DB. ([#568](https://github.com/wazuh/wazuh/pull/568))
- Add profile information to CIS-CAT reports. ([#658](https://github.com/wazuh/wazuh/pull/658))
- Merge external libraries into a unique shared library. ([#620](https://github.com/wazuh/wazuh/pull/620))
- Cluster log rotation: set correct permissions and store rotations in /logs/ossec. ([#667](https://github.com/wazuh/wazuh/pull/667))
- `Distinct` requests don't allow `limit=0` or `limit>maximun_limit`. ([#1007](https://github.com/wazuh/wazuh/pull/1007))
- Deprecated arguments -i, -F and -r for Authd. ([#1013](https://github.com/wazuh/wazuh/pull/1013))
- Increase the internal memory for real-time from 12 KiB to 64 KiB. ([#1062](https://github.com/wazuh/wazuh/pull/1062))

### Fixed

- Fixed invalid alerts reported by Syscollector when the event contains the word "error". ([#461](https://github.com/wazuh/wazuh/pull/461))
- Silenced Vuls integration starting and ending alerts. ([#541](https://github.com/wazuh/wazuh/pull/541))
- Fix problem comparing releases of ubuntu packages. ([#556](https://github.com/wazuh/wazuh/pull/556))
- Windows delete pending active-responses before reset agent. ([#563](https://github.com/wazuh/wazuh/pull/563))
- Fix bug in Rootcheck for Windows that searches for keys in 32-bit mode only. ([#566](https://github.com/wazuh/wazuh/pull/566))
- Alert when unmerge files fails on agent. ([#731](https://github.com/wazuh/wazuh/pull/731))
- Fixed bugs reading logs in framework. ([#856](https://github.com/wazuh/wazuh/pull/856))
- Ignore uppercase and lowercase sorting an array in framework. ([#814](https://github.com/wazuh/wazuh/pull/814))
- Cluster: reject connection if the client node has a different cluster name. ([#892](https://github.com/wazuh/wazuh/pull/892))
- Prevent `the JSON object must be str, not 'bytes'` error. ([#997](https://github.com/wazuh/wazuh/pull/997))
- Fix long sleep times in vulnerability detector.
- Fix inconsistency in the alerts format for the manager in vulnerability-detector.
- Fix bug when processing the packages in vulnerability-detector.
- Prevent to process Syscollector events by the JSON decoder. ([#674](https://github.com/wazuh/wazuh/pull/674))
- Stop Syscollector data storage into Wazuh DB when an error appears. ([#674](https://github.com/wazuh/wazuh/pull/674))
- Fix bug in Syscheck that reported false positive about removed files. ([#1044](https://github.com/wazuh/wazuh/pull/1044))
- Fix bug in Syscheck that misinterpreted no_diff option. ([#1046](https://github.com/wazuh/wazuh/pull/1046))
- Fixes in file integrity monitoring for Windows. ([#1062](https://github.com/wazuh/wazuh/pull/1062))
  - Fix Windows agent crash if FIM fails to extract the file owner.
  - Prevent FIM real-time mode on Windows from stopping if the internal buffer gets overflowed.
- Prevent large logs from flooding the log file by Logcollector. ([#1067](https://github.com/wazuh/wazuh/pull/1067))
- Fix allowing more than one wodle command and compute command timeout when ignore_output is enabled. ([#1102](https://github.com/wazuh/wazuh/pull/1102))

### Removed

- Deleted Lua language support.
- Deleted integration with Vuls. ([#879](https://github.com/wazuh/wazuh/issues/879))
- Deleted agent_list tool, replaced by agent_control. ([ba0265b](https://github.com/wazuh/wazuh/commit/ba0265b6e9e3fed133d60ef2df3450fdf26f7da4#diff-f57f2991a6aa25fe45d8036c51bf8b4d))

## [v3.4.0] - 2018-07-24

### Added

- Support for SHA256 checksum in Syscheck (by @arshad01). ([#410](https://github.com/wazuh/wazuh/pull/410))
- Added an internal option for Syscheck to tune the RT alerting delay. ([#434](https://github.com/wazuh/wazuh/pull/434))
- Added two options in the tag <auto_ignore> `frequency` and `timeframe` to hide alerts when they are played several times in a given period of time. ([#857](https://github.com/wazuh/wazuh/pull/857))
- Include who-data in Syscheck for file integrity monitoring. ([#756](https://github.com/wazuh/wazuh/pull/756))
  - Linux Audit setup and monitoring to watch directories configured with who-data.
  - Direct communication with Auditd on Linux to catch who-data related events.
  - Setup of SACL for monitored directories on Windows.
  - Windows Audit events monitoring through Windows Event Channel.
  - Auto setup of audit configuration and reset when the agent quits.
- Syscheck in frequency time show alerts from deleted files. ([#857](https://github.com/wazuh/wazuh/pull/857))
- Added an option `target` to customize output format per-target in Logcollector. ([#863](https://github.com/wazuh/wazuh/pull/863))
- New option for the JSON decoder to choose the treatment of NULL values. ([#677](https://github.com/wazuh/wazuh/pull/677))
- Remove old snapshot files for FIM. ([#872](https://github.com/wazuh/wazuh/pull/872))
- Distinct operation in agents. ([#920](https://github.com/wazuh/wazuh/pull/920))
- Added support for unified WPK. ([#865](https://github.com/wazuh/wazuh/pull/865))
- Added missing debug options for modules in the internal options file. ([#901](https://github.com/wazuh/wazuh/pull/901))
- Added recursion limits when reading directories. ([#947](https://github.com/wazuh/wazuh/pull/947))

### Changed

- Renamed cluster _client_ node type to ___worker___ ([#850](https://github.com/wazuh/wazuh/pull/850)).
- Changed a descriptive message in the alert showing what attributes changed. ([#857](https://github.com/wazuh/wazuh/pull/857))
- Change visualization of Syscheck alerts. ([#857](https://github.com/wazuh/wazuh/pull/857))
- Add all the available fields in the Syscheck messages from the Wazuh configuration files. ([#857](https://github.com/wazuh/wazuh/pull/857))
- Now the no_full_log option only affects JSON alerts. ([#881](https://github.com/wazuh/wazuh/pull/881))
- Delete temporary files when stopping Wazuh. ([#732](https://github.com/wazuh/wazuh/pull/732))
- Send OpenSCAP checks results to a FIFO queue instead of temporary files. ([#732](https://github.com/wazuh/wazuh/pull/732))
- Default behavior when starting Syscheck and Rootcheck components. ([#829](https://github.com/wazuh/wazuh/pull/829))
  - They are disabled if not appear in the configuration.
  - They can be set up as empty blocks in the configuration, applying their default values.
  - Improvements of error and information messages when they start.
- Improve output of `DELETE/agents` when no agents were removed. ([#868](https://github.com/wazuh/wazuh/pull/868))
- Include the file owner SID in Syscheck alerts.
- Change no previous checksum error message to information log. ([#897](https://github.com/wazuh/wazuh/pull/897))
- Changed default Syscheck scan speed: 100 files per second. ([#975](https://github.com/wazuh/wazuh/pull/975))
- Show network protocol used by the agent when connecting to the manager. ([#980](https://github.com/wazuh/wazuh/pull/980))

### Fixed

- Syscheck RT process granularized to make frequency option more accurate. ([#434](https://github.com/wazuh/wazuh/pull/434))
- Fixed registry_ignore problem on Syscheck for Windows when arch="both" was used. ([#525](https://github.com/wazuh/wazuh/pull/525))
- Allow more than 256 directories in real-time for Windows agent using recursive watchers. ([#540](https://github.com/wazuh/wazuh/pull/540))
- Fix weird behavior in Syscheck when a modified file returns back to its first state. ([#434](https://github.com/wazuh/wazuh/pull/434))
- Replace hash value xxx (not enabled) for n/a if the hash couldn't be calculated. ([#857](https://github.com/wazuh/wazuh/pull/857))
- Do not report uid, gid or gname on Windows (avoid user=0). ([#857](https://github.com/wazuh/wazuh/pull/857))
- Several fixes generating sha256 hash. ([#857](https://github.com/wazuh/wazuh/pull/857))
- Fixed the option report_changes configuration. ([#857](https://github.com/wazuh/wazuh/pull/857))
- Fixed the 'report_changes' configuration when 'sha1' option is not set. ([#857](https://github.com/wazuh/wazuh/pull/857))
- Fix memory leak reading logcollector config. ([#884](https://github.com/wazuh/wazuh/pull/884))
- Fixed crash in Slack integration for alerts that don't have full log. ([#880](https://github.com/wazuh/wazuh/pull/880))
- Fixed active-responses.log definition path on Windows configuration. ([#739](https://github.com/wazuh/wazuh/pull/739))
- Added warning message when updating Syscheck/Rootcheck database to restart the manager. ([#817](https://github.com/wazuh/wazuh/pull/817))
- Fix PID file creation checking. ([#822](https://github.com/wazuh/wazuh/pull/822))
  - Check that the PID file was created and written.
  - This would prevent service from running multiple processes of the same daemon.
- Fix reading of Windows platform for 64 bits systems. ([#832](https://github.com/wazuh/wazuh/pull/832))
- Fixed Syslog output parser when reading the timestamp from the alerts in JSON format. ([#843](https://github.com/wazuh/wazuh/pull/843))
- Fixed filter for `gpg-pubkey` packages in Syscollector. ([#847](https://github.com/wazuh/wazuh/pull/847))
- Fixed bug in configuration when reading the `repeated_offenders` option in Active Response. ([#873](https://github.com/wazuh/wazuh/pull/873))
- Fixed variables parser when loading rules. ([#855](https://github.com/wazuh/wazuh/pull/855))
- Fixed parser files names in the Rootcheck scan. ([#840](https://github.com/wazuh/wazuh/pull/840))
- Removed frequency offset in rules. ([#827](https://github.com/wazuh/wazuh/pull/827)).
- Fix memory leak reading logcollector config. ([#884](https://github.com/wazuh/wazuh/pull/884))
- Fixed sort agents by status in `GET/agents` API request. ([#810](https://github.com/wazuh/wazuh/pull/810))
- Added exception when no agents are selected to restart. ([#870](https://github.com/wazuh/wazuh/pull/870))
- Prevent files from remaining open in the cluster. ([#874](https://github.com/wazuh/wazuh/pull/874))
- Fix network unreachable error when cluster starts. ([#800](https://github.com/wazuh/wazuh/pull/800))
- Fix empty rules and decoders file check. ([#887](https://github.com/wazuh/wazuh/pull/887))
- Prevent to access an unexisting hash table from 'whodata' thread. ([#911](https://github.com/wazuh/wazuh/pull/911))
- Fix CA verification with more than one 'ca_store' definitions. ([#927](https://github.com/wazuh/wazuh/pull/927))
- Fix error in syscollector API calls when Wazuh is installed in a directory different than `/var/ossec`. ([#942](https://github.com/wazuh/wazuh/pull/942)).
- Fix error in CentOS 6 when `wazuh-cluster` is disabled. ([#944](https://github.com/wazuh/wazuh/pull/944)).
- Fix Remoted connection failed warning in TCP mode due to timeout. ([#958](https://github.com/wazuh/wazuh/pull/958))
- Fix option 'rule_id' in syslog client. ([#979](https://github.com/wazuh/wazuh/pull/979))
- Fixed bug in legacy agent's server options that prevented it from setting port and protocol.

## [v3.3.1] - 2018-06-18

### Added

- Added `total_affected_agents` and `total_failed_ids` to the `DELETE/agents` API request. ([#795](https://github.com/wazuh/wazuh/pull/795))

### Changed

- Management of empty blocks in the configuration files. ([#781](https://github.com/wazuh/wazuh/pull/781))
- Verify WPK with Wazuh CA by default. ([#799](https://github.com/wazuh/wazuh/pull/799))

### Fixed

- Windows prevents agent from renaming file. ([#773](https://github.com/wazuh/wazuh/pull/773))
- Fix manager-agent version comparison in remote upgrades. ([#765](https://github.com/wazuh/wazuh/pull/765))
- Fix log flooding when restarting agent while the merged file is being receiving. ([#788](https://github.com/wazuh/wazuh/pull/788))
- Fix issue when overwriting rotated logs in Windows agents. ([#776](https://github.com/wazuh/wazuh/pull/776))
- Prevent OpenSCAP module from running on Windows agents (incompatible). ([#777](https://github.com/wazuh/wazuh/pull/777))
- Fix issue in file changes report for FIM on Linux when a directory contains a backslash. ([#775](https://github.com/wazuh/wazuh/pull/775))
- Fixed missing `minor` field in agent data managed by the framework. ([#771](https://github.com/wazuh/wazuh/pull/771))
- Fixed missing `build` and `key` fields in agent data managed by the framework. ([#802](https://github.com/wazuh/wazuh/pull/802))
- Fixed several bugs in upgrade agents ([#784](https://github.com/wazuh/wazuh/pull/784)):
    - Error upgrading an agent with status `Never Connected`.
    - Fixed API support.
    - Sockets were not closing properly.
- Cluster exits showing an error when an error occurs. ([#790](https://github.com/wazuh/wazuh/pull/790))
- Fixed bug when cluster control or API cannot request the list of nodes to the master. ([#762](https://github.com/wazuh/wazuh/pull/762))
- Fixed bug when the `agent.conf` contains an unrecognized module. ([#796](https://github.com/wazuh/wazuh/pull/796))
- Alert when unmerge files fails on agent. ([#731](https://github.com/wazuh/wazuh/pull/731))
- Fix invalid memory access when parsing ruleset configuration. ([#787](https://github.com/wazuh/wazuh/pull/787))
- Check version of python in cluster control. ([#760](https://github.com/wazuh/wazuh/pull/760))
- Removed duplicated log message when Rootcheck is disabled. ([#783](https://github.com/wazuh/wazuh/pull/783))
- Avoid infinite attempts to download CVE databases when it fails. ([#792](https://github.com/wazuh/wazuh/pull/792))


## [v3.3.0] - 2018-06-06

### Added

- Supporting multiple socket output in Logcollector. ([#395](https://github.com/wazuh/wazuh/pull/395))
- Allow inserting static field parameters in rule comments. ([#397](https://github.com/wazuh/wazuh/pull/397))
- Added an output format option for Logcollector to build custom logs. ([#423](https://github.com/wazuh/wazuh/pull/423))
- Included millisecond timing in timestamp to JSON events. ([#467](https://github.com/wazuh/wazuh/pull/467))
- Added an option in Analysisd to set input event offset for plugin decoders. ([#512](https://github.com/wazuh/wazuh/pull/512))
- Allow decoders mix plugin and multiregex children. ([#602](https://github.com/wazuh/wazuh/pull/602))
- Added the option to filter by any field in `get_agents_overview`, `get_agent_group` and `get_agents_without_group` functions of the Python framework. ([#743](https://github.com/wazuh/wazuh/pull/743))

### Changed

- Add default value for option -x in agent_upgrade tool.
- Changed output of agents in cluster control. ([#741](https://github.com/wazuh/wazuh/pull/741))

### Fixed

- Fix bug in Logcollector when removing duplicate localfiles. ([#402](https://github.com/wazuh/wazuh/pull/402))
- Fix memory error in Logcollector when using wildcards.
- Prevent command injection in Agentless daemon. ([#600](https://github.com/wazuh/wazuh/pull/600))
- Fixed bug getting the agents in cluster control. ([#741](https://github.com/wazuh/wazuh/pull/741))
- Prevent Logcollector from reporting an error when a path with wildcards matches no files.
- Fixes the feature to group with the option multi-line. ([#754](https://github.com/wazuh/wazuh/pull/754))


## [v3.2.4] - 2018-06-01

### Fixed
- Fixed segmentation fault in maild when `<queue-size>` is included in the global configuration.
- Fixed bug in Framework when retrieving mangers logs. ([#644](https://github.com/wazuh/wazuh/pull/644))
- Fixed bug in clusterd to prevent the synchronization of `.swp` files. ([#694](https://github.com/wazuh/wazuh/pull/694))
- Fixed bug in Framework parsing agent configuration. ([#681](https://github.com/wazuh/wazuh/pull/681))
- Fixed several bugs using python3 with the Python framework. ([#701](https://github.com/wazuh/wazuh/pull/701))


## [v3.2.3] - 2018-05-28

### Added

- New internal option to enable merged file creation by Remoted. ([#603](https://github.com/wazuh/wazuh/pull/603))
- Created alert item for GDPR and GPG13. ([#608](https://github.com/wazuh/wazuh/pull/608))
- Add support for Amazon Linux in vulnerability-detector.
- Created an input queue for Analysisd to prevent Remoted starvation. ([#661](https://github.com/wazuh/wazuh/pull/661))

### Changed

- Set default agent limit to 14.000 and file descriptor limit to 65.536 per process. ([#624](https://github.com/wazuh/wazuh/pull/624))
- Cluster improvements.
    - New protocol for communications.
    - Inverted communication flow: clients start communications with the master.
    - Just the master address is required in the `<nodes>` list configuration.
    - Improved synchronization algorithm.
    - Reduced the number of processes to one: `wazuh-clusterd`.
- Cluster control tool improvements: outputs are the same regardless of node type.
- The default input queue for remote events has been increased to 131072 events. ([#660](https://github.com/wazuh/wazuh/pull/660))
- Disconnected agents will no longer report vulnerabilities. ([#666](https://github.com/wazuh/wazuh/pull/666))

### Fixed

- Fixed agent wait condition and improve logging messages. ([#550](https://github.com/wazuh/wazuh/pull/550))
- Fix race condition in settings load time by Windows agent. ([#551](https://github.com/wazuh/wazuh/pull/551))
- Fix bug in Authd that prevented it from deleting agent-info files when removing agents.
- Fix bug in ruleset that did not overwrite the `<info>` option. ([#584](https://github.com/wazuh/wazuh/issues/584))
- Fixed bad file descriptor error in Wazuh DB ([#588](https://github.com/wazuh/wazuh/issues/588))
- Fixed unpredictable file sorting when creating merged files. ([#599](https://github.com/wazuh/wazuh/issues/599))
- Fixed race condition in Remoted when closing connections.
- Fix epoch check in vulnerability-detector.
- Fixed hash sum in logs rotation. ([#636](https://github.com/wazuh/wazuh/issues/636))
- Fixed cluster CPU usage.
- Fixed invalid deletion of agent timestamp entries. ([#639](https://github.com/wazuh/wazuh/issues/639))
- Fixed segmentation fault in logcollector when multi-line is applied to a remote configuration. ([#641](https://github.com/wazuh/wazuh/pull/641))
- Fixed issue in Syscheck that may leave the process running if the agent is stopped quickly. ([#671](https://github.com/wazuh/wazuh/pull/671))

### Removed

- Removed cluster database and internal cluster daemon.


## [v3.2.2] - 2018-05-07

### Added

- Created an input queue for Remoted to prevent agent connection starvation. ([#509](https://github.com/wazuh/wazuh/pull/509))

### Changed

- Updated Slack integration. ([#443](https://github.com/wazuh/wazuh/pull/443))
- Increased connection timeout for remote upgrades. ([#480](https://github.com/wazuh/wazuh/pull/480))
- Vulnerability-detector does not stop agents detection if it fails to find the software for one of them.
- Improve the version comparator algorithm in vulnerability-detector. ([#508](https://github.com/wazuh/wazuh/pull/508))

### Fixed

- Fixed bug in labels settings parser that may make Agentd or Logcollector crash.
- Fixed issue when setting multiple `<server-ip>` stanzas in versions 3.0 - 3.2.1. ([#433](https://github.com/wazuh/wazuh/pull/433))
- Fixed bug when socket database messages are not sent correctly. ([#435](https://github.com/wazuh/wazuh/pull/435))
- Fixed unexpected stop in the sources installer when overwriting a previous corrupt installation.
- Added a synchronization timeout in the cluster to prevent it from blocking ([#447](https://github.com/wazuh/wazuh/pull/447))
- Fixed issue in CSyslogd when filtering by rule group. ([#446](https://github.com/wazuh/wazuh/pull/446))
- Fixed error on DB daemon when parsing rules with options introduced in version 3.0.0.
- Fixed unrecognizable characters error in Windows version name. ([#478](https://github.com/wazuh/wazuh/pull/478))
- Fix Authd client in old versions of Windows ([#479](https://github.com/wazuh/wazuh/pull/479))
- Cluster's socket management improved to use persistent connections ([#481](https://github.com/wazuh/wazuh/pull/481))
- Fix memory corruption in Syscollector decoder and memory leaks in Vulnerability Detector. ([#482](https://github.com/wazuh/wazuh/pull/482))
- Fixed memory corruption in Wazuh DB autoclosing procedure.
- Fixed dangling db files at DB Sync module folder. ([#489](https://github.com/wazuh/wazuh/pull/489))
- Fixed agent group file deletion when using Authd.
- Fix memory leak in Maild with JSON input. ([#498](https://github.com/wazuh/wazuh/pull/498))
- Fixed remote command switch option. ([#504](https://github.com/wazuh/wazuh/pull/504))

## [v3.2.1] - 2018-03-03

### Added

- Added option in Makefile to disable CIS-CAT module. ([#381](https://github.com/wazuh/wazuh/pull/381))
- Added field `totalItems` to `GET/agents/purgeable/:timeframe` API call. ([#385](https://github.com/wazuh/wazuh/pull/385))

### Changed

- Giving preference to use the selected Java over the default one in CIS-CAT wodle.
- Added delay between message delivery for every module. ([#389](https://github.com/wazuh/wazuh/pull/389))
- Verify all modules for the shared configuration. ([#408](https://github.com/wazuh/wazuh/pull/408))
- Updated OpenSSL library to 1.1.0g.
- Insert agent labels in JSON archives no matter the event matched a rule.
- Support for relative/full/network paths in the CIS-CAT configuration. ([#419](https://github.com/wazuh/wazuh/pull/419))
- Improved cluster control to give more information. ([#421](https://github.com/wazuh/wazuh/pull/421))
- Updated rules for CIS-CAT.
- Removed unnecessary compilation of vulnerability-detector in agents.
- Increased wazuh-modulesd's subprocess pool.
- Improved the agent software recollection by Syscollector.

### Fixed

- Fixed crash in Agentd when testing Syscollector configuration from agent.conf file.
- Fixed duplicate alerts in Vulnerability Detector.
- Fixed compiling issues in Solaris and HP-UX.
- Fixed bug in Framework when listing directories due to permissions issues.
- Fixed error handling in CIS-CAT module. ([#401](https://github.com/wazuh/wazuh/pull/401))
- Fixed some defects reported by Coverity. ([#406](https://github.com/wazuh/wazuh/pull/406))
- Fixed OS name detection in macOS and old Linux distros. ([#409](https://github.com/wazuh/wazuh/pull/409))
- Fixed linked in HP-UX.
- Fixed Red Hat detection in vulnerability-detector.
- Fixed segmentation fault in wazuh-cluster when files path is too long.
- Fixed a bug getting groups and searching by them in `GET/agents` API call. ([#390](https://github.com/wazuh/wazuh/pull/390))
- Several fixes and improvements in cluster.
- Fixed bug in wazuh-db when closing exceeded databases in transaction.
- Fixed bug in vulnerability-detector that discarded valid agents.
- Fixed segmentation fault in Windows agents when getting OS info.
- Fixed memory leaks in vulnerability-detector and CIS-CAT wodle.
- Fixed behavior when working directory is not found in CIS-CAT wodle.

## [v3.2.0] - 2018-02-13

### Added
- Added support to synchronize custom rules and decoders in the cluster.([#344](https://github.com/wazuh/wazuh/pull/344))
- Add field `status` to `GET/agents/groups/:group_id` API call.([#338](https://github.com/wazuh/wazuh/pull/338))
- Added support for Windows to CIS-CAT integration module ([#369](https://github.com/wazuh/wazuh/pull/369))
- New Wazuh Module "aws-cloudtrail" fetching logs from S3 bucket. ([#351](https://github.com/wazuh/wazuh/pull/351))
- New Wazuh Module "vulnerability-detector" to detect vulnerabilities in agents and managers.

### Fixed
- Fixed oscap.py to support new versions of OpenSCAP scanner.([#331](https://github.com/wazuh/wazuh/pull/331))
- Fixed timeout bug when the cluster port was closed. ([#343](https://github.com/wazuh/wazuh/pull/343))
- Improve exception handling in `cluster_control`. ([#343](https://github.com/wazuh/wazuh/pull/343))
- Fixed bug in cluster when receive an error response from client. ([#346](https://github.com/wazuh/wazuh/pull/346))
- Fixed bug in framework when the manager is installed in different path than /var/ossec. ([#335](https://github.com/wazuh/wazuh/pull/335))
- Fixed predecoder hostname field in JSON event output.
- Several fixes and improvements in cluster.

## [v3.1.0] - 2017-12-22

### Added

- New Wazuh Module "command" for asynchronous command execution.
- New field "predecoder.timestamp" for JSON alerts including timestamp from logs.
- Added reload action to ossec-control in local mode.
- Add duration control of a cluster database synchronization.
- New internal option for agents to switch applying shared configuration.
- Added GeoIP address finding for input logs in JSON format.
- Added alert and archive output files rotation capabilities.
- Added rule option to discard field "firedtimes".
- Added VULS integration for running vulnerability assessments.
- CIS-CAT Wazuh Module to scan CIS policies.

### Changed

- Keepping client.keys file permissions when modifying it.
- Improve Rootcheck formula to select outstanding defects.
- Stop related daemon when disabling components in ossec-control.
- Prevented cluster daemon from starting on RHEL 5 or older.
- Let Syscheck report file changes on first scan.
- Allow requests by node name in cluster_control binary.
- Improved help of cluster_control binary.
- Integrity control of files in the cluster.

### Fixed

- Fixed netstat command in localfile configuration.
- Fixed error when searching agents by ID.
- Fixed syslog format pre-decoder for logs with missing (optional) space after tag.
- Fixed alert ID when plain-text alert output disabled.
- Fixed Monitord freezing when a sendmail-like executable SMTP server is set.
- Fixed validation of Active Response used by agent_control.
- Allow non-ASCII characters in Windows version string.

## [v3.0.0] - 2017-12-12

### Added

- Added group property for agents to customize shared files set.
- Send shared files to multiple agents in parallel.
- New decoder plugin for logs in JSON format with dynamic fields definition.
- Brought framework from API to Wazuh project.
- Show merged files MD5 checksum by agent_control and framework.
- New reliable request protocol for manager-agent communication.
- Remote agent upgrades with signed WPK packages.
- Added option for Remoted to prevent it from writing shared merged file.
- Added state for Agentd and Windows agent to notify connection state and metrics.
- Added new JSON log format for local file monitoring.
- Added OpenSCAP SSG datastream content for Ubuntu Trusty Tahr.
- Field "alert_id" in JSON alerts (by Dan Parriott).
- Added support of "any" IP address to OSSEC batch manager (by Jozef Reisinger).
- Added ossec-agent SElinux module (by kreon).
- Added previous output to JSON output (by João Soares).
- Added option for Authd to specify the allowed cipher list (by James Le Cuirot).
- Added option for cipher suites in Authd settings.
- Added internal option for Remoted to set the shared configuration reloading time.
- Auto restart agents when new shared configuration is pushed from the manager.
- Added native support for Systemd.
- Added option to register unlimited agents in Authd.
- New internal option to limit the number of file descriptors in Analysisd and Remoted.
- Added new state "pending" for agents.
- Added internal option to disable real-time DB synchronization.
- Allow multiple manager stanzas in Agentd settings.
- New internal option to limit the receiving time in TCP mode.
- Added manager hostname data to agent information.
- New option for rotating internal logs by size.
- Added internal option to enable or disable daily rotation of internal logs.
- Added command option for Monitord to overwrite 'day_wait' parameter.
- Adding templates and sample alert for Elasticsearch 6.0.
- Added option to enable/disable Authd on install and auto-generate certificates.
- Pack secure TCP messages into a single packet.
- Added function to install SCAP policies depending on OS version.
- Added integration with Virustotal.
- Added timeout option for TCP sockets in Remoted and Agentd.
- Added option to start the manager after installing.
- Added a cluster of managers (`wazuh-clusterd`) and a script to control it (`cluster_control`).

### Changed

- Increased shared file delivery speed when using TCP.
- Increased TCP listening socket backlog.
- Changed Windows agent UI panel to show revision number instead of installation date.
- Group every decoded field (static and dynamic fields) into a data object for JSON alerts.
- Reload shared files by Remoted every 10 minutes.
- Increased string size limit for XML reader to 4096 bytes.
- Updated Logstash configuration and Elasticsearch mappings.
- Changed template fields structure for Kibana dashboards.
- Increased dynamic field limit to 1024, and default to 256.
- Changed agent buffer 'length' parameter to 'queue_size'.
- Changed some Rootcheck error messages to verbose logs.
- Removed unnecessary message by manage_agents advising to restart Wazuh manager.
- Update PF tables Active response (by d31m0).
- Create the users and groups as system users and groups in specs (by Dan Parriott).
- Show descriptive errors when an agent loses the connection using TCP.
- Prevent agents with the same name as the manager host from getting added.
- Changed 'message' field to 'data' for successful agent removing response in Authd API.
- Changed critical error to standard error in Syslog Remoted when no access list has been configured.
- Ignore hidden files in shared folder for merged file.
- Changed agent notification time values: notify time to 1 minute and reconnect time to 5 minutes.
- Prevent data field from being inserted into JSON alerts when it's empty.
- Spelling corrections (by Josh Soref).
- Moved debug messages when updating shared files to level 2.
- Do not create users ossecm or ossecr on agents.
- Upgrade netstat command in Logcollector.
- Prevent Monitord and DB sync module from dealing with agent files on local installations.
- Speed up DB syncing by keeping databases opened and an inotify event queue.
- Merge server's IP and hostname options to one setting.
- Enabled Active Response by default in both Windows and UNIX.
- Make Monitord 'day_wait' internal option affect log rotation.
- Extend Monitord 'day_wait' internal option range.
- Prevent Windows agent from log error when the manager disconnected.
- Improve Active Response filtering options.
- Use init system (Systemd/SysVinit) to restart Wazuh when upgrading.
- Added possibility of filtering agents by manager hostname in the Framework.
- Prevent installer from overwriting agent.conf file.
- Cancel file sending operation when agent socket is closed.
- Clean up agent shared folder before unmerging shared configuration.
- Print descriptive error when request socket refuses connection due to AR disabled.
- Extend Logcollector line burst limit range.
- Fix JSON alert file reloading when the file is rotated.
- Merge IP and Hostname server configuration into "Address" field.
- Improved TCP transmission performance by packing secure messages.

### Fixed

- Fixed wrong queries to get last Syscheck and Rootcheck date.
- Prevent Logcollector keep-alives from being stored on archives.json.
- Fixed length of random message within keep-alives.
- Fixed Windows version detection for Windows 8 and newer.
- Fixed incorrect CIDR writing on client.keys by Authd.
- Fixed missing buffer flush by Analysisd when updating Rootcheck database.
- Stop Wazuh service before removing folder to reinstall.
- Fixed Remoted service for Systemd (by Phil Porada).
- Fixed Administrator account mapping in Windows agent installation (by andrewm0374@gmail.com).
- Fixed MySQL support in dbd (by andrewm0374@gmail.com).
- Fixed incorrect warning when unencrypting messages (by Dan Parriott).
- Fixed Syslog mapping for alerts via Csyslogd (by Dan Parriott).
- Fixed syntax error in the creation of users in Solaris 11.2 (by Pedro Flor).
- Fixed some warnings that appeared when compiling on Fedora 26.
- Fixed permission issue in logs folder.
- Fixed issue in Remoted that prevented it from send shared configuration when it changed.
- Fixed Windows agent compilation compability with CentOS.
- Supporting different case from password prompt in Agentless (by Jesus Fidalgo).
- Fix bad detection of inotify queue overflowed.
- Fix repetitive error when a rule's diff file is empty.
- Fixed log group permission when created by a daemon running as root.
- Prevented Agentd from logging too many errors when restarted while receiving the merged file.
- Prevented Remoted from sending data to disconnected agents in TCP mode.
- Fixed alerts storage in PostgreSQL databases.
- Fixed invalid previous output data in JSON alerts.
- Fixed memory error in modulesd for invalid configurations.
- Fixed default Auth configuration to support custom install directory.
- Fixed directory transversal vulnerability in Active response commands.
- Fixed Active response timeout accuracy.
- Fixed race conditions in concurrent transmissions over TCP.

### Removed

- Removed Picviz support (by Dan Parriott).


## [v2.1.1] - 2017-09-21

### Changed

- Improved errors messages related to TCP connection queue.
- Changed info log about unsupported FS checking in Rootcheck scan to debug messages.
- Prevent Modules daemon from giving critical error when no wodles are enabled.

### Fixed

- Fix endianess incompatibility in agents on SPARC when connecting via TCP.
- Fix bug in Authd that made it crash when removing keys.
- Fix race condition in Remoted when writing logs.
- Avoid repeated errors by Remoted when sending data to a disconnected agent.
- Prevented Monitord from rotating non-existent logs.
- Some fixes to support HP-UX.
- Prevent processes from sending events when TCP connection is lost.
- Fixed output header by Syslog client when reading JSON alerts.
- Fixed bug in Integrator settings parser when reading rules list.

## [v2.1.0] - 2017-08-14

### Added

- Rotate and compress log feature.
- Labeling data for agents to be shown in alerts.
- New 'auth' configuration template.
- Make manage_agents capable of add and remove agents via Authd.
- Implemented XML configuration for Authd.
- Option -F for Authd to force insertion if it finds duplicated name.
- Local auth client to manage agent keys.
- Added OS name and version into global.db.
- Option for logging in JSON format.
- Allow maild to send through a sendmail-like executable (by James Le Cuirot).
- Leaky bucket-like buffer for agents to prevent network flooding.
- Allow Syslog client to read JSON alerts.
- Allow Mail reporter to read JSON alerts.
- Added internal option to tune Rootcheck sleep time.
- Added route-null Active Response script for Windows 2012 (by @CrazyLlama).

### Changed

- Updated SQLite library to 3.19.2.
- Updated zlib to 1.2.11.
- Updated cJSON library to 1.4.7.
- Change some manage_agents option parameters.
- Run Auth in background by default.
- Log classification as debug, info, warning, error and critical.
- Limit number of reads per cycle by Logcollector to prevent log starvation.
- Limit OpenSCAP module's event forwarding speed.
- Increased debug level of repeated Rootcheck messages.
- Send events when OpenSCAP starts and finishes scans.
- Delete PID files when a process exits not due to a signal.
- Change error messages due to SSL handshake failure to debug messages.
- Force group addition on installation for compatibility with LDAP (thanks to Gary Feltham).

### Fixed

- Fixed compiling error on systems with no OpenSSL.
- Fixed compiling warning at manage_agents.
- Fixed ossec-control enable/disable help message.
- Fixed unique aperture of random device on Unix.
- Fixed file sum comparison bug at Syscheck realtime engine. (Thanks to Arshad Khan)
- Close analysisd if alert outputs are disabled for all formats.
- Read Windows version name for versions newer than Windows 8 / Windows Server 2012.
- Fixed error in Analysisd that wrote Syscheck and Rootcheck databases of re-added agents on deleted files.
- Fixed internal option to configure the maximum labels' cache time.
- Fixed Auth password parsing on client side.
- Fix bad agent ID assignation in Authd on i686 architecture.
- Fixed Logcollector misconfiguration in Windows agents.

### Removed

- Remove unused message queue to send alerts from Authd.


## [v2.0.1] - 2017-07-19

### Changed

- Changed random data generator for a secure OS-provided generator.
- Changed Windows installer file name (depending on version).
- Linux distro detection using standard os-release file.
- Changed some URLs to documentation.
- Disable synchronization with SQLite databases for Syscheck by default.
- Minor changes at Rootcheck formatter for JSON alerts.
- Added debugging messages to Integrator logs.
- Show agent ID when possible on logs about incorrectly formatted messages.
- Use default maximum inotify event queue size.
- Show remote IP on encoding format errors when unencrypting messages.
- Remove temporary files created by Syscheck changes reports.
- Remove temporary Syscheck files for changes reporting by Windows installer when upgrading.

### Fixed

- Fixed resource leaks at rules configuration parsing.
- Fixed memory leaks at rules parser.
- Fixed memory leaks at XML decoders parser.
- Fixed TOCTOU condition when removing directories recursively.
- Fixed insecure temporary file creation for old POSIX specifications.
- Fixed missing agentless devices identification at JSON alerts.
- Fixed FIM timestamp and file name issue at SQLite database.
- Fixed cryptographic context acquirement on Windows agents.
- Fixed debug mode for Analysisd.
- Fixed bad exclusion of BTRFS filesystem by Rootcheck.
- Fixed compile errors on macOS.
- Fixed option -V for Integrator.
- Exclude symbolic links to directories when sending FIM diffs (by Stephan Joerrens).
- Fixed daemon list for service reloading at ossec-control.
- Fixed socket waiting issue on Windows agents.
- Fixed PCI_DSS definitions grouping issue at Rootcheck controls.
- Fixed segmentation fault bug when stopping on CentOS 5.
- Fixed compatibility with AIX.
- Fixed race conditions in ossec-control script.
- Fixed compiling issue on Windows.
- Fixed compatibility with Solaris.
- Fixed XML parsing error due to byte stashing issue.
- Fixed false error by Syscheck when creating diff snapshots of empty files.
- Fixed segmentation fault in Authd on i386 platform.
- Fixed agent-auth exit code for controlled server's errors.
- Fixed incorrect OVAL patch results classification.

## [v2.0.0] - 2017-03-14

### Added

- Wazuh modules manager.
- Wazuh module for OpenSCAP.
- Ruleset for OpenSCAP alerts.
- Kibana dashboards for OpenSCAP.
- Option at agent_control to restart all agents.
- Dynamic fields to rules and decoders.
- Dynamic fields to JSON in alerts/archives.
- CDB list lookup with dynamic fields.
- FTS for dynamic fields.
- Logcollector option to set the frequency of file checking.
- GeoIP support in Alerts (by Scott R Shinn).
- Internal option to output GeoIP data on JSON alerts.
- Matching pattern negation (by Daniel Cid).
- Syscheck and Rootcheck events on SQLite databases.
- Data migration tool to SQLite databases.
- Jenkins QA.
- 64-bit Windows registry keys support.
- Complete FIM data output to JSON and alerts.
- Username, date and inode attributes to FIM events on Unix.
- Username attribute to FIM events on Windows.
- Report changes (FIM file diffs) to Windows agent.
- File diffs to JSON output.
- Elastic mapping updated for new FIM events.
- Title and file fields extracted at Rootcheck alerts.
- Rule description formatting with dynamic field referencing.
- Multithreaded design for Authd server for fast and reliable client dispatching, with key caching and write scheduling.
- Auth registration client for Windows (by Gael Muller).
- Auth password authentication for Windows client.
- New local decoder file by default.
- Show server certificate and key paths at Authd help.
- New option for Authd to verify agent's address.
- Added support for new format at predecoder (by Brad Lhotsky).
- Agentless passlist encoding to Base64.
- New Auditd-specific log format for Logcollector.
- Option for Authd to auto-choose TLS/SSL method.
- Compile option for Authd to make it compatible with legacy OSs.
- Added new templates layout to auto-compose configuration file.
- New wodle for SQLite database syncing (agent information and fim/pm data).
- Added XML settings options to exclude some rules or decoders files.
- Option for agent_control to broadcast AR on all agents.
- Extended FIM event information forwarded by csyslogd (by Sivakumar Nellurandi).
- Report Syscheck's new file events on real time.

### Changed

- Isolated logtest directory from analysisd.
- Remoted informs Analysisd about agent ID.
- Updated Kibana dashboards.
- Syscheck FIM attributes to dynamic fields.
- Force services to exit if PID file creation fails.
- Atomic writing of client.keys through temporary files.
- Disabled remote message ID verification by default.
- Show actual IP on debug message when agents get connected.
- Enforce rules IDs to max 6 digits.
- OSSEC users and group as system (UI-hidden) users (by Dennis Golden).
- Increases Authd connection pool size.
- Use general-purpose version-flexible SSL/TLS methods for Authd registration.
- Enforce minimum 3-digit agent ID format.
- Exclude BTRFS from Rootcheck searching for hidden files inside directories (by Stephan Joerrens).
- Moved OSSEC and Wazuh decoders to one directory.
- Prevent manage_agents from doing invalid actions (such methods for manager at agent).
- Disabled capturing of security events 5145 and 5156 on Windows agent.
- Utilities to rename an agent or change the IP address (by Antonio Querubin).
- Added quiet option for Logtest (by Dan Parriott).
- Output decoder information onto JSON alerts.
- Enable mail notifications by default for server installation.
- Agent control option to restart all agents' Syscheck will also restart manager's Syscheck.
- Make ossec-control to check Authd PID.
- Enforce every rule to contain a description.
- JSON output won't contain field "agentip" if tis value is "any".
- Don't broadcast Active Response messages to disconnected agents.
- Don't print Syscheck logs if it's disabled.
- Set default Syscheck and Rootcheck frequency to 12 hours.
- Generate FIM new file alert by default.
- Added option for Integrator to set the maximum log length.
- JSON output nested objects modelling through dynamic fields.
- Disable TCP for unsupported OSs.
- Show previous log on JSON alert.
- Removed confirmation prompt when importing an agent key successfully.
- Made Syscheck not to ignore files that change more than 3 times by default.
- Enabled JSON output by default.
- Updated default syscheck configuration for Windows agents.
- Limited agent' maximum connection time for notification time.
- Improved client.keys changing detection method by remoted: use date and inode.
- Changed boot service name to Wazuh.
- Active response enabled on Windows agents by default.
- New folder structure for rules and decoders.
- More descriptive logs about syscheck real-time monitoring.
- Renamed XML tags related to rules and decoders inclusion.
- Set default maximum agents to 8000.
- Removed FTS numeric bitfield from JSON output.
- Fixed ID misassignment by manage_agents when the greatest ID exceeds 32512.
- Run Windows Registry Syscheck scan on first stage when scan_on_start enabled.
- Set all Syscheck delay stages to a multiple of internal_options.conf/syscheck.sleep value.
- Changed JSON timestamp format to ISO8601.
- Overwrite @timestamp field from Logstash with the alert timestamp.
- Moved timestamp JSON field to the beginning of the object.
- Changed random data generator for a secure OS-provided generator.

### Fixed

- Logcollector bug that inhibited alerts about file reduction.
- Memory issue on string manipulation at JSON.
- Memory bug at JSON alerts.
- Fixed some CLang warnings.
- Issue on marching OSSEC user on installing.
- Memory leaks at configuration.
- Memory leaks at Analysisd.
- Bugs and memory errors at agent management.
- Mistake with incorrect name for PID file (by Tickhon Clearscale).
- Agent-auth name at messages (it appeared to be the server).
- Avoid Monitord to log errors when the JSON alerts file doesn't exists.
- Agents numbering issue (minimum 3 digits).
- Avoid no-JSON message at agent_control when client.keys empty.
- Memory leaks at manage_agents.
- Authd error messages about connection to queue passed to warning.
- Issue with Authd password checking.
- Avoid ossec-control to use Dash.
- Fixed false error about disconnected agent when trying to send it the shared files.
- Avoid Authd to close when it reaches the maximum concurrency.
- Fixed memory bug at event diff execution.
- Fixed resource leak at file operations.
- Hide help message by useadd and groupadd on OpenBSD.
- Fixed error that made Analysisd to crash if it received a missing FIM file entry.
- Fixed compile warnings at cJSON library.
- Fixed bug that made Active Response to disable all commands if one of them was disabled (by Jason Thomas).
- Fixed segmentation fault at logtest (by Dan Parriott).
- Fixed SQL injection vulnerability at Database.
- Fixed Active Response scripts for Slack and Twitter.
- Fixed potential segmentation fault at file queue operation.
- Fixed file permissions.
- Fixed failing test for Apache 2.2 logs (by Brad Lhotsky).
- Fixed memory error at net test.
- Limit agent waiting time for retrying to connect.
- Fixed compile warnings on i386 architecture.
- Fixed Monitord crash when sending daily report email.
- Fixed script to null route an IP address on Windows Server 2012+ (by Theresa Meiksner).
- Fixed memory leak at Logtest.
- Fixed manager with TCP support on FreeBSD (by Dave Stoddard).
- Fixed Integrator launching at local-mode installation.
- Fixed issue on previous alerts counter (rules with if_matched_sid option).
- Fixed compile and installing error on Solaris.
- Fixed segmentation fault on syscheck when no configuration is defined.
- Fixed bug that prevented manage_agents from removing syscheck/rootcheck database.
- Fixed bug that made agents connected on TCP to hang if they are rejected by the manager.
- Fixed segmentation fault on remoted due to race condition on managing keystore.
- Fixed data lossing at remoted when reloading keystore.
- Fixed compile issue on MacOS.
- Fixed version reading at ruleset updater.
- Fixed detection of BSD.
- Fixed memory leak (by Byron Golden).
- Fixed misinterpretation of octal permissions given by Agentless (by Stephan Leemburg).
- Fixed mistake incorrect openssl flag at Makefile (by Stephan Leemburg).
- Silence Slack integration transmission messages (by Dan Parriott).
- Fixed OpenSUSE Systemd misconfiguration (By Stephan Joerrens).
- Fixed case issue on JSON output for Rootcheck alerts.
- Fixed potential issue on duplicated agent ID detection.
- Fixed issue when creating agent backups.
- Fixed hanging problem on Windows Auth client when negotiation issues.
- Fixed bug at ossec-remoted that mismatched agent-info files.
- Fixed resource leaks at rules configuration parsing.
- Fixed memory leaks at rules parser.
- Fixed memory leaks at XML decoders parser.
- Fixed TOCTOU condition when removing directories recursively.
- Fixed insecure temporary file creation for old POSIX specifications.
- Fixed missing agentless devices identification at JSON alerts.

### Removed

- Deleted link to LUA sources.
- Delete ZLib generated files on cleaning.
- Removed maximum lines limit from diff messages (that remain limited by length).

## [v1.1.1] - 2016-05-12

### Added

- agent_control: maximum number of agents can now be extracted using option "-m".
- maild: timeout limitation, preventing it from hang in some cases.
- Updated decoders, ruleset and rootchecks from Wazuh Ruleset v1.0.8.
- Updated changes from ossec-hids repository.

### Changed

- Avoid authd to rename agent if overplaced.
- Changed some log messages.
- Reordered directories for agent backups.
- Don't exit when client.keys is empty by default.
- Improved client.keys reloading capabilities.

### Fixed

- Fixed JSON output at rootcheck_control.
- Fixed agent compilation on OS X.
- Fixed memory issue on removing timestamps.
- Fixed segmentation fault at reported.
- Fixed segmentation fault at logcollector.

### Removed

- Removed old rootcheck options.

## [v1.1.0] - 2016-04-06

### Added

- Re-usage of agent ID in manage_agents and authd, with time limit.
- Added option to avoid manager from exiting when there are no keys.
- Backup of the information about an agent that's going to be deleted.
- Alerting if Authd can't add an agent because of a duplicated IP.
- Integrator with Slack and PagerDuty.
- Simplified keywords for the option "frequency".
- Added custom Reply-to e-mail header.
- Added option to syscheck to avoid showing diffs on some files.
- Created agents-timestamp file to save the agents' date of adding.

### Changed

- client.keys: No longer overwrite the name of an agent with "#-#-#-" to mark it as deleted. Instead, the name will appear with a starting "!".
- API: Distinction between duplicated and invalid name for agent.
- Stop the "ERROR: No such file or directory" for Apache.
- Changed defaults to analysisd event counter.
- Authd won't use password by default.
- Changed name of fields at JSON output from binaries.
- Upgraded rules to Wazuh Ruleset v1.07

### Fixed

- Fixed merged.mg push on Windows Agent
- Fixed Windows agent compilation issue
- Fixed glob broken implementation.
- Fixed memory corruption on the OSSEC alert decoder.
- Fixed command "useradd" on OpenBSD.
- Fixed some PostgreSQL issues.
- Allow to disable syscheck:check_perm after enable check_all.

## [v1.0.4] - 2016-02-24
​
### Added

- JSON output for manage_agents.
- Increased analysis daemon's memory size.
- Authd: Added password authorization.
- Authd: Boost speed performance at assignation of ID for agents
- Authd: New option -f *sec*. Force addding new agent (even with duplicated IP) if it was not active for the last *sec* seconds.
- manage_agents: new option -d. Force adding new agent (even with duplicated IP)
- manage_agents: Printing new agent ID on adding.

### Changed

- Authd and manage_agents won't add agents with duplicated IP.

### Fixed

- Solved duplicate IP conflicts on client.keys which prevented the new agent to connect.
- Hashing files in binary mode. Solved some problems related to integrity checksums on Windows.
- Fixed issue that made console programs not to work on Windows.

### Removed

- RESTful API no longer included in extensions/api folder. Available now at https://github.com/wazuh/wazuh-api


## [v1.0.3] - 2016-02-11

### Added

- JSON CLI outputs: ossec-control, rootcheck_control, syscheck_control, ossec-logtest and more.
- Preparing integration with RESTful API
- Upgrade version scripts
- Merge commits from ossec-hids
- Upgraded rules to Wazuh Ruleset v1.06

### Fixed

- Folders are no longer included on etc/shared
- Fixes typos on rootcheck files
- Kibana dashboards fixes

## [v1.0.2] - 2016-01-29

### Added

- Added Wazuh Ruleset updater
- Added extensions files to support ELK Stack latest versions (ES 2.x, LS 2.1, Kibana 4.3)

### Changed

- Upgraded rules to Wazuh Ruleset v1.05
- Fixed crash in reportd
- Fixed Windows EventChannel syntaxis issue
- Fixed manage_agents bulk option bug. No more "randombytes" errors.
- Windows deployment script improved

## [v1.0.1] - 2015-12-10

### Added

- Wazuh version info file
- ossec-init.conf now includes wazuh version
- Integrated with wazuh OSSEC ruleset updater
- Several new fields at JSON output (archives and alerts)
- Wazuh decoders folder

### Changed

- Decoders are now splitted in differents files.
- jsonout_out enable by default
- JSON groups improvements
- Wazuh ruleset updated to 1.0.2
- Extensions: Improved Kibana dashboards
- Extensions: Improved Windows deployment script

## [v1.0.0] - 2015-11-23
- Initial Wazuh version v1.0<|MERGE_RESOLUTION|>--- conflicted
+++ resolved
@@ -1,12 +1,9 @@
 # Change Log
 All notable changes to this project will be documented in this file.
 
-<<<<<<< HEAD
 ## [v4.10.0]
 
-=======
 ## [v4.9.1]
->>>>>>> c69c3a1f
 
 ## [v4.9.0]
 
