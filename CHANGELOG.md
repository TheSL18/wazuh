--- conflicted
+++ resolved
@@ -1,7 +1,6 @@
 # Change Log
 All notable changes to this project will be documented in this file.
 
-<<<<<<< HEAD
 ## [v4.14.0]
 
 ### Ruleset
@@ -10,9 +9,9 @@
 
 - Fixed multiple Rocky Linux SCA checks generating incorrect results. ([#29976](https://github.com/wazuh/wazuh/pull/29976))
 - Fixed missing Check (2.3.7.6) in Windows Server 2019 v2.0.0. ([#30173](https://github.com/wazuh/wazuh/pull/30173))
-=======
+
+
 ## [v4.13.1]
->>>>>>> 362052fd
 
 
 ## [v4.13.0]
