--- conflicted
+++ resolved
@@ -81,13 +81,6 @@
         if os.path.isfile(file_fullpath) and re.match(r'^test_(.*_)?decoders.xml$', file):
             os.remove(file_fullpath)
 
-<<<<<<< HEAD
-=======
-
-def restart_analysisd():
-    print("Restarting wazuh-manager...")
-    ret = os.system('systemctl restart wazuh-manager')
->>>>>>> 2a2b88bf
 
 
 def enable_win_eventlog_test_actions(tree):
@@ -230,8 +223,6 @@
                 print("\n\n")
         return self._error
 
-<<<<<<< HEAD
-=======
     def print_results(self):
         template = "|{: ^25}|{: ^10}|{: ^10}|{: ^10}|"
         print(template.format("File", "Passed", "Failed", "Status"))
@@ -265,7 +256,6 @@
                 print(template.format("Rule", failed_test["expected_rule"], failed_test["actual_rule"]))
                 print(template.format("Level", failed_test["expected_level"], failed_test["actual_level"]))
 
->>>>>>> 2a2b88bf
 
 def cleanup(*args):
     cleanDR()
@@ -300,20 +290,12 @@
         enable_win_eventlog_tests()
 
     provisionDR()
-<<<<<<< HEAD
-=======
-    restart_analysisd()
-
->>>>>>> 2a2b88bf
     OT = OssecTester(args.wazuh_home)
     error = OT.run(selective_test, args.geoip)
 
     cleanDR()
-<<<<<<< HEAD
-=======
     if args.windows_tests:
         disable_win_eventlog_tests()
-    restart_analysisd()
 
     rules = get_rule_ids("/var/ossec/ruleset/rules/")
     decoders = get_parent_decoder_names("/var/ossec/ruleset/decoders/")
@@ -327,7 +309,6 @@
     print("\n")
 
     OT.print_results()
->>>>>>> 2a2b88bf
 
     if error:
         sys.exit(1)